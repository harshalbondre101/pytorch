#include <test/cpp/jit/test_utils.h>

#include <gtest/gtest.h>

#include <c10/core/TensorOptions.h>
#include <torch/csrc/autograd/generated/variable_factories.h>
#include <torch/csrc/jit/api/module.h>
#include <torch/csrc/jit/frontend/resolver.h>
#include <torch/csrc/jit/mobile/import.h>
#include <torch/csrc/jit/mobile/model_compatibility.h>
#include <torch/csrc/jit/mobile/module.h>
#include <torch/csrc/jit/mobile/runtime_compatibility.h>
#include <torch/csrc/jit/serialization/export.h>
#include <torch/csrc/jit/serialization/import.h>
#include <torch/custom_class.h>
#include <torch/torch.h>

#include <unordered_set>

// Tests go in torch::jit
namespace torch {
namespace jit {

// NOLINTNEXTLINE(cppcoreguidelines-avoid-non-const-global-variables)
TEST(LiteInterpreterTest, UpsampleNearest2d) {
  Module m("m");
  m.define(R"(
    def forward(self, input: Tensor, scale:float):
      return torch.upsample_nearest2d(input, [1, 1], float(scale), float(scale))
  )");

  std::vector<IValue> inputs;
  // NOLINTNEXTLINE(cppcoreguidelines-avoid-magic-numbers)
  inputs.emplace_back(torch::rand({1, 3, 128, 128}));
  // NOLINTNEXTLINE(cppcoreguidelines-avoid-magic-numbers)
  inputs.emplace_back(at::Scalar(2.0));
  auto ref = m.forward(inputs);

  std::stringstream ss;
  m._save_for_mobile(ss);
  mobile::Module bc = _load_for_mobile(ss);
  IValue res;
  res = bc.forward(inputs);

  auto resd = res.toTensor();
  auto refd = ref.toTensor();
  ASSERT_TRUE(resd.equal(refd));
}

// NOLINTNEXTLINE(cppcoreguidelines-avoid-non-const-global-variables)
TEST(LiteInterpreterTest, CheckAttrAccess) {
  Module m("m");
  m.register_attribute("mobile_optimized", BoolType::get(), true);

  std::stringstream ss;
  m._save_for_mobile(ss);
  mobile::Module bc = _load_for_mobile(ss);
  bool mobile_optimized = bc.attr("mobile_optimized", false).toBool();

  AT_ASSERT(mobile_optimized);
  m.setattr("mobile_optimized", false);
  ss = std::stringstream();
  m._save_for_mobile(ss);
  bc = _load_for_mobile(ss);
  mobile_optimized = bc.attr("mobile_optimized", false).toBool();

  AT_ASSERT(!mobile_optimized);
}

TEST(LiteInterpreterTest, MethodInvocation) { // NOLINT (use =delete in gtest)
  const std::vector<std::string> test_programs{
      // test invoking a method with default parameter
      R"(
      def test_func(self, x, b : int = 4):
        return self.foo + x + b
      )",
      // inner method call with default parameter (gets inlined)
      R"(
      def add_with_default_arg(self, x, b : int = 4):
        return self.foo + x + b
      def test_func(self, x):
        return self.add_with_default_arg(x)  # invoke method w/ default arg
      )",
      // simple method call
      R"(
      def test_func(self, x):
        b = 4
        return self.foo + x + b
      )",
  };
  for (const auto& test_program : test_programs) {
    Module m("m");
    m.register_parameter("foo", torch::ones({}), false);
    m.define(test_program);

    const int fortyTwo = 42; // (keep linter happy)
    auto minput = fortyTwo * torch::ones({});
    auto ref = m.run_method("test_func", minput);

    std::stringstream ss;
    m._save_for_mobile(ss);
    mobile::Module bc = _load_for_mobile(ss);
    const auto& test_func = bc.get_method("test_func");
    IValue res;
    for (int i = 0; i < 3; ++i) {
      res = test_func({minput});
    }

    auto resd = res.toTensor().item<float>();
    auto refd = ref.toTensor().item<float>();
    AT_ASSERT(resd == refd);
  }
}

// NOLINTNEXTLINE(cppcoreguidelines-avoid-non-const-global-variables)
TEST(LiteInterpreterTest, Conv) {
  auto s = std::getenv("PYTORCH_TEST_WITH_TSAN");
  if (s && strcmp(s, "1") == 0)
    return;

  std::vector<torch::jit::IValue> inputs;

  Module m("m");
  // NOLINTNEXTLINE(cppcoreguidelines-avoid-magic-numbers)
  m.register_parameter("weight", torch::ones({20, 1, 5, 5}), false);
  // NOLINTNEXTLINE(cppcoreguidelines-avoid-magic-numbers)
  m.register_parameter("bias", torch::ones({20}), false);
  m.define(R"(
    def forward(self, input):
      return torch._convolution(input, self.weight, self.bias, [1, 1], [0, 0], [1, 1], False, [0, 0], 1, False, False, True, True)
  )");

  // NOLINTNEXTLINE(cppcoreguidelines-avoid-magic-numbers,modernize-use-emplace)
  inputs.push_back(torch::ones({1, 1, 28, 28}));

  auto outputref = m.forward(inputs).toTensor();

  std::stringstream ss;
  m._save_for_mobile(ss);
  mobile::Module bc = _load_for_mobile(ss);
  IValue res;
  for (int i = 0; i < 3; ++i) {
    res = bc.get_method("forward")(inputs);
  }
  auto output = res.toTensor();
  AT_ASSERT(outputref.dim() == output.dim());
  AT_ASSERT(
      outputref[0][0][0][0].item<int>() == output[0][0][0][0].item<int>());
}

// NOLINTNEXTLINE(cppcoreguidelines-avoid-non-const-global-variables)
TEST(LiteInterpreterTest, Inline) {
  Module m("m");
  m.define(R"JIT(
  def foo1(self, x):
      return x + 1

  def foo2(self, x):
      return self.foo1(x) + 2

  def foo3(self, x):
      return self.foo2(x) + 3
  )JIT");
  std::stringstream ss;
  m._save_for_mobile(ss);
  mobile::Module bc = _load_for_mobile(ss);
  std::vector<torch::jit::IValue> inputs({torch::ones({})});
  auto output = bc.get_method("foo3")(inputs);
  // NOLINTNEXTLINE(cppcoreguidelines-avoid-magic-numbers)
  AT_ASSERT(output.toTensor().item<float>() == 7.0);
}

// NOLINTNEXTLINE(cppcoreguidelines-avoid-non-const-global-variables)
TEST(LiteInterpreterTest, Tuple) {
  Module m("m");
  m.define(R"JIT(
  def foo(self, x):
      return (1, 2, x + 3)

  def forward(self, x):
      tuple = self.foo(x)
      return tuple
  )JIT");
  std::stringstream ss;
  m._save_for_mobile(ss);
  mobile::Module bc = _load_for_mobile(ss);
  std::vector<torch::jit::IValue> inputs({torch::ones({})});
  auto output = bc.get_method("forward")(inputs);
  AT_ASSERT(output.toTuple()->elements()[1].toInt() == 2);
}

// NOLINTNEXTLINE(cppcoreguidelines-avoid-non-const-global-variables)
TEST(LiteInterpreterTest, Dict) {
  Module m("m");
  m.define(R"JIT(
  def foo(self, x):
      return {"result": x + 1}

  def forward(self, x):
      d = self.foo(x)
      return d
  )JIT");
  std::stringstream ss;
  m._save_for_mobile(ss);
  mobile::Module bc = _load_for_mobile(ss);
  std::vector<torch::jit::IValue> inputs({torch::ones({})});
  auto output = bc.get_method("forward")(inputs);
  AT_ASSERT(output.toGenericDict().at("result").toTensor().item().toInt() == 2);
}

// NOLINTNEXTLINE(cppcoreguidelines-avoid-non-const-global-variables)
TEST(LiteInterpreterTest, PrimOverload) {
  /*
  // temporarily disabled
  script::Module m("m");
  m.define(R"JIT(
  def forward(self, x):
      result = [1, 2]
      result.append(3)
      return result
  )JIT");
  std::stringstream ss;
  m._save_for_mobile(ss);
  mobile::Module bc = _load_for_mobile(ss);
  std::vector<torch::jit::IValue> inputs({torch::ones({})});
  auto output = bc.get_method("forward")(inputs);
  AT_ASSERT(output.toIntList()[2] == 3);
  */
}

// NOLINTNEXTLINE(cppcoreguidelines-avoid-non-const-global-variables)
TEST(LiteInterpreterTest, Prim) {
  Module m("m");
  m.define(R"JIT(
        def forward(self, x):
            return int(x)
  )JIT");

  std::vector<IValue> inputs;
  // NOLINTNEXTLINE(cppcoreguidelines-avoid-magic-numbers)
  auto minput = 3.5 * torch::ones({});
  inputs.emplace_back(minput);
  auto ref = m.run_method("forward", minput);

  std::stringstream ss;
  m._save_for_mobile(ss);
  mobile::Module bc = _load_for_mobile(ss);
  IValue res;
  for (int i = 0; i < 3; ++i) {
    // NOLINTNEXTLINE(performance-unnecessary-copy-initialization)
    auto bcinputs = inputs;
    res = bc.get_method("forward")(bcinputs);
  }

  auto resi = res.toInt();
  auto refi = ref.toInt();
  AT_ASSERT(resi == refi);
}

// NOLINTNEXTLINE(cppcoreguidelines-avoid-non-const-global-variables)
TEST(LiteInterpreterTest, PrimScalar) {
  Module m("m");
  m.define(R"JIT(
        def forward(self, x):
            return int(x.item())
  )JIT");

  std::vector<IValue> inputs;
  // NOLINTNEXTLINE(cppcoreguidelines-avoid-magic-numbers)
  auto minput = 3.5 * torch::ones({});
  inputs.emplace_back(minput);
  auto ref = m.run_method("forward", minput);

  std::stringstream ss;
  m._save_for_mobile(ss);
  mobile::Module bc = _load_for_mobile(ss);
  IValue res;
  for (int i = 0; i < 3; ++i) {
    // NOLINTNEXTLINE(performance-unnecessary-copy-initialization)
    auto bcinputs = inputs;
    res = bc.get_method("forward")(bcinputs);
  }

  auto resi = res.toInt();
  auto refi = ref.toInt();
  AT_ASSERT(resi == refi);
}

// NOLINTNEXTLINE(cppcoreguidelines-avoid-non-const-global-variables)
TEST(LiteInterpreterTest, LoadOrigJit) {
  Module m("m");
  m.register_parameter("foo", torch::ones({}), false);
  m.define(R"(
    def forward(self, x):
      b = 4
      return self.foo + x + b
  )");
  std::stringstream ss;
  m.save(ss);
  ASSERT_THROWS_WITH_MESSAGE(_load_for_mobile(ss), "file not found");
}

// NOLINTNEXTLINE(cppcoreguidelines-avoid-non-const-global-variables)
TEST(LiteInterpreterTest, WrongMethodName) {
  Module m("m");
  m.register_parameter("foo", torch::ones({}), false);
  m.define(R"(
    def add(self, x):
      b = 4
      return self.foo + x + b
  )");
  std::stringstream ss;
  m._save_for_mobile(ss);
  mobile::Module bc = _load_for_mobile(ss);
  std::vector<IValue> inputs;
  // NOLINTNEXTLINE(cppcoreguidelines-avoid-magic-numbers)
  auto minput = 5 * torch::ones({});
  inputs.emplace_back(minput);
  ASSERT_THROWS_WITH_MESSAGE(
      bc.get_method("forward")(inputs), "is not defined");
}

// NOLINTNEXTLINE(cppcoreguidelines-avoid-non-const-global-variables)
TEST(LiteInterpreterTest, SetState) {
  Module m("m");
  m.register_parameter("foo", torch::ones({}), false);
  m.define(R"(
    def __getstate__(self):
      return self.foo + self.foo
    def __setstate__(self, a):
      self.foo = a
    def forward(self, x):
      b = 4
      return self.foo + x + b
  )");

  std::vector<IValue> inputs;
  // NOLINTNEXTLINE(cppcoreguidelines-avoid-magic-numbers)
  auto minput = 5 * torch::ones({});
  inputs.emplace_back(minput);

  std::stringstream ms;
  m.save(ms);
  auto loaded_m = load(ms);
  auto ref = loaded_m.run_method("forward", minput);

  std::stringstream ss;
  m._save_for_mobile(ss);
  mobile::Module bc = _load_for_mobile(ss);
  IValue res;
  for (int i = 0; i < 3; ++i) {
    // NOLINTNEXTLINE(performance-unnecessary-copy-initialization)
    auto bcinputs = inputs;
    res = bc.get_method("forward")(bcinputs);
  }

  auto resd = res.toTensor().item<float>();
  auto refd = ref.toTensor().item<float>();
  AT_ASSERT(resd == refd);
}

class TorchBindLiteInterpreterTestStruct
    : public torch::jit::CustomClassHolder {
 public:
  std::string get(at::Tensor t) {
    std::stringstream ss;
    ss << "Hello! Your tensor has ";
    ss << t.numel();
    ss << " elements!";
    return ss.str();
  }
};

namespace {
struct ClassNamespaceValue : public SugaredValue {
  explicit ClassNamespaceValue(c10::QualifiedName name)
      : basename_(std::move(name)) {}

  std::shared_ptr<SugaredValue> attr(
      const SourceRange& loc,
      Function& m,
      const std::string& name) override {
    const auto fullName = c10::QualifiedName(basename_, name);

    // Check to see if it is a custom class.
    if (auto custom_class = getCustomClass(fullName.qualifiedName())) {
      return std::make_shared<ClassValue>(custom_class);
    }

    // If it's not a custom class, assume it's another namespace
    // NOLINTNEXTLINE(performance-move-const-arg)
    return std::make_shared<ClassNamespaceValue>(std::move(fullName));
  }

  std::string kind() const override {
    return "Class Namespace";
  }

 private:
  c10::QualifiedName basename_;
};

struct TestModuleResolver : public Resolver {
  std::shared_ptr<SugaredValue> resolveValue(
      const std::string& name,
      Function& m,
      const SourceRange& loc) override {
    if (name == "torch") {
      return std::make_shared<BuiltinModule>("aten");
    } else if (name == "__torch__") {
      return std::make_shared<ClassNamespaceValue>(c10::QualifiedName(name));
    }

    return nullptr;
  }

  TypePtr resolveType(const std::string& name, const SourceRange& loc)
      override {
    return nullptr;
  }
};
} // namespace

// NOLINTNEXTLINE(cppcoreguidelines-avoid-non-const-global-variables)
TEST(LiteInterpreterTest, BuiltinClass) {
  script::Module m("m");

  auto cls = getCustomClass(
      "__torch__.torch.classes._TorchScriptTesting._LiteInterpreterTest");
  TORCH_INTERNAL_ASSERT(cls);
  c10::intrusive_ptr<torch::CustomClassHolder> obj_holder;
  m.register_attribute("my_obj", cls, IValue::make_capsule(obj_holder));

  m.register_parameter("foo", torch::ones({}), false);
  m.define(
      R"(
    def __getstate__(self):
      return 1
    def __setstate__(self, a):
      self.my_obj = __torch__.torch.classes._TorchScriptTesting._LiteInterpreterTest()

    def forward(self, x) -> str:
      return self.my_obj.get(x)
  )",
      std::make_shared<TestModuleResolver>());

  std::stringstream ss;
  m._save_for_mobile(ss);
  mobile::Module bc = _load_for_mobile(ss);
  auto res =
      bc.get_method("forward")(std::vector<IValue>{torch::zeros({3, 4})});
  const auto& str = res.toStringRef();
  std::string expected = "Hello! Your tensor has 12 elements!";
  AT_ASSERT(str == expected);
}

// NOLINTNEXTLINE(cppcoreguidelines-avoid-non-const-global-variables)
TEST(LiteInterpreterTest, BuiltinFunction) {
  script::Module m("m");
  auto custom_class_obj =
      make_custom_class<TorchBindLiteInterpreterTestStruct>();
  m.register_attribute("my_obj", custom_class_obj.type(), custom_class_obj);
  m.define(R"(
    def forward(self, x) -> str:
      return self.my_obj.get(x)
  )");

  std::stringstream ss;
  m._save_for_mobile(ss);
  mobile::Module bc = _load_for_mobile(ss);
  auto res =
      bc.get_method("forward")(std::vector<IValue>{torch::zeros({3, 4})});
  // NOLINTNEXTLINE(performance-unnecessary-copy-initialization)
  auto str = res.toStringRef();
  std::string expected = "Hello! Your tensor has 12 elements!";
  AT_ASSERT(str == expected);
}

// NOLINTNEXTLINE(cppcoreguidelines-avoid-non-const-global-variables)
TEST(LiteInterpreterTest, ModuleInfoBasic) {
  Module m("M");
  m.define(R"JIT(
    def forward(self, x):
      return 2 * x
  )JIT");

  std::stringstream ss;
  m._save_for_mobile(ss, {}, true);
  mobile::Module bc = _load_for_mobile(ss);

  std::unordered_set<std::string> module_debug_info_set;
  size_t pc = 0;
  while (true) {
    try {
      std::string module_info = bc.get_forward_method_debug_info(pc);
      if (!module_info.empty() && module_info != "<no module info>") {
        module_debug_info_set.insert(module_info);
      }
      ++pc;
    } catch (const std::exception& e) {
      break;
    }
  }

  std::unordered_set<std::string> expected_result({"top(M).forward"});
  AT_ASSERT(module_debug_info_set == expected_result);
}

// NOLINTNEXTLINE(cppcoreguidelines-avoid-non-const-global-variables)
TEST(LiteInterpreterTest, NotSaveModuleInfo) {
  Module m("M");
  m.define(R"JIT(
    def forward(self, x):
      return x + 5
  )JIT");

  std::stringstream ss;
  m._save_for_mobile(ss);
  mobile::Module bc = _load_for_mobile(ss);

  size_t pc = 0;
  while (true) {
    try {
      std::string module_info = bc.get_forward_method_debug_info(pc);
      AT_ASSERT(module_info.empty() || module_info == "<no module info>");
      ++pc;
    } catch (const std::exception& e) {
      break;
    }
  }
}

// NOLINTNEXTLINE(cppcoreguidelines-avoid-non-const-global-variables)
TEST(LiteInterpreterTest, OneSubmoduleModuleInfo) {
  Module a("A");
  a.define(R"JIT(
    def forward(self, x):
      return 2 * x + 5
  )JIT");
  Module b("B");
  b.register_module("A0", a);
  b.define(R"JIT(
    def forward(self, x):
      return self.A0.forward(x) + 1
  )JIT");

  std::stringstream ss;
  b._save_for_mobile(ss, {}, true);
  mobile::Module bc = _load_for_mobile(ss);

  std::unordered_set<std::string> module_debug_info_set;
  size_t pc = 0;
  while (true) {
    try {
      std::string module_info = bc.get_forward_method_debug_info(pc);
      if (!module_info.empty() && module_info != "<no module info>") {
        module_debug_info_set.insert(module_info);
      }
      ++pc;
    } catch (const std::exception& e) {
      break;
    }
  }

  std::unordered_set<std::string> expected_result(
      {"top(B).forward", "top(B).A0(A).forward"});
  AT_ASSERT(module_debug_info_set == expected_result);
}

// NOLINTNEXTLINE(cppcoreguidelines-avoid-non-const-global-variables)
TEST(LiteInterpreterTest, TwoSubmodulesModuleInfo) {
  Module a("A");
  a.define(R"JIT(
    def forward(self, x):
      return x + 1
  )JIT");
  Module b("B");
  b.define(R"JIT(
    def forward(self, x):
      return x + 2
  )JIT");
  Module c("C");
  c.register_module("A0", a);
  c.register_module("B0", b);
  c.define(R"JIT(
    def forward(self, x):
      return self.A0.forward(x) + self.B0.forward(x)
  )JIT");

  std::stringstream ss;
  c._save_for_mobile(ss, {}, true);
  mobile::Module bc = _load_for_mobile(ss);

  std::unordered_set<std::string> module_debug_info_set;
  size_t pc = 0;
  while (true) {
    try {
      std::string module_info = bc.get_forward_method_debug_info(pc);
      if (!module_info.empty() && module_info != "<no module info>") {
        module_debug_info_set.insert(module_info);
      }
      ++pc;
    } catch (const std::exception& e) {
      break;
    }
  }

  std::unordered_set<std::string> expected_result(
      {"top(C).forward", "top(C).A0(A).forward", "top(C).B0(B).forward"});
  AT_ASSERT(module_debug_info_set == expected_result);
}

<<<<<<< HEAD
TEST(LiteInterpreterTest, GetByteCodeVersion) {
  std::string filePath(__FILE__);
  auto test_model_file_v4 =
      filePath.substr(0, filePath.find_last_of("/\\") + 1);
  test_model_file_v4.append("script_module_v4.ptl");

  auto version_v4 = _get_model_bytecode_version(test_model_file_v4);
  AT_ASSERT(version_v4 == 4);
=======
TEST(LiteInterpreterTest, GetRuntimeByteCodeVersion) {
  auto runtime_bytecode_version = _get_runtime_bytecode_version();
  AT_ASSERT(
      runtime_bytecode_version == caffe2::serialize::kProducedBytecodeVersion);
>>>>>>> 3db45bcb
}

// NOLINTNEXTLINE(cppcoreguidelines-avoid-non-const-global-variables)
TEST(LiteInterpreterTest, SequentialModuleInfo) {
  Module a("A");
  a.define(R"JIT(
    def forward(self, x):
      return x + 1
  )JIT");
  Module b("B");
  b.define(R"JIT(
    def forward(self, x):
      return x + 2
  )JIT");
  Module c("C");
  c.register_module("A0", a);
  c.register_module("B0", b);
  c.define(R"JIT(
    def forward(self, x):
      return self.A0.forward(self.B0.forward(x))
  )JIT");

  std::stringstream ss;
  c._save_for_mobile(ss, {}, true);
  mobile::Module bc = _load_for_mobile(ss);

  std::unordered_set<std::string> module_debug_info_set;
  size_t pc = 0;
  while (true) {
    try {
      std::string module_info = bc.get_forward_method_debug_info(pc);
      if (!module_info.empty() && module_info != "<no module info>") {
        module_debug_info_set.insert(module_info);
      }
      ++pc;
    } catch (const std::exception& e) {
      break;
    }
  }

  // class A(nn.Module):
  //   def __init__(self):
  //     super(A, self).__init__()

  //   def forward(self, x):
  //     return x + 1

  // class B(nn.Module):
  //   def __init__(self):
  //     super(B, self).__init__()

  //   def forward(self, x):
  //     return x + 2

  // class C(nn.Module):
  //   def __init__(self):
  //     super(C, self).__init__()
  //     self.A0 = A()
  //     self.B0 = B()

  //   def forward(self, x):
  //     return self.A0.forward(self.B0.forward(x))

  std::unordered_set<std::string> expected_result(
      {"top(C).A0(A).forward", "top(C).B0(B).forward"});
  AT_ASSERT(module_debug_info_set == expected_result);
}

// NOLINTNEXTLINE(cppcoreguidelines-avoid-non-const-global-variables)
TEST(LiteInterpreterTest, HierarchyModuleInfo) {
  Module a("A");
  a.define(R"JIT(
    def forward(self, x):
      return x + 1
  )JIT");
  Module b("B");
  b.register_module("A0", a);
  b.define(R"JIT(
    def forward(self, x):
      return self.A0.forward(x) + 1
  )JIT");
  Module c("C");
  c.register_module("B0", b);
  c.define(R"JIT(
    def forward(self, x):
      return self.B0.forward(x) + 1
  )JIT");

  std::stringstream ss;
  c._save_for_mobile(ss, {}, true);
  mobile::Module bc = _load_for_mobile(ss);

  std::unordered_set<std::string> module_debug_info_set;
  size_t pc = 0;
  while (true) {
    try {
      std::string module_info = bc.get_forward_method_debug_info(pc);
      if (!module_info.empty() && module_info != "<no module info>") {
        module_debug_info_set.insert(module_info);
      }
      ++pc;
    } catch (const std::exception& e) {
      break;
    }
  }

  // There are 3 module information strings here.
  // "top(C).forward": for the add operator in top.
  // "top(C).B0(B).forward": for the add operator in B0.
  // "top(C).B0(B).forward.A0(A).forward": for the add operator in A0.
  std::unordered_set<std::string> expected_result(
      {"top(C).forward",
       "top(C).B0(B).forward",
       "top(C).B0(B).forward.A0(A).forward"});
  AT_ASSERT(module_debug_info_set == expected_result);
}

// NOLINTNEXTLINE(cppcoreguidelines-avoid-non-const-global-variables)
TEST(LiteInterpreterTest, DuplicatedClassTypeModuleInfo) {
  Module a("A");
  a.define(R"JIT(
    def forward(self, x):
      return x + 5
  )JIT");
  Module b("B");
  b.register_module("A0", a);
  b.register_module("A1", a);
  b.define(R"JIT(
    def forward(self, x):
      return self.A0.forward(x) + self.A1.forward(x)
  )JIT");

  std::stringstream ss;
  b._save_for_mobile(ss, {}, true);
  mobile::Module bc = _load_for_mobile(ss);

  std::unordered_set<std::string> module_debug_info_set;
  size_t pc = 0;
  while (true) {
    try {
      std::string module_info = bc.get_forward_method_debug_info(pc);
      if (!module_info.empty() && module_info != "<no module info>") {
        module_debug_info_set.insert(module_info);
      }
      ++pc;
    } catch (const std::exception& e) {
      break;
    }
  }

  // class A(nn.Module):
  //   def __init__(self):
  //     super(A, self).__init__()

  //   def forward(self, x):
  //     return x + 5

  // class B(nn.Module):
  //   def __init__(self):
  //     super(B, self).__init__()
  //     self.A0 = A()
  //     self.A1 = A()

  //   def forward(self, x):
  //     return self.A0.forward(x) + self.A1.forward(x)

  // There are 3 module information strings here.
  // "top(B).forward": for the add operator in top.
  // "top(B).A0(A).forward": for the add operator in A0.
  // "top(B).A1(A).forward": for the add operator in A1.

  std::unordered_set<std::string> expected_result(
      {"top(B).forward", "top(B).A0(A).forward", "top(B).A1(A).forward"});
  AT_ASSERT(module_debug_info_set == expected_result);
}

// NOLINTNEXTLINE(cppcoreguidelines-avoid-non-const-global-variables)
TEST(LiteInterpreterTest, Eval) {
  std::vector<torch::jit::IValue> inputs;

  Module m("m");
  m.define(R"(
    def __init__(self, x):
      self.training = True

    def forward(self, input):
      return torch.dropout(input, 1.0, self.training)
  )");

  // NOLINTNEXTLINE(cppcoreguidelines-avoid-magic-numbers,modernize-use-emplace)
  inputs.push_back(torch::ones({1, 1, 28, 28}));
  m.eval();
  auto outputref = m.forward(inputs).toTensor();

  // save m in training mode to make sure that mobile eval() will correctly
  // change back to eval mode
  m.train();
  std::stringstream ss;
  m._save_for_mobile(ss);
  mobile::Module bc = _load_for_mobile(ss);
  bc.eval();
  IValue res;
  for (int i = 0; i < 3; ++i) {
    res = bc.get_method("forward")(inputs);
  }
  auto output = res.toTensor();
  AT_ASSERT(outputref.dim() == output.dim());
  AT_ASSERT(
      outputref[0][0][0][0].item<int>() == output[0][0][0][0].item<int>());
}

// NOLINTNEXTLINE(cppcoreguidelines-avoid-non-const-global-variables)
TEST(LiteInterpreterTest, FindWrongMethodName) {
  Module m("m");
  m.register_parameter("foo", torch::ones({}), false);
  m.define(R"(
    def add(self, x):
      b = 4
      return self.foo + x + b
  )");
  std::stringstream ss;
  m._save_for_mobile(ss);
  mobile::Module bc = _load_for_mobile(ss);
  ASSERT_TRUE(bc.find_method("forward") == c10::nullopt);
}

// NOLINTNEXTLINE(cppcoreguidelines-avoid-non-const-global-variables)
TEST(LiteInterpreterTest, FindAndRunMethod) {
  Module m("m");
  m.register_parameter("foo", torch::ones({}), false);
  m.define(R"(
    def add_it(self, x):
      b = 4
      return self.foo + x + b
  )");

  std::vector<IValue> inputs;
  // NOLINTNEXTLINE(cppcoreguidelines-avoid-magic-numbers)
  auto minput = 5 * torch::ones({});
  inputs.emplace_back(minput);
  auto ref = m.get_method("add_it")(inputs);

  std::stringstream ss;
  m._save_for_mobile(ss);
  mobile::Module bc = _load_for_mobile(ss);
  IValue res;
  for (int i = 0; i < 3; ++i) {
    auto bcinputs = inputs;
    auto method = bc.find_method("add_it");
    AT_ASSERT(method != c10::nullopt);
    res = (*method)(std::move(bcinputs));
  }

  auto resd = res.toTensor().item<float>();
  auto refd = ref.toTensor().item<float>();
  AT_ASSERT(resd == refd);
}

// NOLINTNEXTLINE(cppcoreguidelines-avoid-non-const-global-variables)
TEST(LiteInterpreterTest, RunMethodVariadic) {
  Module m("m");
  m.register_parameter("foo", torch::ones({}), false);
  m.define(R"(
    def add_three(self, x, y):
      return self.foo + x + y
  )");

  std::vector<IValue> inputs;
  // NOLINTNEXTLINE(cppcoreguidelines-avoid-magic-numbers)
  auto inputx = 5 * torch::ones({});
  auto inputy = 4 * torch::ones({});
  auto ref = m.run_method("add_three", inputx, inputy);

  std::stringstream ss;
  m._save_for_mobile(ss);
  mobile::Module bc = _load_for_mobile(ss);
  IValue res = bc.run_method("add_three", inputx, inputy);

  auto resd = res.toTensor().item<float>();
  auto refd = ref.toTensor().item<float>();
  AT_ASSERT(resd == refd);
}

// NOLINTNEXTLINE(cppcoreguidelines-avoid-non-const-global-variables)
TEST(LiteInterpreterTest, DuplicateSetState) {
  Module m("M");
  m.register_parameter("foo", torch::ones({}), false);
  m.define(R"(
    def __getstate__(self):
      return self.foo + self.foo
    def __setstate__(self, a):
      self.foo = a
    def forward(self, x):
      b = 4
      return self.foo + x + b
  )");

  Module b("B");
  b.register_module("M0", m);
  b.register_module("M1", m);
  b.define(R"(
    def forward(self, x):
      return self.M0.forward(x) + self.M1.forward(x)
  )");

  std::stringstream ss;
  m._save_for_mobile(ss);
  mobile::Module bc = _load_for_mobile(ss);
  const auto methods = bc.get_methods();
  const size_t expected_n = 3;
  ASSERT_EQ(methods.size(), expected_n);
}

// NOLINTNEXTLINE(cppcoreguidelines-avoid-non-const-global-variables)
TEST(LiteInterpreterTest, ExtraFiles) {
  const auto script = R"JIT(
    def forward(self):
        x = torch.rand(5, 5)
        x = x.mm(x)
        return x
  )JIT";

  auto module =
      std::make_shared<Module>("Module", std::make_shared<CompilationUnit>());
  module->define(script);
  std::ostringstream oss;
  std::unordered_map<std::string, std::string> extra_files;
  extra_files["metadata.json"] = "abc";
  extra_files["mobile_info.json"] = "{\"key\": 23}";
  module->_save_for_mobile(oss, extra_files);

  std::istringstream iss(oss.str());
  caffe2::serialize::IStreamAdapter adapter{&iss};
  std::unordered_map<std::string, std::string> loaded_extra_files;
  loaded_extra_files["metadata.json"] = "";
  torch::jit::_load_for_mobile(iss, torch::kCPU, loaded_extra_files);
  ASSERT_EQ(loaded_extra_files["metadata.json"], "abc");

  loaded_extra_files.clear();
  std::vector<std::string> all_files =
      caffe2::serialize::PyTorchStreamReader(&iss).getAllRecords();

  for (auto& file_name : all_files) {
    if (file_name.find("extra/") == 0) {
      // NOLINTNEXTLINE(cppcoreguidelines-avoid-magic-numbers)
      loaded_extra_files[file_name.substr(6)] = "";
    }
  }

  torch::jit::_load_for_mobile(iss, torch::kCPU, loaded_extra_files);
  ASSERT_EQ(loaded_extra_files["metadata.json"], "abc");
  ASSERT_EQ(loaded_extra_files["mobile_info.json"], "{\"key\": 23}");
}

// NOLINTNEXTLINE(cppcoreguidelines-avoid-non-const-global-variables)
TEST(LiteInterpreterTest, OpNameExportFetchRootOperators) {
  torch::jit::Module m("m");
  // NOLINTNEXTLINE(cppcoreguidelines-avoid-magic-numbers)
  m.register_parameter("weight", torch::ones({20, 1, 5, 5}), false);
  // NOLINTNEXTLINE(cppcoreguidelines-avoid-magic-numbers)
  m.register_parameter("bias", torch::ones({20}), false);
  m.define(R"(
    def forward(self, input):
      x1 = torch.zeros(2, 2)
      x2 = torch.empty_like(torch.empty(2, 2))
      x3 = torch._convolution(input, self.weight, self.bias, [1, 1], [0, 0], [1, 1], False, [0, 0], 1, False, False, True, True)
      return (x1, x2, x3)
  )");
  m.eval();

  std::stringstream ss;
  m._save_for_mobile(ss);

  torch::jit::mobile::Module ptl_model = torch::jit::_load_for_mobile(ss);
  std::set<std::string> operator_names =
      torch::jit::mobile::_export_operator_list(ptl_model);
  std::set<std::string> expected_operator_names = {
      "aten::_convolution",
      "aten::empty.memory_format",
      "aten::empty_like",
      "aten::zeros",
  };
  EXPECT_EQ(operator_names, expected_operator_names)
      << "Expected the root operator lists to be the same";
}

namespace {
// NOLINTNEXTLINE(cppcoreguidelines-avoid-non-const-global-variables)
static auto reg =
    torch::class_<TorchBindLiteInterpreterTestStruct>(
        "_TorchScriptTesting",
        "_LiteInterpreterTest")
        .def(torch::init<>())
        .def("get", &TorchBindLiteInterpreterTestStruct::get)
        .def_pickle(
            // __getattr__
            [](const c10::intrusive_ptr<TorchBindLiteInterpreterTestStruct>&
                   self) -> int64_t { return 0; },
            // __setattr__
            [](int64_t state) {
              return c10::make_intrusive<TorchBindLiteInterpreterTestStruct>();
            });

} // namespace

} // namespace jit
} // namespace torch<|MERGE_RESOLUTION|>--- conflicted
+++ resolved
@@ -610,7 +610,12 @@
   AT_ASSERT(module_debug_info_set == expected_result);
 }
 
-<<<<<<< HEAD
+TEST(LiteInterpreterTest, GetRuntimeByteCodeVersion) {
+  auto runtime_bytecode_version = _get_runtime_bytecode_version();
+  AT_ASSERT(
+      runtime_bytecode_version == caffe2::serialize::kProducedBytecodeVersion);
+}
+
 TEST(LiteInterpreterTest, GetByteCodeVersion) {
   std::string filePath(__FILE__);
   auto test_model_file_v4 =
@@ -619,12 +624,6 @@
 
   auto version_v4 = _get_model_bytecode_version(test_model_file_v4);
   AT_ASSERT(version_v4 == 4);
-=======
-TEST(LiteInterpreterTest, GetRuntimeByteCodeVersion) {
-  auto runtime_bytecode_version = _get_runtime_bytecode_version();
-  AT_ASSERT(
-      runtime_bytecode_version == caffe2::serialize::kProducedBytecodeVersion);
->>>>>>> 3db45bcb
 }
 
 // NOLINTNEXTLINE(cppcoreguidelines-avoid-non-const-global-variables)
