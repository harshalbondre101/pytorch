from itertools import repeat, chain, product
from typing import NamedTuple
import collections
import gc
import io
import os
import pickle
import queue
import sys
import tempfile
import threading
import unittest

import torch
import torch.cuda
import torch.cuda.comm as comm
from torch import multiprocessing as mp
from torch.nn.parallel import scatter_gather
from torch.utils.checkpoint import checkpoint_sequential
from torch._six import inf, nan

from test_torch import AbstractTestCases

from torch.testing._internal.common_methods_invocations import tri_tests_args, tri_large_tests_args, \
    _compare_trilu_indices, _compare_large_trilu_indices
from torch.testing._internal.common_utils import TestCase, freeze_rng_state, run_tests, \
    NO_MULTIPROCESSING_SPAWN, skipIfRocm, load_tests, IS_REMOTE_GPU, IS_SANDCASTLE, IS_WINDOWS, \
    slowTest, skipCUDANonDefaultStreamIf, skipCUDAMemoryLeakCheckIf, TEST_WITH_ROCM, TEST_NUMPY
from torch.testing._internal.autocast_test_lists import AutocastTestLists

# load_tests from common_utils is used to automatically filter tests for
# sharding on sandcastle. This line silences flake warnings
load_tests = load_tests

# We cannot import TEST_CUDA and TEST_MULTIGPU from torch.testing._internal.common_cuda here,
# because if we do that, the TEST_CUDNN line from torch.testing._internal.common_cuda will be executed
# multiple times as well during the execution of this test suite, and it will
# cause CUDA OOM error on Windows.
TEST_CUDA = torch.cuda.is_available()
TEST_MULTIGPU = TEST_CUDA and torch.cuda.device_count() >= 2

if not TEST_CUDA:
    print('CUDA not available, skipping tests', file=sys.stderr)
    TestCase = object  # noqa: F811

TEST_LARGE_TENSOR = TEST_CUDA
TEST_MEDIUM_TENSOR = TEST_CUDA
TEST_CUDNN = TEST_CUDA
if TEST_CUDA:
    torch.ones(1).cuda()  # initialize cuda context
    TEST_CUDNN = TEST_CUDA and (TEST_WITH_ROCM or
                                torch.backends.cudnn.is_acceptable(torch.tensor(1., device=torch.device('cuda:0'))))
    TEST_LARGE_TENSOR = torch.cuda.get_device_properties(0).total_memory >= 12e9
    TEST_MEDIUM_TENSOR = torch.cuda.get_device_properties(0).total_memory >= 6e9

types = [
    torch.FloatTensor,
    torch.DoubleTensor,
    torch.LongTensor,
    torch.IntTensor,
    torch.ShortTensor,
    torch.CharTensor,
    torch.ByteTensor,
    torch.HalfTensor,
]


def make_sparse_tensor(t, n, *sizes):
    assert t.is_sparse
    tensor = t()
    i = tensor._indices()
    i = i.new(len(sizes), n).copy_(
        torch.cat([torch.LongTensor(1, n).random_(s) for s in sizes], 0))
    v = tensor._values()
    v = v.new(n).copy_(torch.randn(n))
    return t(i, v, torch.Size(sizes))

_cycles_per_ms = None


def get_cycles_per_ms():
    """Approximate number of cycles per millisecond for torch.cuda._sleep"""
    global _cycles_per_ms
    if _cycles_per_ms is None:
        start = torch.cuda.Event(enable_timing=True)
        end = torch.cuda.Event(enable_timing=True)
        start.record()
        torch.cuda._sleep(1000000)
        end.record()
        end.synchronize()
        _cycles_per_ms = 1000000 / start.elapsed_time(end)
    return _cycles_per_ms


class TestCuda(TestCase):
    _do_cuda_memory_leak_check = True
    _do_cuda_non_default_stream = True
    FIFTY_MIL_CYCLES = 50000000

    def setUp(self):
        super(TestCuda, self).setUp()
        self.autocast_lists = AutocastTestLists(torch.device('cuda:0'))

    def tearDown(self):
        del self.autocast_lists
        super(TestCuda, self).tearDown()

    def _check_memory_stat_consistency(self):
        snapshot = torch.cuda.memory_snapshot()

        expected_each_device = collections.defaultdict(lambda: collections.defaultdict(int))

        for segment in snapshot:
            expected = expected_each_device[segment["device"]]
            pool_str = segment["segment_type"] + "_pool"

            expected["segment.all.current"] += 1
            expected["segment." + pool_str + ".current"] += 1

            expected["allocated_bytes.all.current"] += segment["allocated_size"]
            expected["allocated_bytes." + pool_str + ".current"] += segment["allocated_size"]

            expected["reserved_bytes.all.current"] += segment["total_size"]
            expected["reserved_bytes." + pool_str + ".current"] += segment["total_size"]

            expected["active_bytes.all.current"] += segment["active_size"]
            expected["active_bytes." + pool_str + ".current"] += segment["active_size"]

            is_split = len(segment["blocks"]) > 1
            for block in segment["blocks"]:
                if block["state"] == "active_allocated":
                    expected["allocation.all.current"] += 1
                    expected["allocation." + pool_str + ".current"] += 1

                if block["state"].startswith("active_"):
                    expected["active.all.current"] += 1
                    expected["active." + pool_str + ".current"] += 1

                if block["state"] == "inactive" and is_split:
                    expected["inactive_split.all.current"] += 1
                    expected["inactive_split." + pool_str + ".current"] += 1
                    expected["inactive_split_bytes.all.current"] += block["size"]
                    expected["inactive_split_bytes." + pool_str + ".current"] += block["size"]

        for device, expected in expected_each_device.items():
            stats = torch.cuda.memory_stats(device)
            for k, v in expected.items():
                self.assertEqual(v, stats[k])

    @staticmethod
    def _test_memory_stats_generator(self, device=None, N=35):
        if device is None:
            device = torch.cuda.current_device()

        m0 = torch.cuda.memory_allocated(device)
        last_m_arr = [torch.cuda.memory_allocated(device)]
        max_m_arr = [torch.cuda.max_memory_allocated(device)]
        last_r_arr = [torch.cuda.memory_reserved(device)]
        max_r_arr = [torch.cuda.max_memory_reserved(device)]

        def alloc(*size):
            with torch.cuda.device(device):
                # NOTE: do **not** use methods that can have additional
                #       memory overhead, e.g., inplace random sampling methods.
                #       they can leave some memory occupied even after being
                #       deallocated, e.g., initialized RNG state, causing some
                #       memory checks below to fail.
                return torch.cuda.FloatTensor(*size)

        def assert_change(comp=1, empty_cache=False, reset_peak=False):
            # comp > 0: increased
            # comp = 0: equal
            # comp < 0: decreased
            new_m = torch.cuda.memory_allocated(device)
            new_max_m = torch.cuda.max_memory_allocated(device)
            if comp > 0:
                self.assertGreater(new_m, last_m_arr[0])
            elif comp < 0:
                self.assertLess(new_m, last_m_arr[0])
            else:
                self.assertEqual(new_m, last_m_arr[0])
            self.assertLessEqual(new_m, new_max_m)
            self.assertGreaterEqual(new_max_m, max_m_arr[0])
            last_m_arr[0] = new_m
            max_m_arr[0] = new_max_m

            new_r = torch.cuda.memory_reserved(device)
            new_max_r = torch.cuda.max_memory_reserved(device)
            # emptying cache may happen (due to allocation or empty_cache), so
            # we can't assert new_c >= last_c
            self.assertLessEqual(new_r, new_max_r)
            self.assertGreaterEqual(new_max_r, max_r_arr[0])
            last_r_arr[0] = new_r
            max_r_arr[0] = new_max_r

            if empty_cache:
                torch.cuda.empty_cache()
                new_r = torch.cuda.memory_reserved(device)
                new_max_r = torch.cuda.max_memory_reserved(device)
                self.assertLessEqual(new_r, last_r_arr[0])
                self.assertLessEqual(new_r, new_max_r)
                self.assertEqual(new_max_r, max_r_arr[0])
                last_r_arr[0] = new_r

            if reset_peak:
                torch.cuda.reset_peak_memory_stats(device)
                self.assertEqual(torch.cuda.memory_allocated(device), last_m_arr[0])
                self.assertEqual(torch.cuda.max_memory_allocated(device), last_m_arr[0])
                max_m_arr[0] = last_m_arr[0]
                self.assertEqual(torch.cuda.memory_reserved(device), last_r_arr[0])
                self.assertEqual(torch.cuda.max_memory_reserved(device), last_r_arr[0])
                max_r_arr[0] = last_r_arr[0]

        assert_change(0)
        assert_change(0, reset_peak=True)
        assert_change(0, empty_cache=True)
        assert_change(0, reset_peak=True)
        assert_change(0)
        yield

        tensors1 = [alloc(1), alloc(10, 20), alloc(200, 300, 2000)]
        m1 = torch.cuda.memory_allocated(device)
        assert_change(1)
        yield

        tensors2 = []

        for i in range(1, int(N / 2) + 1):
            # small ones
            tensors2.append(alloc(i, i * 4))
            assert_change(1)
            yield

        for i in range(5, int(N / 2) + 5):
            # large ones
            tensors2.append(alloc(i, i * 7, i * 9, i * 11))
            assert_change(1, reset_peak=(i % 2 == 0))
            yield

        tensors2.append(alloc(0, 0, 0))
        assert_change(0)
        yield

        permute = []
        for i in torch.randperm(len(tensors2)):
            permute.append(tensors2[i])
            assert_change(0)
            yield

        del tensors2
        assert_change(0)
        yield
        tensors2 = permute
        assert_change(0)
        yield
        del permute
        assert_change(0, reset_peak=True)
        yield

        for i in range(int(N / 2)):
            x = tensors2[i].numel()
            del tensors2[i]
            assert_change(-x)  # in case that tensors2[i] is empty
            yield

        for i in range(2, int(2 * N / 3) + 2):
            tensors2.append(alloc(i, i * 3, i * 8))
            assert_change(1)
            yield

        del tensors2
        assert_change(-1, reset_peak=True)
        assert_change(0)
        self.assertEqual(torch.cuda.memory_allocated(device), m1)
        yield True

        del tensors1
        assert_change(-1, reset_peak=True)
        self.assertEqual(torch.cuda.memory_allocated(device), m0)

        # test empty_cache and reset_peak
        assert_change(0, empty_cache=True)
        assert_change(0, reset_peak=True)

    def test_cudart_register(self):
        t = torch.ones(20)
        self.assertFalse(t.is_pinned())
        cudart = torch.cuda.cudart()
        r = cudart.cudaHostRegister(t.data_ptr(), t.numel() * t.element_size(), 0)
        self.assertEqual(r, 0)
        self.assertTrue(t.is_pinned())
        r = cudart.cudaHostUnregister(t.data_ptr())
        self.assertEqual(r, 0)
        self.assertFalse(t.is_pinned())

    def test_memory_stats(self):
        gc.collect()
        torch.cuda.empty_cache()
        for _ in self._test_memory_stats_generator(self):
            self._check_memory_stat_consistency()

    def test_memory_allocation(self):
        gc.collect()
        torch.cuda.empty_cache()
        mem = None
        size = 1
        prev = 0
        try:
            prev = torch.cuda.memory_allocated()
            mem = torch.cuda.caching_allocator_alloc(size)
            self.assertGreater(torch.cuda.memory_allocated(), prev)
        finally:
            if mem is not None:
                torch.cuda.caching_allocator_delete(mem)
                self.assertEqual(torch.cuda.memory_allocated(), prev)

    def test_check_error(self):
        # Assert this call doesn't raise.
        torch.cuda.check_error(0)

        with self.assertRaisesRegex(torch.cuda.CudaError,
                                    "out of memory|hipErrorOutOfMemory"):
            torch.cuda.check_error(2)

    def test_cuda_get_device_name(self):
        # Testing the behaviour with None as an argument
        current_device = torch.cuda.current_device()
        current_device_name = torch.cuda.get_device_name(current_device)
        device_name_None = torch.cuda.get_device_name(None)
        self.assertEqual(current_device_name, device_name_None)

        # Testing the behaviour for No argument
        device_name_no_argument = torch.cuda.get_device_name()
        self.assertEqual(current_device_name, device_name_no_argument)

    def test_cuda_get_device_capability(self):
        # Testing the behaviour with None as an argument
        current_device = torch.cuda.current_device()
        current_device_capability = torch.cuda.get_device_capability(current_device)
        device_capability_None = torch.cuda.get_device_capability(None)
        self.assertEqual(current_device_capability, device_capability_None)

        # Testing the behaviour for No argument
        device_capability_no_argument = torch.cuda.get_device_capability()
        self.assertEqual(current_device_capability, device_capability_no_argument)

    @unittest.skipIf(not TEST_MULTIGPU, "only one GPU detected")
    def test_memory_stats_multigpu(self):
        # advance a generator with a end flag
        def advance(gen, end):
            if not end:
                try:
                    next(gen)
                except StopIteration:
                    end = True
            return end

        # interlace
        torch.cuda.empty_cache()
        gen0 = self._test_memory_stats_generator(self, device='cuda:0', N=35)
        gen1 = self._test_memory_stats_generator(self, device=torch.device('cuda:1'), N=35)
        end0 = end1 = False
        while not (end0 and end1):
            end0 = advance(gen0, end0)
            end1 = advance(gen1, end1)

        # semi-random order
        torch.cuda.empty_cache()
        gen0 = self._test_memory_stats_generator(self, device=0, N=35)
        gen1 = self._test_memory_stats_generator(self, device=torch.device('cuda:1'), N=35)
        end0 = end1 = False

        while not (end0 and end1):
            end0 = advance(gen0, end0)
            if not end0:
                gen1_max_times = torch.LongTensor(1).random_(0, 3)[0]
            else:
                gen1_max_times = inf
            t = 0
            while t < gen1_max_times and not end1:
                end1 = advance(gen1, end1)
                t += 1

    def test_out_of_memory(self):
        tensor = torch.zeros(1024, device='cuda')

        with self.assertRaisesRegex(RuntimeError, "Tried to allocate 8000000000.00 GiB"):
            torch.empty(1024 * 1024 * 1024 * 8000000000, dtype=torch.int8, device='cuda')

        # ensure out of memory error doesn't disturb subsequent kernel
        tensor.fill_(1)
        self.assertTrue((tensor == 1).all())

    def test_set_per_process_memory_fraction(self):
        # test invalid fraction value.
        with self.assertRaisesRegex(TypeError, "Invalid type"):
            torch.cuda.set_per_process_memory_fraction(int(1))
        with self.assertRaisesRegex(ValueError, "Invalid fraction value"):
            torch.cuda.set_per_process_memory_fraction(-0.1)
        with self.assertRaisesRegex(ValueError, "Invalid fraction value"):
            torch.cuda.set_per_process_memory_fraction(2.0)

        tensor = torch.zeros(1024, device='cuda')
        torch.cuda.empty_cache()
        total_memory = torch.cuda.get_device_properties(0).total_memory
        torch.cuda.set_per_process_memory_fraction(0.5, 0)

        # test 0.499 allocation is ok.
        application = int(total_memory * 0.499) - torch.cuda.max_memory_reserved()
        tmp_tensor = torch.empty(application, dtype=torch.int8, device='cuda')
        del tmp_tensor
        torch.cuda.empty_cache()

        application = int(total_memory * 0.5)
        # it will get OOM when try to allocate more than half memory.
        with self.assertRaisesRegex(RuntimeError, "out of memory"):
            torch.empty(application, dtype=torch.int8, device='cuda')

        # ensure out of memory error doesn't disturb subsequent kernel
        tensor.fill_(1)
        self.assertTrue((tensor == 1).all())

    @unittest.skipIf(not TEST_MULTIGPU, "only one GPU detected")
    def test_autogpu(self):
        x = torch.randn(5, 5).cuda()
        y = torch.randn(5, 5).cuda()
        self.assertEqual(x.get_device(), 0)
        self.assertEqual(x.get_device(), 0)
        with torch.cuda.device(1):
            z = torch.randn(5, 5).cuda()
            self.assertEqual(z.get_device(), 1)
            q = x.add(y)
            self.assertEqual(q.get_device(), 0)
            w = torch.randn(5, 5).cuda()
            self.assertEqual(w.get_device(), 1)
            self.assertEqual(y.cuda().get_device(), 1)
        z = z.cuda()
        self.assertEqual(z.get_device(), 0)

    @unittest.skipIf(not TEST_MULTIGPU, "only one GPU detected")
    def test_new(self):
        x = torch.randn(3, 3).cuda()
        self.assertEqual(x.new([0, 1, 2]).get_device(), 0)
        self.assertEqual(x.new([0, 1, 2], device=1).get_device(), 1)

        with torch.cuda.device(1):
            self.assertEqual(x.new([0, 1, 2]).get_device(), 0)
            self.assertEqual(x.new([0, 1, 2], device=1).get_device(), 1)

    @unittest.skipIf(not TEST_MULTIGPU, "only one GPU detected")
    def test_copy_device(self):
        x = torch.randn(5, 5).cuda()
        with torch.cuda.device(1):
            y = x.cuda()
            self.assertEqual(y.get_device(), 1)
            self.assertIs(y.cuda(), y)
            z = y.cuda(0)
            self.assertEqual(z.get_device(), 0)
            self.assertIs(z.cuda(0), z)

        x = torch.randn(5, 5)
        with torch.cuda.device(1):
            y = x.cuda()
            self.assertEqual(y.get_device(), 1)
            self.assertIs(y.cuda(), y)
            z = y.cuda(0)
            self.assertEqual(z.get_device(), 0)
            self.assertIs(z.cuda(0), z)

    def _test_copy_sync_current_stream(self, x, y):
        x_plus_one = x + 1
        s0 = torch.cuda.Stream(device=x.device)
        s1 = torch.cuda.Stream(device=y.device)
        s2 = torch.cuda.Stream(device=x.device)
        s3 = torch.cuda.Stream(device=y.device)

        # same dst stream different src streams
        with torch.cuda.stream(s0):
            torch.cuda._sleep(TestCuda.FIFTY_MIL_CYCLES)
            with torch.cuda.stream(s1):
                y.copy_(x_plus_one)

        with torch.cuda.stream(s2), torch.cuda.stream(s1):
            y.copy_(x)

        s1.synchronize()
        # The copy() is synchronized on the current streams of both src and dst.
        # In the above test, the _sleep() op on s0 will not block the copy() on
        # s2, but both copies are synchronized on s1 in the dst device. Hence,
        # x is copied to y after x_plus_one is copied to y. If x and y are on
        # the same device, both copy() ops are synchronized on s1.
        self.assertEqual(y, x)

        # same src stream different dst streams
        with torch.cuda.stream(s1):
            torch.cuda._sleep(TestCuda.FIFTY_MIL_CYCLES)
            with torch.cuda.stream(s0):
                y.copy_(x_plus_one)

        with torch.cuda.stream(s3), torch.cuda.stream(s0):
            y.copy_(x)

        s0.synchronize()
        # Similarly, both copy() ops are synchronized on s0.
        self.assertEqual(y, x)

    @unittest.skipIf(not TEST_MULTIGPU, "only one GPU detected")
    def test_copy_streams(self):
        d0 = torch.device('cuda:0')
        x0 = torch.zeros(5, 5, device=d0)

        d1 = torch.device('cuda:1')
        x1 = torch.zeros(5, 5, device=d1)
        self._test_copy_sync_current_stream(x0, x1)

        x2 = torch.zeros(5, 5, device=d0)
        self._test_copy_sync_current_stream(x0, x2)

    def test_copy_non_blocking(self):
        def _test_copy_non_blocking(a, b):
            event = torch.cuda.Event()
            a.copy_(b, non_blocking=True)
            event.record()
            event.synchronize()
            self.assertEqual(a, b)

        # 10MB copies
        x = torch.ones(10000000, dtype=torch.uint8).cuda()
        y = torch.zeros(10000000, dtype=torch.uint8).pin_memory()
        _test_copy_non_blocking(x, y)

        x = torch.zeros(10000000, dtype=torch.uint8).pin_memory()
        y = torch.ones(10000000, dtype=torch.uint8).cuda()
        _test_copy_non_blocking(x, y)

    def test_to_non_blocking(self):
        stream = torch.cuda.current_stream()

        def _test_to_non_blocking(a, non_blocking, dst):
            torch.cuda.synchronize()
            # Pushes an 0.1 second spin to stream so if the copy is non blocking,
            # stream will almost surely be active when we query().
            torch.cuda._sleep(int(100 * get_cycles_per_ms()))
            b = a.to(device=dst, non_blocking=non_blocking)
            self.assertEqual(stream.query(), not non_blocking)
            stream.synchronize()
            self.assertEqual(a, b)
            self.assertTrue(b.is_pinned() == (non_blocking and dst == "cpu"))

        for dst, try_non_blocking in product(("cuda", "cpu"), (True, False)):
            # Creates source on the opposite device from destination.
            src = torch.randn(1000000,
                              device="cuda" if dst == "cpu" else "cpu",
                              pin_memory=True if dst == "cuda" else False)
            _test_to_non_blocking(src, try_non_blocking, dst)

    def test_to_cpu_blocking_by_default(self):
        src = torch.randn(1000000, device="cuda")
        torch.cuda.synchronize()
        torch.cuda._sleep(int(100 * get_cycles_per_ms()))
        dst = src.to(device="cpu")
        self.assertEqual(torch.cuda.current_stream().query(), True)
        self.assertEqual(src, dst)
        self.assertFalse(dst.is_pinned())

    def test_serialization_array_with_storage(self):
        x = torch.randn(5, 5).cuda()
        y = torch.IntTensor(2, 5).fill_(0).cuda()
        q = [x, y, x, y.storage()]
        with tempfile.NamedTemporaryFile() as f:
            torch.save(q, f)
            f.seek(0)
            q_copy = torch.load(f)
        self.assertEqual(q_copy, q, atol=0, rtol=0)
        q_copy[0].fill_(5)
        self.assertEqual(q_copy[0], q_copy[2], atol=0, rtol=0)
        self.assertTrue(isinstance(q_copy[0], torch.cuda.FloatTensor))
        self.assertTrue(isinstance(q_copy[1], torch.cuda.IntTensor))
        self.assertTrue(isinstance(q_copy[2], torch.cuda.FloatTensor))
        self.assertTrue(isinstance(q_copy[3], torch.cuda.IntStorage))
        q_copy[1].fill_(10)
        self.assertTrue(q_copy[3], torch.cuda.IntStorage(10).fill_(10))

    def test_cublas_allow_tf32_get_set(self):
        orig = torch.backends.cuda.matmul.allow_tf32
        self.assertEqual(torch._C._get_cublas_allow_tf32(), orig)
        torch.backends.cuda.matmul.allow_tf32 = not orig
        self.assertEqual(torch._C._get_cublas_allow_tf32(), not orig)
        torch.backends.cuda.matmul.allow_tf32 = orig

    def test_cudnn_allow_tf32_get_set(self):
        with torch.backends.cudnn.flags(enabled=None, benchmark=None, deterministic=None, allow_tf32=False):
            self.assertFalse(torch.backends.cudnn.allow_tf32)
        with torch.backends.cudnn.flags(enabled=None, benchmark=None, deterministic=None, allow_tf32=True):
            self.assertTrue(torch.backends.cudnn.allow_tf32)

    def test_type_conversions(self):
        x = torch.randn(5, 5)
        self.assertIsInstance(x.float(), torch.FloatTensor)
        self.assertIsInstance(x.cuda().double(), torch.cuda.DoubleTensor)
        self.assertIsInstance(x.cuda().float(), torch.cuda.FloatTensor)
        self.assertIsInstance(x.cuda().float().cpu(), torch.FloatTensor)
        self.assertIsInstance(x.cuda().float().cpu().int(), torch.IntTensor)

        y = x.storage()
        self.assertIsInstance(y.float(), torch.FloatStorage)
        self.assertIsInstance(y.cuda().double(), torch.cuda.DoubleStorage)
        self.assertIsInstance(y.cuda().float(), torch.cuda.FloatStorage)
        self.assertIsInstance(y.cuda().float().cpu(), torch.FloatStorage)
        self.assertIsInstance(y.cuda().float().cpu().int(), torch.IntStorage)

    @unittest.skip("was disabled due to not enough memory, but actually it always fail")
    def test_arithmetic_large_tensor(self):
        x = torch.empty(2**30, device='cuda')

        x.fill_(1)
        self.assertEqual(x.sum(), 2**30)

        x += 1
        self.assertEqual(x.sum(), 2**31)

        x.fill_(1)
        x -= 0.5
        self.assertEqual(x.sum(), 2**29)

        x.fill_(1)
        x *= 2
        self.assertEqual(x.sum(), 2**31)

        x.fill_(1)
        x /= 2
        self.assertEqual(x.sum(), 2**29)

    def test_gather_bool(self):
        t = torch.tensor([[False, True], [True, True]], device='cuda')
        self.assertEqual(torch.gather(t, 1, torch.tensor([[0, 0], [1, 0]], device='cuda')),
                         torch.tensor([[False, False], [True, True]], device='cuda'))

    def test_torch_manual_seed_seeds_cuda_devices(self):
        with freeze_rng_state():
            x = torch.zeros(4, 4).float().cuda()
            torch.manual_seed(2)
            self.assertEqual(torch.cuda.initial_seed(), 2)
            x.uniform_()
            torch.manual_seed(2)
            y = x.clone().uniform_()
            self.assertEqual(x, y)
            self.assertEqual(torch.cuda.initial_seed(), 2)

    def test_manual_seed(self):
        with freeze_rng_state():
            x = torch.zeros(4, 4).float().cuda()
            torch.cuda.manual_seed(2)
            self.assertEqual(torch.cuda.initial_seed(), 2)
            x.uniform_()
            a = torch.bernoulli(torch.full_like(x, 0.5))
            torch.cuda.manual_seed(2)
            y = x.clone().uniform_()
            b = torch.bernoulli(torch.full_like(x, 0.5))
            self.assertEqual(x, y)
            self.assertEqual(a, b)
            self.assertEqual(torch.cuda.initial_seed(), 2)

    @unittest.skipIf(not TEST_MULTIGPU, "only one GPU detected")
    def test_cat_autogpu(self):
        x = torch.randn(4, 4).cuda(1)
        y = torch.randn(4, 4).cuda(1)
        z = torch.cat([x, y], 0)
        self.assertEqual(z.get_device(), x.get_device())

    @unittest.skipIf(torch.cuda.device_count() >= 10, "Loading a cuda:9 tensor")
    def test_load_nonexistent_device(self):
        # Setup: create a serialized file object with a 'cuda:9' restore location
        tensor = torch.randn(2, device='cuda')
        buf = io.BytesIO()
        torch.save(tensor, buf)
        # NB: this might not work in the future if serialization changes
        buf = io.BytesIO(buf.getvalue().replace(b'cuda:0', b'cuda:9'))

        msg = r'Attempting to deserialize object on CUDA device 9'
        with self.assertRaisesRegex(RuntimeError, msg):
            _ = torch.load(buf)

    def test_specify_improper_device_name(self):
        import os
        fname = "tempfile.pt"
        try:
            with self.assertRaisesRegex(RuntimeError, "Invalid device string"):
                torch.save([torch.nn.Parameter(torch.randn(10, 10))], fname,
                           _use_new_zipfile_serialization=True)
                torch.load(fname, 'cuda0')
        finally:
            if os.path.exists(fname):
                os.remove(fname)

    def test_get_device_index(self):
        from torch.cuda._utils import _get_device_index
        with self.assertRaisesRegex(RuntimeError, "Invalid device string"):
            _get_device_index('cuda0', optional=True)

        with self.assertRaisesRegex(ValueError, "Expected a cuda device"):
            cpu_device = torch.device('cpu')
            _get_device_index(cpu_device, optional=True)

    def test_serialization_array_with_empty(self):
        x = [torch.randn(4, 4).cuda(), torch.cuda.FloatTensor()]
        with tempfile.NamedTemporaryFile() as f:
            torch.save(x, f)
            f.seek(0)
            x_copy = torch.load(f)
        for original, copy in zip(x, x_copy):
            self.assertEqual(copy, original)
            self.assertIs(type(copy), type(original))
            self.assertEqual(copy.get_device(), original.get_device())

    @unittest.skipIf(not TEST_MULTIGPU, "detected only one GPU")
    def test_multigpu_serialization_remap(self):
        x = [torch.randn(4, 4).cuda(0), torch.randn(4, 4).cuda(1)]

        def gpu_remap(storage, location):
            if location == 'cuda:1':
                return storage.cuda(0)

        with tempfile.NamedTemporaryFile() as f:
            torch.save(x, f)
            f.seek(0)
            x_copy = torch.load(f, map_location=gpu_remap)

        for original, copy in zip(x, x_copy):
            self.assertEqual(copy, original)
            self.assertIs(type(copy), type(original))
            self.assertEqual(copy.get_device(), 0)

    @unittest.skipIf(not TEST_MULTIGPU, "detected only one GPU")
    def test_multigpu_serialization_remap_dict(self):
        x = [torch.randn(4, 4).cuda(0), torch.randn(4, 4).cuda(1)]
        with tempfile.NamedTemporaryFile() as f:
            torch.save(x, f)
            f.seek(0)
            x_copy = torch.load(f, map_location={'cuda:1': 'cuda:0'})
        for original, copy in zip(x, x_copy):
            self.assertEqual(copy, original)
            self.assertIs(type(copy), type(original))
            self.assertEqual(copy.get_device(), 0)

    @unittest.skipIf(not TEST_MULTIGPU, "detected only one GPU")
    def test_multigpu_storage_clone(self):
        x = torch.randn(4, 4, device='cuda:1').storage()
        y = x.clone()
        self.assertEqual(x.get_device(), y.get_device())
        for t in ['byte', 'char', 'short', 'int', 'long', 'half', 'double']:
            self.assertEqual(getattr(x, t)().get_device(), x.get_device())

    @unittest.skipIf(not TEST_MULTIGPU, "detected only one GPU")
    def test_cuda_set_device(self):
        x = torch.randn(5, 5)
        with torch.cuda.device(1):
            self.assertEqual(x.cuda().get_device(), 1)
            torch.cuda.set_device(0)
            self.assertEqual(x.cuda().get_device(), 0)
            with torch.cuda.device(1):
                self.assertEqual(x.cuda().get_device(), 1)
            self.assertEqual(x.cuda().get_device(), 0)
            torch.cuda.set_device(1)
        self.assertEqual(x.cuda().get_device(), 0)

    def test_cuda_synchronize(self):
        torch.cuda.synchronize()
        torch.cuda.synchronize('cuda')
        torch.cuda.synchronize('cuda:0')
        torch.cuda.synchronize(0)
        torch.cuda.synchronize(torch.device('cuda:0'))

        if TEST_MULTIGPU:
            torch.cuda.synchronize('cuda:1')
            torch.cuda.synchronize(1)
            torch.cuda.synchronize(torch.device('cuda:1'))

        with self.assertRaisesRegex(ValueError, "Expected a cuda device, but"):
            torch.cuda.synchronize(torch.device("cpu"))

        with self.assertRaisesRegex(ValueError, "Expected a cuda device, but"):
            torch.cuda.synchronize("cpu")

    @unittest.skipIf(not TEST_MULTIGPU, "detected only one GPU")
    def test_current_stream(self):
        d0 = torch.device('cuda:0')
        d1 = torch.device('cuda:1')

        s0 = torch.cuda.current_stream()
        s1 = torch.cuda.current_stream(device=1)
        s2 = torch.cuda.current_stream(device=0)

        self.assertEqual(d0, s0.device)
        self.assertEqual(d1, s1.device)
        self.assertEqual(d0, s2.device)
        self.assertEqual(s0, s2)

        with torch.cuda.device(d1):
            s0 = torch.cuda.current_stream()
            s1 = torch.cuda.current_stream(1)
            s2 = torch.cuda.current_stream(d0)

        self.assertEqual(d1, s0.device)
        self.assertEqual(d1, s1.device)
        self.assertEqual(d0, s2.device)
        self.assertEqual(s0, s1)

        with self.assertRaisesRegex(ValueError,
                                    "Expected a cuda device, but got: cpu"):
            torch.cuda.current_stream(torch.device('cpu'))

    @unittest.skipIf(not TEST_MULTIGPU, "detected only one GPU")
    @skipCUDANonDefaultStreamIf(True)
    def test_default_stream(self):
        d0 = torch.device('cuda:0')
        d1 = torch.device('cuda:1')

        with torch.cuda.device(d0):
            s0 = torch.cuda.default_stream()

        with torch.cuda.device(d1):
            s1 = torch.cuda.default_stream()

        s2 = torch.cuda.default_stream(device=0)
        s3 = torch.cuda.default_stream(d1)

        self.assertEqual(d0, s0.device)
        self.assertEqual(d1, s1.device)
        self.assertEqual(d0, s2.device)
        self.assertEqual(d1, s3.device)
        self.assertEqual(s0, s2)
        self.assertEqual(s1, s3)

        with torch.cuda.device(d0):
            self.assertEqual(torch.cuda.current_stream(), s0)

        with torch.cuda.device(d1):
            self.assertEqual(torch.cuda.current_stream(), s1)

        with self.assertRaisesRegex(ValueError,
                                    "Expected a cuda device, but got: cpu"):
            torch.cuda.default_stream(torch.device('cpu'))

    @skipCUDANonDefaultStreamIf(True)
    def test_streams(self):
        default_stream = torch.cuda.current_stream()
        user_stream = torch.cuda.Stream()
        self.assertEqual(torch.cuda.current_stream(), default_stream)
        self.assertNotEqual(default_stream, user_stream)
        self.assertEqual(default_stream.cuda_stream, 0)
        self.assertNotEqual(user_stream.cuda_stream, 0)
        with torch.cuda.stream(user_stream):
            self.assertEqual(torch.cuda.current_stream(), user_stream)
        self.assertTrue(user_stream.query())
        tensor1 = torch.ByteTensor(5).pin_memory()
        tensor2 = tensor1.cuda(non_blocking=True) + 1
        default_stream.synchronize()
        self.assertTrue(default_stream.query())

    @unittest.skipIf(not TEST_MULTIGPU, "detected only one GPU")
    def test_stream_event_device(self):
        d0 = torch.device('cuda:0')
        d1 = torch.device('cuda:1')
        e0 = torch.cuda.Event()

        self.assertEqual(None, e0.device)

        with torch.cuda.device(d0):
            s0 = torch.cuda.current_stream()
            s0.record_event(e0)

        with torch.cuda.device(d1):
            s1 = torch.cuda.Stream()
            e1 = s1.record_event()

        self.assertEqual(s0.device, torch.device('cuda:0'))
        self.assertEqual(e0.device, torch.device('cuda:0'))
        self.assertEqual(s1.device, torch.device('cuda:1'))
        self.assertEqual(e1.device, torch.device('cuda:1'))

    def test_stream_event_repr(self):
        s = torch.cuda.current_stream()
        self.assertTrue("torch.cuda.Stream" in s.__repr__())
        e = torch.cuda.Event()
        self.assertTrue("torch.cuda.Event" in e.__repr__())
        s.record_event(e)
        self.assertTrue("torch.cuda.Event" in e.__repr__())

    @unittest.skipIf(not TEST_MULTIGPU, "detected only one GPU")
    def test_stream_context(self):
        s0 = torch.cuda.current_stream()
        s1 = torch.cuda.Stream(device=1)
        s2 = torch.cuda.Stream(device=0)

        with torch.cuda.device(s1.device):
            prev_stream_on_cuda1 = torch.cuda.current_stream()

        self.assertEqual(torch.cuda.current_stream(), s0)
        self.assertEqual(0, torch.cuda.current_device())
        with torch.cuda.stream(s1):
            self.assertEqual(torch.cuda.current_stream(), s1)
            self.assertEqual(1, torch.cuda.current_device())
            with torch.cuda.stream(s2):
                self.assertEqual(torch.cuda.current_stream(), s2)
                self.assertEqual(0, torch.cuda.current_device())
                with torch.cuda.stream(s0):
                    self.assertEqual(torch.cuda.current_stream(), s0)
                    self.assertEqual(0, torch.cuda.current_device())
                self.assertEqual(torch.cuda.current_stream(), s2)
                self.assertEqual(0, torch.cuda.current_device())
            self.assertEqual(torch.cuda.current_stream(), s1)
            self.assertEqual(1, torch.cuda.current_device())

        with torch.cuda.device(s1.device):
            self.assertEqual(prev_stream_on_cuda1, torch.cuda.current_stream())

        self.assertEqual(torch.cuda.current_stream(), s0)
        self.assertEqual(0, torch.cuda.current_device())

    @unittest.skipIf(not TEST_MULTIGPU, "detected only one GPU")
    def test_streams_multi_gpu(self):
        default_stream = torch.cuda.current_stream()
        self.assertEqual(default_stream.device, torch.device('cuda:0'))
        stream = torch.cuda.Stream(device=1)
        self.assertEqual(stream.device, torch.device('cuda:1'))
        with torch.cuda.device(1):
            self.assertEqual(
                torch.cuda.current_stream().device, torch.device('cuda:1'))
            self.assertNotEqual(torch.cuda.current_stream(), default_stream)

    @unittest.skipIf(not TEST_MULTIGPU, "detected only one GPU")
    def test_streams_multi_gpu_query(self):
        d0 = torch.device('cuda:0')
        d1 = torch.device('cuda:1')
        torch.cuda.synchronize(d0)
        torch.cuda.synchronize(d1)

        with torch.cuda.device(d0):
            s0 = torch.cuda.current_stream()

        with torch.cuda.device(d1):
            s1 = torch.cuda.current_stream()
            torch.cuda._sleep(TestCuda.FIFTY_MIL_CYCLES)

        self.assertTrue(s0.query())
        self.assertFalse(s1.query())

        with torch.cuda.device(d0):
            self.assertTrue(s0.query())
            self.assertFalse(s1.query())

        with torch.cuda.device(d1):
            self.assertTrue(s0.query())
            self.assertFalse(s1.query())

        # deliberately using a different device
        with torch.cuda.device(d0):
            s1.synchronize()

        self.assertTrue(s0.query())
        self.assertTrue(s1.query())

        with torch.cuda.device(d0):
            self.assertTrue(s0.query())
            self.assertTrue(s1.query())

        with torch.cuda.device(d1):
            self.assertTrue(s0.query())
            self.assertTrue(s1.query())

    @unittest.skipIf(not TEST_MULTIGPU, "detected only one GPU")
    def test_streams_multi_gpu_eq(self):
        d0 = torch.device('cuda:0')
        d1 = torch.device('cuda:1')

        with torch.cuda.device(d0):
            s0 = torch.cuda.current_stream()
            s1 = torch.cuda.current_stream()

        with torch.cuda.device(d1):
            s2 = torch.cuda.current_stream()
            s3 = torch.cuda.current_stream()

        self.assertTrue(s0 == s0)
        self.assertTrue(s0 == s1)
        self.assertTrue(s2 == s2)
        self.assertTrue(s2 == s3)
        self.assertFalse(s0 == s2)
        self.assertFalse(s1 == s3)

        self.assertEqual(s0.device, s1.device)
        self.assertEqual(s0.cuda_stream, s1.cuda_stream)
        self.assertEqual(s2.device, s3.device)
        self.assertEqual(s2.cuda_stream, s3.cuda_stream)
        self.assertNotEqual(s0.device, s3.device)

        self.assertEqual(hash(s0), hash(s1))
        self.assertEqual(hash(s2), hash(s3))
        self.assertNotEqual(hash(s0), hash(s3))

    @unittest.skipIf(not TEST_MULTIGPU, "multi-GPU not supported")
    def test_streams_priority(self):
        low, high = torch.cuda.Stream.priority_range()
        s0 = torch.cuda.Stream(device=0, priority=low)

        self.assertEqual(low, s0.priority)
        self.assertEqual(torch.device('cuda:0'), s0.device)

        s1 = torch.cuda.Stream(device=1, priority=high)

        self.assertEqual(high, s1.priority)
        self.assertEqual(torch.device('cuda:1'), s1.device)

    @unittest.skipIf(not TEST_MULTIGPU, "multi-GPU not supported")
    def test_tensor_device(self):
        self.assertEqual(torch.cuda.FloatTensor(1).get_device(), 0)
        self.assertEqual(torch.cuda.FloatTensor(1, device=1).get_device(), 1)
        with torch.cuda.device(1):
            self.assertEqual(torch.cuda.FloatTensor(1).get_device(), 1)
            self.assertEqual(torch.cuda.FloatTensor(1, device=0).get_device(), 0)
            self.assertEqual(torch.cuda.FloatTensor(1, device=None).get_device(), 1)

    def test_events(self):
        stream = torch.cuda.current_stream()
        event = torch.cuda.Event(enable_timing=True)
        self.assertTrue(event.query())
        start_event = torch.cuda.Event(enable_timing=True)
        stream.record_event(start_event)
        torch.cuda._sleep(int(50 * get_cycles_per_ms()))
        stream.record_event(event)
        self.assertFalse(event.query())
        event.synchronize()
        self.assertTrue(event.query())
        self.assertGreater(start_event.elapsed_time(event), 0)

    @staticmethod
    def _stream_synchronize(self, spin_time_cycles):
        s = torch.cuda.current_stream()
        e_tik = torch.cuda.Event(enable_timing=True)
        e_tok = torch.cuda.Event(enable_timing=True)

        e_tik.record(s)
        torch.cuda._sleep(spin_time_cycles)
        e_tok.record(s)
        s.synchronize()

        self.assertTrue(s.query())

        # not necessary to check e_tik and e_tok, as elapsed_time would throw
        # exception if otherwise.
        return e_tik.elapsed_time(e_tok)

    @staticmethod
    def _event_synchronize(self, spin_time_cycles):
        s = torch.cuda.current_stream()
        e_tik = torch.cuda.Event(enable_timing=True)
        e_tok = torch.cuda.Event(enable_timing=True)

        e_tik.record(s)
        torch.cuda._sleep(spin_time_cycles)
        s.record_event(e_tok)
        e_tok.synchronize()

        self.assertTrue(s.query())

        # not necessary to check e_tik and e_tok, as elapsed_time would throw
        # exception if otherwise.
        return e_tik.elapsed_time(e_tok)

    @staticmethod
    def _event_wait(self, spin_time_cycles):
        s0 = torch.cuda.current_stream()
        s1 = torch.cuda.Stream()
        e_tik = torch.cuda.Event(blocking=True, enable_timing=True)
        e_tok = torch.cuda.Event(blocking=True, enable_timing=True)

        e_tik.record(s0)
        torch.cuda._sleep(spin_time_cycles - 10)
        e_sync = torch.cuda.Event(blocking=True)
        e_sync.record()
        e_sync.wait(s1)
        with torch.cuda.stream(s1):
            torch.cuda._sleep(10)
        s1.synchronize()
        e_tok.record()
        e_tok.synchronize()

        self.assertTrue(s0.query())
        self.assertTrue(s1.query())
        self.assertTrue(e_sync.query())

        # not necessary to check e_tik and e_tok, as elapsed_time would throw
        # exception if otherwise.
        return e_tik.elapsed_time(e_tok)

    @staticmethod
    def _test_stream_event_nogil(self, sync_func, p2c, c2p):
        with torch.cuda.device('cuda:1'):
            c2p.put(0)
            p2c.get()
            c2p.put(sync_func(self, TestCuda.FIFTY_MIL_CYCLES))

    # Skip the test for ROCm as per https://github.com/pytorch/pytorch/issues/53190
    @skipIfRocm
    @unittest.skipIf(not TEST_MULTIGPU, "detected only one GPU")
    def test_stream_event_nogil(self):
        for sync_func in [TestCuda._stream_synchronize,
                          TestCuda._event_synchronize,
                          TestCuda._event_wait]:
            p2c = queue.Queue()
            c2p = queue.Queue()
            e_tik = torch.cuda.Event(enable_timing=True)
            e_tok = torch.cuda.Event(enable_timing=True)

            t = threading.Thread(
                target=TestCuda._test_stream_event_nogil,
                args=(self, sync_func, p2c, c2p))
            t.daemon = True
            t.start()

            c2p.get()
            with torch.cuda.device('cuda:0'):
                e_tik.record()
                p2c.put(0)
                parent_time = sync_func(self, TestCuda.FIFTY_MIL_CYCLES)
                child_time = c2p.get()
                e_tok.record()
                e_tok.synchronize()
                total_time = e_tik.elapsed_time(e_tok)

            # Without GIL, synchronizations in parent and child threads can
            # overlap. The total execution time should be a little bit longer
            # than spinning fifty million cycles and much shorter than twice of
            # that. However, testing absolute execution time is not reliable as
            # it may vary on different hardware in different environments.
            # Therefore, this test uses relative comparisons, checking if the
            # sum of parent and child threads execution time is greater than the
            # real execution time by least 40%.
            self.assertGreater(parent_time + child_time, total_time * 1.4)

    @unittest.skipIf(not TEST_MULTIGPU, "detected only one GPU")
    def test_events_wait(self):
        d0 = torch.device('cuda:0')
        d1 = torch.device('cuda:1')
        torch.cuda.synchronize(d0)
        torch.cuda.synchronize(d1)

        with torch.cuda.device(d0):
            s0 = torch.cuda.current_stream()
            torch.cuda._sleep(TestCuda.FIFTY_MIL_CYCLES)
            e0 = torch.cuda.Event()
            s0.record_event(e0)

        with torch.cuda.device(d1):
            s1 = torch.cuda.current_stream()

        self.assertFalse(s0.query())
        self.assertTrue(s1.query())

        s1.wait_event(e0)
        s1.synchronize()

        self.assertTrue(e0.query())
        self.assertTrue(s0.query())
        self.assertTrue(s1.query())

    @unittest.skipIf(not TEST_MULTIGPU, "detected only one GPU")
    def test_events_multi_gpu_query(self):
        d0 = torch.device('cuda:0')
        d1 = torch.device('cuda:1')

        with torch.cuda.device(d0):
            s0 = torch.cuda.current_stream()
            e0 = s0.record_event()
            s0.synchronize()

        with torch.cuda.device(d1):
            s1 = torch.cuda.current_stream()
            torch.cuda._sleep(TestCuda.FIFTY_MIL_CYCLES)
            e1 = s1.record_event()

        self.assertTrue(e0.query())
        self.assertFalse(e1.query())

        with torch.cuda.device(d0):
            self.assertTrue(e0.query())
            self.assertFalse(e1.query())

        with torch.cuda.device(d1):
            self.assertTrue(e0.query())
            self.assertFalse(e1.query())

        # deliberately using a different device
        with torch.cuda.device(d0):
            e1.synchronize()

        self.assertTrue(e0.query())
        self.assertTrue(e1.query())

        with torch.cuda.device(d0):
            self.assertTrue(e0.query())
            self.assertTrue(e1.query())

        with torch.cuda.device(d1):
            self.assertTrue(e0.query())
            self.assertTrue(e1.query())

    @unittest.skipIf(not TEST_MULTIGPU, "detected only one GPU")
    @skipIfRocm
    def test_events_multi_gpu_elapsed_time(self):
        d0 = torch.device('cuda:0')
        d1 = torch.device('cuda:1')

        with torch.cuda.device(d0):
            s0 = torch.cuda.current_stream()
            e0 = torch.cuda.Event(enable_timing=True)
            torch.cuda._sleep(10)
            s0.record_event(e0)

        with torch.cuda.device(d1):
            s1 = torch.cuda.current_stream()
            e1 = torch.cuda.Event(enable_timing=True)
            torch.cuda._sleep(TestCuda.FIFTY_MIL_CYCLES)
            s1.record_event(e1)

        e0.synchronize()
        e1.synchronize()
        with torch.cuda.device(d0):
            with self.assertRaises(RuntimeError):
                self.assertGreater(e0.elapsed_time(e1), 0)

        with torch.cuda.device(d1):
            with self.assertRaises(RuntimeError):
                self.assertGreater(e0.elapsed_time(e1), 0)

        with torch.cuda.device(d0):
            s0 = torch.cuda.current_stream()
            e2 = torch.cuda.Event(enable_timing=True)
            torch.cuda._sleep(TestCuda.FIFTY_MIL_CYCLES)
            s0.record_event(e2)
            s0.synchronize()

        self.assertGreater(e0.elapsed_time(e2), 0)

        # deliberately calling from a different device
        with torch.cuda.device(d1):
            self.assertGreater(e0.elapsed_time(e2), 0)

    def test_record_stream(self):
        cycles_per_ms = get_cycles_per_ms()

        t = torch.FloatTensor([1, 2, 3, 4]).pin_memory()
        result = torch.cuda.FloatTensor(t.size())
        stream = torch.cuda.Stream()
        ptr = [None]

        # Performs the CPU->GPU copy in a background stream
        def perform_copy():
            with torch.cuda.stream(stream):
                tmp = t.cuda(non_blocking=True)
                ptr[0] = tmp.data_ptr()
            torch.cuda.current_stream().wait_stream(stream)
            tmp.record_stream(torch.cuda.current_stream())
            torch.cuda._sleep(int(50 * cycles_per_ms))  # delay the copy
            result.copy_(tmp)

        perform_copy()
        with torch.cuda.stream(stream):
            tmp2 = torch.cuda.FloatTensor(t.size())
            tmp2.zero_()
            self.assertNotEqual(tmp2.data_ptr(), ptr[0], msg='allocation re-used to soon')

        self.assertEqual(result.tolist(), [1, 2, 3, 4])

        # Check that the block will be re-used after the main stream finishes
        torch.cuda.current_stream().synchronize()
        with torch.cuda.stream(stream):
            tmp3 = torch.cuda.FloatTensor(t.size())
            self.assertEqual(tmp3.data_ptr(), ptr[0], msg='allocation not re-used')

    def test_record_stream_on_shifted_view(self):
        # See issue #27366

        # This test detects unexpected block reallocation. For reliable test,
        # the stream to allocate tensors is isolated. The allocator will not
        # reuse free blocks which were allocated from another stream.
        stream_alloc = torch.cuda.Stream()
        with torch.cuda.stream(stream_alloc):
            base = torch.cuda.FloatTensor([10, 10])

        # Record another stream on a shifted view tensor.
        view = base[5:]
        assert view.storage_offset() > 0

        stream_record = torch.cuda.Stream()
        with torch.cuda.stream(stream_record):
            torch.cuda._sleep(int(50 * get_cycles_per_ms()))

        view.record_stream(stream_record)

        # Delete those tensors to make the block free soon.
        data_ptr = base.data_ptr()
        del base, view

        # A new tensor should not be allocated to the block above.
        stream_alloc.synchronize()

        with torch.cuda.stream(stream_alloc):
            try_realloc = torch.cuda.FloatTensor([10, 10])

        self.assertNotEqual(try_realloc.data_ptr(), data_ptr)

    def test_noncontiguous_pinned_memory(self):
        # See issue #3266
        x = torch.arange(0, 10).view((2, 5))
        self.assertEqual(x.t(), x.t().pin_memory())

    def test_caching_pinned_memory(self):
        cycles_per_ms = get_cycles_per_ms()

        # check that allocations are re-used after deletion
        t = torch.FloatTensor([1]).pin_memory()
        ptr = t.data_ptr()
        del t
        t = torch.FloatTensor([1]).pin_memory()
        self.assertEqual(t.data_ptr(), ptr, msg='allocation not reused')

        # check that the allocation is not re-used if it's in-use by a copy
        gpu_tensor = torch.cuda.FloatTensor([0])
        torch.cuda._sleep(int(50 * cycles_per_ms))  # delay the copy
        gpu_tensor.copy_(t, non_blocking=True)
        del t
        t = torch.FloatTensor([1]).pin_memory()
        self.assertNotEqual(t.data_ptr(), ptr, msg='allocation re-used too soon')
        self.assertEqual(list(gpu_tensor), [1])

    @unittest.skipIf(not TEST_MULTIGPU, "only one GPU detected")
    def test_caching_pinned_memory_multi_gpu(self):
        # checks that the events preventing pinned memory from being re-used
        # too early are recorded on the correct GPU
        cycles_per_ms = get_cycles_per_ms()

        t = torch.FloatTensor([1]).pin_memory()
        ptr = t.data_ptr()
        gpu_tensor0 = torch.cuda.FloatTensor([0], device=0)
        gpu_tensor1 = torch.cuda.FloatTensor([0], device=1)

        with torch.cuda.device(1):
            torch.cuda._sleep(int(50 * cycles_per_ms))  # delay the copy
            gpu_tensor1.copy_(t, non_blocking=True)

        del t
        t = torch.FloatTensor([2]).pin_memory()
        self.assertNotEqual(t.data_ptr(), ptr, msg='allocation re-used too soon')

        with torch.cuda.device(0):
            gpu_tensor0.copy_(t, non_blocking=True)

        self.assertEqual(gpu_tensor1[0], 1)
        self.assertEqual(gpu_tensor0[0], 2)

    def test_caching_allocator_record_stream_oom(self):
        """allocations delayed by a record_stream call should still be freed on
        an out-of-memory in cuda_malloc_retry. see issue #19219"""
        stream = torch.cuda.Stream()

        with torch.cuda.stream(stream):
            y = torch.zeros(40 * 1024 * 1024, device='cuda')

        for _ in range(100):
            x = torch.empty(40 * 1024 * 1024, device='cuda')
            with torch.cuda.stream(stream):
                y += x
            # delays re-use of `x` until after all operations in `stream`
            x.record_stream(stream)
            del x

        # we've made a mess by allocating up to the device capacity. free any
        # cached blocks in case it affects future tests.
        torch.cuda.empty_cache()

    # Tests for historic illegal memory access, see #17040.
    def test_reduction_gpu_memory_accessing(self):
        x = torch.ones(512, 8, dtype=torch.float32, device='cuda')
        torch.sum(x, 0)

    def test_sum_fp16(self):
        x = torch.zeros(10, device='cuda', dtype=torch.float16)
        self.assertEqual(x.sum(), 0)

        x = torch.ones(65504, device='cuda', dtype=torch.float16)
        self.assertEqual(x.sum(), 65504)
        self.assertEqual(x.sum(dtype=torch.float32), 65504)

        x = torch.ones(65536, device='cuda', dtype=torch.float16)
        self.assertEqual(x.sum(dtype=torch.float32), 65536)

        a = torch.zeros(1203611).bernoulli_(0.0005)
        x = a.to(device='cuda', dtype=torch.float16)
        self.assertEqual(x.sum().item(), a.sum().item())

        a = torch.zeros(100, 121, 80).bernoulli_(0.0005)
        x = a.to(device='cuda', dtype=torch.float16)
        self.assertEqual(x.sum((0, 2)).float().cpu(), a.sum((0, 2)))

    def test_mean_fp16(self):
        x = torch.ones(65536, device='cuda', dtype=torch.float16)
        self.assertEqual(x.mean(), 1)

        x = torch.ones(65536, device='cuda', dtype=torch.float16)
        self.assertEqual(x.mean(dtype=torch.float32), 1)

    def test_prod_large(self):
        # tests global reduction (should_global_reduce = true) in case of non-zero identity element
        x = torch.ones(240000, device='cuda', dtype=torch.float32)
        self.assertEqual(x.prod(), 1)

        # test for complex types. Note 240k is divisible by 4
        for dtype in [torch.cfloat, torch.cdouble]:
            x = torch.ones(240000, device='cuda', dtype=dtype) * (0 + 1j)
            self.assertEqual(x.prod(), 1)

    def test_multinomial_ext(self):
        # Test two corner cases from older PyTorch (Issue #4858)
        freqs = torch.cuda.FloatTensor([
            0.0, 0.0, 0.0, 0.0, 0.0, 0.0, 0.0, 0.0, 0.0,
            0.03178183361887932, 0.027680952101945877, 0.033176131546497345,
            0.046052902936935425, 0.07742464542388916, 0.11543981730937958,
            0.14148041605949402, 0.15784293413162231, 0.13180233538150787,
            0.08271478116512299, 0.049702685326337814, 0.027557924389839172,
            0.018125897273421288, 0.011851548217236996, 0.010252203792333603,
            0.007422595750540495, 0.005372154992073774, 0.0045109698548913,
            0.0036087757907807827, 0.0035267581697553396, 0.0018864056328311563,
            0.0024605290964245796, 0.0022964938543736935, 0.0018453967059031129,
            0.0010662291897460818, 0.0009842115687206388, 0.00045109697384759784,
            0.0007791675161570311, 0.00020504408166743815, 0.00020504408166743815,
            0.00020504408166743815, 0.00012302644609007984, 0.0,
            0.00012302644609007984, 4.100881778867915e-05, 0.0, 0.0, 0.0, 0.0,
            0.0, 0.0])

        torch.cuda.manual_seed(11042)
        sample = torch.multinomial(freqs, 1000, True)
        self.assertNotEqual(freqs[sample].min(), 0)

        p = torch.zeros(3421, 2, device="cuda", dtype=torch.float)
        p[:, 1] = 1
        torch.cuda.manual_seed(5214)
        r = torch.multinomial(p, 1)
        self.assertNotEqual(r.min().item(), 0)

        # test corner case from Issue #13867
        torch.cuda.manual_seed(33)
        probs = torch.randn(1000000, device='cuda').clamp(min=0) * 3e-5
        samples = probs.multinomial(1000000, replacement=True)
        self.assertGreater(probs[samples].min().item(), 0)

    @staticmethod
    def mute():
        os.dup2(os.open(os.devnull, os.O_WRONLY), sys.stderr.fileno())

    def _spawn_method(self, method, arg):
        ctx = mp.get_context("spawn")
        with ctx.Pool(1, initializer=self.mute) as pool:
            errors = pool.map(method, [arg])
            for e in errors:
                if 'device-side assert triggered' not in str(e):
                    self.fail(e)

    @staticmethod
    def _test_multinomial_invalid_probs_cuda(probs):
        try:
            with torch.random.fork_rng(devices=[0]):
                torch.multinomial(probs.to('cuda'), 2, replacement=True)
                torch.cuda.synchronize()
            return False  # Should not be reached
        except RuntimeError as e:
            return e

    @slowTest
    @unittest.skipIf(NO_MULTIPROCESSING_SPAWN, "Disabled for environments that \
                     don't support multiprocessing with spawn start method")
    @skipIfRocm
    def test_multinomial_invalid_probs_cuda(self):
        test_method = TestCuda._test_multinomial_invalid_probs_cuda
        self._spawn_method(test_method, torch.tensor([1., -1., 1.]))
        self._spawn_method(test_method, torch.tensor([1., inf, 1.]))
        self._spawn_method(test_method, torch.tensor([1., -inf, 1.]))
        self._spawn_method(test_method, torch.tensor([1., 1., nan]))

    @slowTest
    @unittest.skipIf(not TEST_LARGE_TENSOR, "not enough memory")
    def test_huge_index(self):
        src = torch.empty(15000000, 45, device='cuda', dtype=torch.long).random_(0, 2**22)
        idx = torch.randperm(src.shape[0], device='cuda')
        res = src[idx]
        res_cpu = src.cpu()[idx.cpu()]
        self.assertEqual(res.cpu(), res_cpu)

    def test_tensor_gather(self):
        AbstractTestCases._TestTorchMixin._test_gather(self, lambda t: t.cuda(), False)

    def test_tensor_scatter(self):
        AbstractTestCases._TestTorchMixin._test_scatter_base(self, lambda t: t.cuda(), 'scatter_', test_bounds=False)

    def test_tensor_scatterAdd(self):
        AbstractTestCases._TestTorchMixin._test_scatter_base(self, lambda t: t.cuda(), 'scatter_add_', test_bounds=False)

    def test_scatter_add_mult_index_base(self):
        AbstractTestCases._TestTorchMixin._test_scatter_add_mult_index_base(self, lambda t: t.cuda())

    def test_tensor_scatterFill(self):
        AbstractTestCases._TestTorchMixin._test_scatter_base(self, lambda t: t.cuda(),
                                                             'scatter_', True, test_bounds=False)

    def test_tensor_scatter_complex(self):
        AbstractTestCases._TestTorchMixin._test_scatter_base(self, lambda t: t.cuda(),
                                                             'scatter_', test_bounds=False, test_complex=True)

    def test_tensor_scatterAdd_complex(self):
        AbstractTestCases._TestTorchMixin._test_scatter_base(self, lambda t: t.cuda(),
                                                             'scatter_add_', test_bounds=False, test_complex=True)

    def test_tensor_scatterFill_complex(self):
        AbstractTestCases._TestTorchMixin._test_scatter_base(self, lambda t: t.cuda(),
                                                             'scatter_', True, test_bounds=False, test_complex=True)

    def test_min_max_inits(self):
        # Testing if THC_reduceAll received the correct index initialization.
        # This affects the result of THC_reduceAll operations at extreme values
        x = torch.cuda.ByteTensor([0])
        y = torch.cuda.ByteTensor([255])
        expected = torch.cuda.LongTensor([0])[0]

        _, v = x.max(dim=0)
        self.assertEqual(v, expected)

        _, v = y.min(dim=0)
        self.assertEqual(v, expected)

    @unittest.skipIf(not TEST_MULTIGPU, "only one GPU detected")
    def test_get_set_rng_state_all(self):
        states = torch.cuda.get_rng_state_all()
        before0 = torch.cuda.FloatTensor(100, device=0).normal_()
        before1 = torch.cuda.FloatTensor(100, device=1).normal_()
        torch.cuda.set_rng_state_all(states)
        after0 = torch.cuda.FloatTensor(100, device=0).normal_()
        after1 = torch.cuda.FloatTensor(100, device=1).normal_()
        self.assertEqual(before0, after0, atol=0, rtol=0)
        self.assertEqual(before1, after1, atol=0, rtol=0)

    def test_nvtx(self):
        # Just making sure we can see the symbols
        torch.cuda.nvtx.range_push("foo")
        torch.cuda.nvtx.mark("bar")
        torch.cuda.nvtx.range_pop()

    def test_bincount_ext(self):
        # ensure CUDA code coverage
        input_size = (5000,)
        w = torch.randn(input_size, dtype=torch.double, device='cuda')
        w_cpu = w.cpu()
        # test shared memory impl
        t = torch.randint(50, input_size, dtype=torch.int8, device='cuda')
        self.assertEqual(t.cpu().bincount(), t.bincount())
        self.assertEqual(t.cpu().bincount(w_cpu), t.bincount(w))
        # test multi block memory impl
        # see `THRESH_NUMBER_BINS_FOR_MULTI_BLOCK_MEM` in SummaryOps.cu
        t = torch.randint(500, input_size, dtype=torch.int64, device='cuda')
        self.assertEqual(t.cpu().bincount(), t.bincount())
        self.assertEqual(t.cpu().bincount(w_cpu), t.bincount(w))
        # test global memory impl
        # see `THRESH_NUMBER_BINS_FOR_GLOBAL_MEM` in SummaryOps.cu
        t = torch.randint(2000, input_size, dtype=torch.int64, device='cuda')
        self.assertEqual(t.cpu().bincount(), t.bincount())
        self.assertEqual(t.cpu().bincount(w_cpu), t.bincount(w))

        t = torch.zeros([10], dtype=torch.int32, device='cuda')
        # 35488 * 65536 as int32 would cause overflow to negative value
        # giving negative bin offset
        t[0] = 35488
        counted = t.bincount(minlength=65536)
        self.assertEqual(torch.sum(counted), 10)

    def test_tiny_half_norm_(self):
        a = torch.arange(25).cuda().float()
        a /= 100000000
        b = a.half()
        self.assertGreater(b.norm().item(), 0)

    def test_norm_type_conversion(self):
        a = torch.ones(65536).cuda().half()
        self.assertEqual(a.norm(p=0, dtype=torch.float32), 65536)

    # Test that wrap_with_cuda_memory_check successfully detects leak
    def test_cuda_memory_leak_detection(self):
        l = []

        @self.wrap_with_cuda_memory_check
        def no_leak():
            pass

        @self.wrap_with_cuda_memory_check
        def leak_gpu0():
            l.append(torch.tensor(10, device=torch.device("cuda:0")))

        no_leak()

        with self.assertRaisesRegex(AssertionError, r"leaked \d+ bytes CUDA memory on device 0"):
            leak_gpu0()

        if TEST_MULTIGPU:
            @self.wrap_with_cuda_memory_check
            def leak_gpu1():
                l.append(torch.tensor(10, device=torch.device("cuda:1")))

            with self.assertRaisesRegex(AssertionError, r"leaked \d+ bytes CUDA memory on device 1"):
                leak_gpu1()

    def test_cuda_memory_leak_detection_propagates_errors(self):
        with self.assertRaisesRegex(RuntimeError, r"The size of tensor a \(3\) must match"):
            with self.assertLeaksNoCudaTensors():
                x = torch.randn(3, 1, device='cuda')
                y = torch.randn(2, 1, device='cuda')
                z = x + y

    def test_trilu_indices(self):
        for test_args in tri_tests_args:
            _compare_trilu_indices(self, *test_args, device='cuda')

        # test default options
        x = torch.ones(
            3, 3, dtype=torch.long, device='cuda', layout=torch.strided)
        self.assertEqual(
            x.tril(0).nonzero().transpose(0, 1),
            torch.tril_indices(3, 3, device='cuda'))
        self.assertEqual(
            x.triu(0).nonzero().transpose(0, 1),
            torch.triu_indices(3, 3, device='cuda'))

    def test_large_trilu_indices(self):
        for test_args in tri_large_tests_args:
            _compare_large_trilu_indices(self, *test_args, device='cuda')

    @unittest.skipIf(not TEST_MEDIUM_TENSOR, "not enough memory")
    def test_cuda_kernel_loop_overflow(self):
        # Issue #24309: In extreme cases, the loop variable could overflow and continue
        # the kernel loop with a negative index, causing a RuntimeError (invalid write):
        x = torch.randn(1, 1, 1, 2**30 + 1, dtype=torch.float16, device="cuda")
        expected = x[0, 0, 0, 2**30]
        y = torch.nn.functional.avg_pool2d(x, kernel_size=1)
        torch.cuda.synchronize()
        self.assertEqual(y[0, 0, 0, 2**30], expected)

    @unittest.skipIf(not TEST_LARGE_TENSOR, "not enough memory")
    def test_cuda_kernel_loop_overflow_large(self):
        # Make sure input.numel() > INT_MAX is handled:
        x = torch.randn(1, 1, 1, 2**31, dtype=torch.float16, device="cuda")
        with self.assertRaisesRegex(RuntimeError, "integer out of range"):
            y = torch.nn.functional.avg_pool2d(x, kernel_size=1)

        # Issue #24309: In extreme cases, the loop variable could overflow and continue
        # the kernel loop with a negative index, causing a RuntimeError (invalid write):
        x = torch.randn(1, 1, 1, 2**31 - 1, dtype=torch.float16, device="cuda")
        expected = x[0, 0, 0, 2**31 - 2]
        y = torch.nn.functional.avg_pool2d(x, kernel_size=1)
        torch.cuda.synchronize()
        self.assertEqual(y[0, 0, 0, 2**31 - 2], expected)

    @skipCUDANonDefaultStreamIf(True)
    def test_streaming_backwards_sync(self):
        default_stream = torch.cuda.current_stream()
        stream = torch.cuda.Stream()

        class MultiplyInStream(torch.autograd.Function):
            @staticmethod
            def forward(ctx, x, val):
                ctx.val = val
                return x * val

            @staticmethod
            def backward(ctx, grad):
                self.assertEqual(torch.cuda.current_stream(), stream)
                # delays the operation in the the background stream
                torch.cuda._sleep(1000 * 1000)
                return grad * ctx.val, None

        # Tests using grads outside the backward() stream context
        # See "Stream semantics of backward passes" on https://pytorch.org/docs/stable/notes/cuda.html
        x = torch.randn(5, 5, device='cuda', requires_grad=True)
        with torch.cuda.stream(stream):
            stream.wait_stream(default_stream)
            output = MultiplyInStream.apply(x, 2)
            output.sum().backward()
        # sync needed
        default_stream.wait_stream(stream)
        self.assertEqual(x.grad, torch.ones_like(x) * 2)
        self.assertEqual(torch.cuda.current_stream(), default_stream)

<<<<<<< HEAD
        # Tests that using grads in the same stream context as backward()
        # is safe regardless what streams bwd ops ran on
        bwd_ambient_stream = torch.cuda.Stream()
        x = torch.randn(5, 5, device='cuda', requires_grad=True)
        with torch.cuda.stream(stream):
            stream.wait_stream(default_stream)
            output = MultiplyInStream.apply(x, 3)
        with torch.cuda.stream(bwd_ambient_stream):
            bwd_ambient_stream.wait_stream(stream)
            output.sum().backward()
            # x was first used on "stream" so its AccumulateGrad leaf should run on "stream".
            # The end of backward() should have synced "bwd_ambient_stream" with "stream"
            # so it should be safe to use x.grad here without any syncs.
            self.assertEqual(x.grad, torch.ones_like(x) * 3)
            self.assertEqual(torch.cuda.current_stream(), bwd_ambient_stream)

    # Skip the test for ROCm as per https://github.com/pytorch/pytorch/issues/53190
    @skipIfRocm
    def test_streaming_backwards_multiple_streams_legacy(self):
        # Tests calling backward() under a side stream then using a grad
        # on the default stream without syncing. Right now, this pattern is safe,
        # but only for BC. In a future PR, this pattern will become unsafe,
        # a sync will be required, and this test will be deleted in favor of
        # test_streaming_backward_multiple_streams below.
=======
    def test_streaming_backwards_multiple_streams(self):
>>>>>>> 42d073a7

        class StreamModel(torch.nn.Module):
            def __init__(self):
                super(StreamModel, self).__init__()
                self.event = torch.cuda.Event()
                self.stream0 = torch.cuda.Stream()
                self.stream1 = torch.cuda.Stream()

            def forward(self, x):
                x0 = x.clone()
                torch._C._cuda_setStream(self.stream0._cdata)
                y0 = x0 * 2
                self.event.record(stream=torch.cuda.current_stream())

                torch._C._cuda_setStream(self.stream1._cdata)
                y1 = x * 3
                self.stream1.wait_event(self.event)
                return y0 + y1

        stream = torch.cuda.Stream()

        def accum_hook(grad):
            self.assertEqual(torch.cuda.current_stream(), stream)

        with torch.cuda.stream(stream):
            x = torch.randn(5, 5, device='cuda', requires_grad=True)
            x.register_hook(accum_hook)
            torch.cuda.current_stream().wait_stream(stream)
            model = StreamModel().cuda()
            model(x).sum().backward()

        self.assertEqual(x.grad, torch.ones_like(x) * 5)

    # Skip the test for ROCm as per https://github.com/pytorch/pytorch/issues/53190
    @skipIfRocm
    def test_streaming_backwards_multiple_streams(self):

        class MultiplyInStream(torch.autograd.Function):
            @staticmethod
            def forward(ctx, x, val):
                ctx.val = val
                ctx.stream = torch.cuda.current_stream()
                return x * val

            @staticmethod
            def backward(ctx, grad):
                self.assertEqual(torch.cuda.current_stream(), ctx.stream)
                # delays the operation in the the background stream
                torch.cuda._sleep(1000 * 5000)
                return grad * ctx.val, None

        class StreamModel(torch.nn.Module):
            def __init__(self):
                super(StreamModel, self).__init__()
                self.event = torch.cuda.Event()
                self.stream0 = torch.cuda.Stream()
                self.stream1 = torch.cuda.Stream()

            def forward(self, x, x_first_use_on_ambient):
                if x_first_use_on_ambient:
                    x0 = x.clone()
                self.stream0.wait_stream(torch.cuda.current_stream())
                self.stream1.wait_stream(torch.cuda.current_stream())
                with torch.cuda.stream(self.stream0):
                    if not x_first_use_on_ambient:
                        x0 = x.clone()
                    y0 = MultiplyInStream.apply(x0, 2)
                    self.event.record(stream=torch.cuda.current_stream())

                with torch.cuda.stream(self.stream1):
                    y1 = MultiplyInStream.apply(x, 3)
                    self.stream1.wait_event(self.event)
                    return y0 + y1

        stream = torch.cuda.Stream()

        for x_first_use_on_ambient in (True, False):
            with torch.cuda.stream(stream):
                x = torch.randn(5, 5, device='cuda', requires_grad=True)
                model = StreamModel().cuda()
                x.register_hook(lambda grad: self.assertEqual(torch.cuda.current_stream(),
                                                              stream if x_first_use_on_ambient else model.stream0))
                for i in range(5):
                    model(x, x_first_use_on_ambient).sum().backward()
            # See "Stream semantics of backward passes" on https://pytorch.org/docs/stable/notes/cuda.html
            torch.cuda.current_stream().wait_stream(stream)

            self.assertEqual(x.grad, torch.ones_like(x) * 5 * 5)

    @unittest.skipIf(not TEST_MULTIGPU, "only one GPU detected")
    def test_streaming_backwards_device_transfer(self):
        # This function must run with non-default current streams on all devices, otherwise it's meaningless.
        # The intention is to test that to()'s backward (CopyBackward) interacts properly with the
        # synchronization logic in torch/csrc/autograd/input_buffer.cpp.
        dev0 = torch.device("cuda:0")
        dev1 = torch.device("cuda:1")

        # Unfortunately I need to make the tensors largeish.
        # Bigger tensors = longer D2D transfers = more likely to expose races.
        size = 2**26

        a = torch.full((size,), 1, device=dev1, dtype=torch.float64, requires_grad=True)
        b = torch.full((size,), 1, device=dev1, dtype=torch.float64, requires_grad=True)

        # Here to_backward_recipient = a*b is used only once, so MulBackward's InputBuffer slot only expects 1 input.
        # This tests the situation where we don't call InputBuffer::accumulate for MulBackward's InputBuffer.
        to_backward_recipient = a * b
        s = to_backward_recipient.to(device="cuda:0").sum()
        torch.cuda.synchronize(device=dev0)
        torch.cuda.synchronize(device=dev1)
        s.backward()
        self.assertTrue(a.grad.sum().item() == size)
        self.assertTrue(b.grad.sum().item() == size)

        # Here to_backward_recipient = a*b is used twice, so MulBackward's InputBuffer slot expects 2 inputs.
        # This tests the situation where we do call InputBuffer::accumulate for MulBackward's InputBuffer.
        a.grad = None
        b.grad = None
        to_backward_recipient = a * b
        # Multiply by 2 here so to's backward creates gradient values that are different from the case above,
        # to mitigate weirdness if the caching allocator happens to reuse memory regions that were populated
        # with 1s by the case above
        s0 = to_backward_recipient.to(device="cuda:0").sum() * 2.
        s1 = to_backward_recipient.to(device="cuda:0").sum() * 2.
        torch.cuda.synchronize(device=dev0)
        torch.cuda.synchronize(device=dev1)
        s0.backward(retain_graph=True)
        s1.backward()
        self.assertTrue(a.grad.sum().item() == 4 * size)
        self.assertTrue(b.grad.sum().item() == 4 * size)

    def test_streaming_backwards_sync_graph_root(self):
        # This function tests if bwd ops running on a side stream properly sync with the GraphRoot.
        # The potential bug it targets is a race condition. The test uses multiple trials and
        # torch.cuda._sleep such that if the race condition exists, the test will almost certainly fail,
        # but there's a chance it may spuriously pass. Passing does not guarantee the backend is bug-free,
        # but failure does guarantee there is a bug.
        fwd_bwd_op_stream = torch.cuda.Stream()
        bwd_ambient_stream = torch.cuda.Stream()
        # We need these streams to be different otherwise the test is meaningless.
        self.assertTrue(fwd_bwd_op_stream != bwd_ambient_stream)

        size = int(1e3)

        a = torch.full((size,), 2.0, device="cuda", requires_grad=True)
        b = torch.full((size,), 3.0, device="cuda", requires_grad=True)

        # I don't think we need any manual record_streams below.
        # a and b remain in scope for the entire test.
        # c and grad remain in scope for each iteration, and there's a full sync between iterations.
        for trial in range(5):
            torch.cuda.synchronize()
            a.grad = b.grad = None
            with torch.cuda.stream(fwd_bwd_op_stream):
                c = a * b

            with torch.cuda.stream(bwd_ambient_stream):
                torch.cuda.synchronize()
                # Long-running dummy kernel on bwd_ambient_stream delays filling of grad
                torch.cuda._sleep(int(50 * get_cycles_per_ms()))
                # Fills grad on bwd_ambient_stream
                grad = torch.full((size,), float(trial + 1), device="cuda")

                # Bwd ops still run on fwd_bwd_ops_stream, so the following will likely fail if
                # bwd ops don't sync with bwd_ambient_stream before consuming grad.
                torch.autograd.backward(tensors=c, grad_tensors=grad)

                # See https://github.com/pytorch/pytorch/issues/47028
                # assertEquals below run on bwd_ambient_stream, so this test may also fail
                # if backward() fails to sync with bwd_ambient_stream at the end.
                # Synchronizing here works around the issue until a proper fix can be made.
                torch.cuda.synchronize()
                with torch.no_grad():
                    self.assertEqual(a.grad, grad * b)
                    self.assertEqual(b.grad, grad * a)

    @unittest.skipIf(not TEST_MULTIGPU, "only one GPU detected")
    @unittest.skipIf(IS_SANDCASTLE or IS_REMOTE_GPU, "Does not work on Sandcastle")
    def test_cuda_init_race(self):
        # See https://github.com/pytorch/pytorch/issues/16559
        import subprocess
        subprocess.check_call([sys.executable, '-c', """\
import torch
import threading

def worker(rank):
    torch.tensor([1.]).cuda(rank)

t1 = threading.Thread(target=worker, args=(0,))
t2 = threading.Thread(target=worker, args=(1,))
t1.start()
t2.start()
"""])

    # ROCm doesn't support device side asserts
    @skipIfRocm
    def test_fixed_cuda_assert_async(self):
        with self.assertRaisesRegex(RuntimeError, "Boolean value of Tensor with no values is ambiguous"):
            torch._assert_async(torch.tensor([], device="cuda"))
        with self.assertRaisesRegex(RuntimeError, "Boolean value of Tensor with more than one value is ambiguous"):
            torch._assert_async(torch.tensor([0, 0], device="cuda"))

        torch._assert_async(torch.tensor(1, device="cuda"))
        torch._assert_async(torch.tensor(0.1, device="cuda"))
        torch._assert_async(torch.tensor(-0.1, device="cuda"))
        torch._assert_async(torch.tensor(True, device="cuda"))
        torch._assert_async(torch.tensor(0 + 0.1j, device="cuda"))

        fail_stmts = [
            "torch._assert_async(torch.tensor(0, device='cuda'))",
            "torch._assert_async(torch.tensor(0.0, device='cuda'))",
            "torch._assert_async(torch.tensor(False, device='cuda'))",
            "torch._assert_async(torch.tensor(0 + 0j, device='cuda'))",
        ]

        import subprocess
        for stmt in fail_stmts:
            with self.subTest(stmt=stmt):
                r = subprocess.call([sys.executable, '-c', f"""\
import torch

{stmt}
torch.cuda.synchronize()
"""])
                self.assertTrue(r != 0)


    def test_grad_scaling_unscale(self, dtype=torch.float):
        inv_scale = torch.full((1,), 0.25, dtype=torch.float, device="cuda:0")
        found_inf = torch.full((1,), 0.0, dtype=torch.float, device="cuda:0")

        size = 10
        g = torch.full((size, size), 4.0, dtype=dtype, device="cuda:0")
        ginf = g.clone()
        ginf[2, 2] = float('inf')
        gnan = g.clone()
        gnan[2, 2] = float('nan')

        # Tries selected combinations of
        #  - contiguous grads
        #  - g.clone().t() which is not contiguous but still non overlapping and dense
        #  - variants of g.clone()[:, :5] which are not non overlapping and dense
        # Non overlapping and dense grads route into a multi tensor apply kernel,
        # others use a fallback per-tensor kernel, so we should try both.
        cases = (
            ([g.clone(), g.clone()], False),
            ([g.clone(), g.clone().t()], False),
            ([g.clone(), g.clone()[:, :5]], False),
            ([g.clone()[:, :5], g.clone()[:, :5]], False),
            ([g.clone(), ginf.clone()], True),
            ([g.clone(), gnan.clone()], True),
            ([g.clone(), ginf.clone()[:, :5]], True),
            ([g.clone(), gnan.clone()[:, :5]], True),
            ([ginf.clone(), g.clone()[:, :5]], True),
            ([ginf.clone()[:, :5], g.clone()[:, :5]], True),
        )

        for grads, has_inf in cases:
            found_inf.zero_()
            torch._amp_foreach_non_finite_check_and_unscale_(grads, found_inf, inv_scale)
            if has_inf:
                self.assertEqual(found_inf, 1.0)
            else:
                self.assertEqual(found_inf, 0.0)
                for grad in grads:
                    self.assertTrue(torch.allclose(grad, torch.ones_like(grad), atol=1e-7))

        # Passing lists with mismatched devices or dtypes to a raw
        # _amp_foreach_non_finite_check_and_unscale_ call should raise errors.
        with self.assertRaisesRegex(RuntimeError, r"must have the same dtype"):
            torch._amp_foreach_non_finite_check_and_unscale_([g.clone(), g.to(dtype=torch.float16)],
                                                             found_inf,
                                                             inv_scale)

        if TEST_MULTIGPU:
            with self.assertRaisesRegex(RuntimeError, r"Expected all tensors to be on the same device"):
                torch._amp_foreach_non_finite_check_and_unscale_([g.clone(), g.to(device="cuda:1")],
                                                                 found_inf,
                                                                 inv_scale)

        # Creates a list of grads with mismatched dtypes and devices, to ensure
        # scaler._unscale_grads_ organizes grads by dtype and device before calling
        # _amp_foreach_non_finite_check_and_unscale_ on each set.
        # If inject_inf >= 0, writes an inf into one grad for _unscale_grads_ to find.
        def perfect_storm_grads(inject_inf):
            grads = [g.clone(), g.clone()[:, :5], g.to(dtype=torch.float16), g.to(dtype=torch.float16)]
            if TEST_MULTIGPU:
                grads += [g.to(device="cuda:1"),
                          g.to(device="cuda:1")[:, :5],
                          g.to(device="cuda:1", dtype=torch.float16),
                          g.to(device="cuda:1", dtype=torch.float16)]
            if inject_inf >= 0:
                grads[inject_inf][2, 2] = float('inf')
            return grads

        scaler = torch.cuda.amp.GradScaler()
        dummy_params = [torch.empty_like(g) for g in perfect_storm_grads(-1)]
        dummy_opt = torch.optim.SGD(dummy_params, lr=1.)

        # Ensures the inf/nan checking can find an inf injected onto any grad in the perfect storm.
        for inject_inf in range(-1, len(dummy_params)):
            found_inf = torch.full((1,), 0.0, dtype=torch.float, device="cuda:0")
            grads = perfect_storm_grads(inject_inf)
            for i, p in enumerate(dummy_params):
                p.grad = grads[i]
            found_inf_per_device = scaler._unscale_grads_(dummy_opt, inv_scale, found_inf, True)
            if inject_inf < 0:
                # No inf was injected, ensures unscaling worked normally.
                self.assertTrue(sum(v.item() for v in found_inf_per_device.values()) == 0)
                for grad in grads:
                    self.assertTrue(torch.allclose(grad, torch.ones_like(grad), atol=1e-7))
            else:
                # inf was injected, ensures inf was found.
                self.assertTrue(sum(v.item() for v in found_inf_per_device.values()) == 1)

    def test_grad_scaling_update_scale(self, device="cuda", dtype=torch.float):
        growth = 2.0
        backoff = 0.25
        growth_interval = 2
        scale = torch.full((1,), 4.0, dtype=dtype, device=device)
        growth_tracker = torch.full((1,), 0.0, dtype=torch.int32, device=device)
        found_inf = torch.full((1,), 0.0, dtype=torch.float, device="cuda:0")

        # Simulates 2 consecutive unskipped iterations
        torch._amp_update_scale_(scale, growth_tracker, found_inf, growth, backoff, growth_interval)
        self.assertEqual(growth_tracker, 1)
        self.assertEqual(scale, 4.0)
        torch._amp_update_scale_(scale, growth_tracker, found_inf, growth, backoff, growth_interval)
        self.assertEqual(growth_tracker, 0)
        self.assertEqual(scale, 8.0)

        # Simulates a skipped iteration
        found_inf.fill_(1.0)
        torch._amp_update_scale_(scale, growth_tracker, found_inf, growth, backoff, growth_interval)
        self.assertEqual(growth_tracker, 0)
        self.assertEqual(scale, 2.0)

    def test_grad_scaling_unscale_sparse(self, device="cuda", dtype=torch.float):
        scaler = torch.cuda.amp.GradScaler()

        inv_scale = torch.full((1,), 0.25, dtype=dtype, device=device)
        found_inf = torch.empty((1,), dtype=dtype, device=device)
        cur = found_inf.device

        # As of d0c925f (4/16/20), docs are unclear about best API for sparse cuda tensor construction.
        # https://pytorch.org/docs/master/tensors.html shows torch.sparse_coo_tensor(...), but it has no docstring.
        # The same page shows several tensors with layout=torch.sparse_coo, but no constructors using that layout.
        # Meanwhile, https://pytorch.org/docs/master/sparse.html shows torch.sparse.FloatTensor(...), which looks
        # legacy and does not accept a device="cuda" kwarg.  Going with torch.sparse_coo_tensor.
        i = torch.tensor([[0, 1, 1],
                          [2, 0, 2]], device="cuda", dtype=torch.int64)
        v = torch.tensor([16., 32., 64.], device="cuda", dtype=torch.float)
        s = torch.sparse_coo_tensor(i, v, torch.Size([2, 3]), device="cuda", dtype=dtype)

        p = s.clone()
        assert p.is_sparse
        opt = torch.optim.SGD([p], lr=1.)

        p.grad = s.clone()
        found_inf.zero_()
        found_inf = scaler._unscale_grads_(opt, inv_scale, found_inf, False)[cur]
        self.assertEqual(found_inf, 0.0)
        self.assertTrue(torch.allclose(p.grad.to_dense(), (s / 4).to_dense()))

        v = torch.FloatTensor([16., 32., float('inf')])
        p.grad = torch.sparse_coo_tensor(i, v, torch.Size([2, 3]), device="cuda", dtype=dtype)
        found_inf.zero_()
        found_inf = scaler._unscale_grads_(opt, inv_scale, found_inf, False)[cur]
        self.assertEqual(found_inf, 1.0)

        v = torch.FloatTensor([16., 32., float('nan')])
        p.grad = torch.sparse_coo_tensor(i, v, torch.Size([2, 3]), device="cuda", dtype=dtype)
        found_inf.zero_()
        found_inf = scaler._unscale_grads_(opt, inv_scale, found_inf, False)[cur]
        self.assertEqual(found_inf, 1.0)

        p = s.clone().half()
        assert p.is_sparse
        opt = torch.optim.SGD([p], lr=1.)

        p.grad = s.clone().half()
        found_inf.zero_()
        found_inf = scaler._unscale_grads_(opt, inv_scale, found_inf, True)[cur]
        self.assertEqual(found_inf, 0.0)
        self.assertTrue(torch.allclose(p.grad.to_dense(), (s.half() / 4).to_dense()))

        # Creates fp16 sparse tensor with duplicated indices (uncoalesced).  The uncoalesced representation
        # does not overflow in fp16, but the coalesced representation would, because 64000 + 64000 > fp16 max.
        # _amp_non_finite_check_and_unscale_ should report an overflow here.
        i = torch.LongTensor([[0, 1, 0],
                              [2, 0, 2]])
        v = torch.FloatTensor([64000., 32., 64000.])
        p.grad = torch.sparse_coo_tensor(i, v, torch.Size([2, 3]), device="cuda", dtype=torch.float16)
        found_inf.zero_()
        found_inf = scaler._unscale_grads_(opt, inv_scale, found_inf, True)[cur]
        self.assertEqual(found_inf, 1.0)

    @unittest.skipIf(not TEST_MULTIGPU, "only one GPU detected")
    def test_grad_scaling_device_as_key(self):
        # Ensure that different instances of "device" objects that point to the same device
        # are treated as identical keys by dicts.  GradScaler relies on this behavior, and may
        # error otherwise in a way that's difficult to detect (a silent performance hit).
        d = {}
        t = torch.empty((1,), device="cuda:0")
        dev0a = torch.device("cuda:0")
        dev0b = torch.device("cuda:0")
        dev1a = torch.device("cuda:1")
        dev1b = torch.device("cuda:1")

        self.assertTrue(hash(dev0a) == hash(dev0b))
        self.assertTrue(hash(dev1a) == hash(dev1b))

        d[dev0a] = "0a"
        d[dev0b] = "0b"
        self.assertTrue(len(d) == 1)
        self.assertTrue(d[dev0a] == "0b")
        d[t.device] = "t"
        self.assertTrue(len(d) == 1)
        self.assertTrue(d[dev0a] == "t")

        d[dev1a] = "1a"
        d[dev1b] = "1b"
        self.assertTrue(len(d) == 2)
        self.assertTrue(d[dev1a] == "1b")

    @unittest.skipIf(not TEST_MULTIGPU, "only one GPU detected")
    def test_grad_scaling_scale(self):
        scaler = torch.cuda.amp.GradScaler(init_scale=2.)
        t0 = torch.full((1,), 4.0, dtype=torch.float32, device="cuda:0")
        t1 = torch.full((1,), 4.0, dtype=torch.float32, device="cuda:1")
        # Create some nested iterables of tensors on different devices.
        outputs = (t1.clone(), (t0.clone(), t1.clone()), [t0.clone(), (t1.clone(), t0.clone())])
        outputs = scaler.scale(outputs)
        self.assertTrue(outputs[0] == 8.0 and outputs[1][0] == 8.0 and outputs[1][1] == 8.0 and
                        outputs[2][0] == 8.0 and outputs[2][1][0] == 8.0 and outputs[2][1][1] == 8.0)
        self.assertTrue(scaler._scale.device == t1.device)

    def test_grad_scaling_state_dict(self):
        for lazy_init_scale in True, False:
            s0 = torch.cuda.amp.GradScaler(init_scale=3., growth_factor=4., backoff_factor=.5, growth_interval=2)
            s1 = torch.cuda.amp.GradScaler(init_scale=6., growth_factor=7., backoff_factor=.8, growth_interval=1)

            # sets a random value for load_state_dict to overwrite
            s1._init_growth_tracker = 7

            if lazy_init_scale:
                # Dummy scale() call to ensure the scale tensor is lazily initialized.
                s1.scale(torch.full((1,), 4.0, dtype=torch.float32, device="cuda:0"))
                self.assertTrue(isinstance(s1._scale, torch.cuda.FloatTensor))

            s1.load_state_dict(s0.state_dict())

            self.assertEqual(s1.get_scale(), 3.)
            self.assertEqual(s1.get_growth_factor(), 4.)
            self.assertEqual(s1.get_backoff_factor(), .5)
            self.assertEqual(s1.get_growth_interval(), 2)
            self.assertEqual(s1._init_growth_tracker, 0)

    def _create_scaling_models_optimizers(self, device="cuda"):
        # Create a module+optimizer that will use scaling, and a control module+optimizer
        # that will not use scaling, against which the scaling-enabled module+optimizer can be compared.
        mod_control = torch.nn.Sequential(torch.nn.Linear(8, 8), torch.nn.Linear(8, 8)).to(device=device)
        mod_scaling = torch.nn.Sequential(torch.nn.Linear(8, 8), torch.nn.Linear(8, 8)).to(device=device)
        for c, s in zip(mod_control.parameters(), mod_scaling.parameters()):
            s.data.copy_(c.data)

        opt_control = torch.optim.SGD(mod_control.parameters(), lr=1.0)
        opt_scaling = torch.optim.SGD(mod_scaling.parameters(), lr=1.0)

        return mod_control, mod_scaling, opt_control, opt_scaling

    def _create_scaling_case(self, device="cuda", dtype=torch.float):
        data = [(torch.randn((8, 8), dtype=dtype, device=device), torch.randn((8, 8), dtype=dtype, device=device)),
                (torch.randn((8, 8), dtype=dtype, device=device), torch.randn((8, 8), dtype=dtype, device=device)),
                (torch.randn((8, 8), dtype=dtype, device=device), torch.randn((8, 8), dtype=dtype, device=device)),
                (torch.randn((8, 8), dtype=dtype, device=device), torch.randn((8, 8), dtype=dtype, device=device))]

        loss_fn = torch.nn.MSELoss().cuda()

        skip_iter = 2

        return self._create_scaling_models_optimizers(device=device) + (data, loss_fn, skip_iter)

    # _run_scaling_case generalizes some single-optimizer test logic to avoid too much copy-pasting below.
    def _run_scaling_case(self, run, unskipped, skipped, atol=1e-7):
        # Ensure scaling can be disabled without changing user control flow.
        for enabled in True, False:
            mod_control, mod_scaling, opt_control, opt_scaling, data, loss_fn, skip_iter = self._create_scaling_case()

            # For functionality, test with a modest initial scale, and an unrealistically-large growth factor
            # so any potential errors with the growth factor handling will be magnified.
            scaler = torch.cuda.amp.GradScaler(init_scale=128., growth_factor=2.0, enabled=enabled, growth_interval=1)

            _ = run(data, mod_control, opt_control, scaler, loss_fn, skip_iter, False)
            ret = run(data, mod_scaling, opt_scaling, scaler, loss_fn, skip_iter, True)

            # Allows run() to optionally return a different scaler instance.
            scaler = ret if ret else scaler

            # If scaling was enabled, the scale factor should have been multiplied by the growth factor
            # len(data) - skipped times and the backoff factor "skipped" times.
            if enabled:
                net_growth = scaler.get_growth_factor()**unskipped if unskipped > 0 else 1.0
                net_backoff = scaler.get_backoff_factor()**skipped if skipped > 0 else 1.0
                self.assertTrue(scaler.get_scale() == (128. * net_growth * net_backoff))
            else:
                self.assertTrue(scaler.get_scale() == 1.0)

            for c, s in zip(mod_control.parameters(), mod_scaling.parameters()):
                self.assertTrue(torch.allclose(c, s, atol=atol))

    # Compares no scaling + no autocasting against scaling + autocasting.
    def test_grad_scaling_autocast(self):
        try_pickle = False

        def run(data, model, optimizer, scaler, loss_fn, skip_iter, try_scaling_api):
            for i, (input, target) in enumerate(data):
                optimizer.zero_grad()
                with torch.cuda.amp.autocast(enabled=try_scaling_api):
                    output = model(input)
                    loss = loss_fn(output, target)
                if try_scaling_api:
                    scaler.scale(loss).backward()
                    if i == skip_iter and scaler.is_enabled():
                        model[1].weight.grad.data.fill_(float('inf'))
                    scaler.step(optimizer)
                    scaler.update()
                    if try_pickle:
                        scaler = pickle.loads(pickle.dumps(scaler))
                else:
                    loss.backward()
                    if (not scaler.is_enabled()) or (i != skip_iter):
                        optimizer.step()
            return scaler

        # sets atol=1e-3 because we're comparing pure fp32 arithmetic vs a mixture of fp16 and fp32
        self._run_scaling_case(run, unskipped=3, skipped=1, atol=1e-3)
        # this will be picked up by try_pickle within run():
        try_pickle = True
        self._run_scaling_case(run, unskipped=3, skipped=1, atol=1e-3)

    def test_grad_scaling_clipping(self):
        def run(data, model, optimizer, scaler, loss_fn, skip_iter, try_scaling_api):
            max_norm = 0.2  # A reasonable value that actually has an effect, based on printouts of grads
            for i, (input, target) in enumerate(data):
                optimizer.zero_grad()
                output = model(input)
                loss = loss_fn(output, target)
                if try_scaling_api:
                    scaler.scale(loss).backward()
                    torch.nn.utils.clip_grad_norm_(model.parameters(), max_norm * scaler.get_scale())
                    if i == skip_iter and scaler.is_enabled():
                        model[1].weight.grad.data.fill_(float('inf'))
                    scaler.step(optimizer)
                    scaler.update()
                else:
                    loss.backward()
                    torch.nn.utils.clip_grad_norm_(model.parameters(), max_norm)
                    if (not scaler.is_enabled()) or (i != skip_iter):
                        optimizer.step()

        self._run_scaling_case(run, unskipped=3, skipped=1)

    def test_grad_scaling_clipping_separate_unscale(self):
        def run(data, model, optimizer, scaler, loss_fn, skip_iter, try_scaling_api):
            max_norm = 0.2  # A reasonable value that actually has an effect, based on printouts of grads
            for i, (input, target) in enumerate(data):
                optimizer.zero_grad()
                output = model(input)
                loss = loss_fn(output, target)
                if try_scaling_api:
                    scaler.scale(loss).backward()
                    if i == skip_iter and scaler.is_enabled():
                        model[1].weight.grad.data.fill_(float('inf'))
                    scaler.unscale_(optimizer)
                    torch.nn.utils.clip_grad_norm_(model.parameters(), max_norm, error_if_nonfinite=False)
                    scaler.step(optimizer)
                    scaler.update()
                else:
                    loss.backward()
                    torch.nn.utils.clip_grad_norm_(model.parameters(), max_norm)
                    if (not scaler.is_enabled()) or (i != skip_iter):
                        optimizer.step()

        self._run_scaling_case(run, unskipped=3, skipped=1)

    @unittest.skipIf(IS_WINDOWS, 'FIXME: fix this test for Windows')
    def test_grad_scaling_penalty(self):
        def run(data, model, optimizer, scaler, loss_fn, skip_iter, try_scaling_api):
            for i, (input, target) in enumerate(data):
                optimizer.zero_grad()
                output = model(input)
                loss = loss_fn(output, target)

                if try_scaling_api:
                    grad_params = torch.autograd.grad(scaler.scale(loss),
                                                      model.parameters(), create_graph=True)
                    inv_scale = 1. / scaler.get_scale()
                    grad_params = [p * inv_scale for p in grad_params]
                else:
                    grad_params = torch.autograd.grad(loss, model.parameters(), create_graph=True)

                grad_norm = 0
                for grad in grad_params:
                    grad_norm += grad.pow(2).sum()
                grad_norm = grad_norm.sqrt()
                loss = loss + grad_norm

                if try_scaling_api:
                    scaler.scale(loss).backward()
                    if i == skip_iter and scaler.is_enabled():
                        model[1].weight.grad.data.fill_(float('inf'))
                    scaler.step(optimizer)
                    scaler.update()
                else:
                    loss.backward()
                    if (not scaler.is_enabled()) or (i != skip_iter):
                        optimizer.step()

        self._run_scaling_case(run, unskipped=3, skipped=1)

    def test_grad_scaling_accumulation(self):
        def run(data, model, optimizer, scaler, loss_fn, skip_iter, try_scaling_api):
            iters_to_accumulate = 2
            for i, (input, target) in enumerate(data):
                output = model(input)
                loss = loss_fn(output, target)
                loss = loss / iters_to_accumulate
                if try_scaling_api:
                    scaler.scale(loss).backward()
                else:
                    loss.backward()
                if (i + 1) % iters_to_accumulate == 0:
                    if try_scaling_api:
                        scaler.step(optimizer)
                        scaler.update()
                        optimizer.zero_grad()
                    else:
                        optimizer.step()
                        optimizer.zero_grad()

        self._run_scaling_case(run, unskipped=2, skipped=0)

    def test_grad_scaling_multiple(self):
        # Tests gradient scaling with 2 models and 2 optimizers that both receive gradients from 2 losses.
        # Some of the logic here cannot reuse the generic helper functions created for the 1-optimizer cases.
        for enabled in True, False:
            mod_control0, mod_scaling0, opt_control0, opt_scaling0, data, loss_fn, skip_iter = \
                self._create_scaling_case()
            mod_control1, mod_scaling1, opt_control1, opt_scaling1 = \
                self._create_scaling_models_optimizers()

            scaler = torch.cuda.amp.GradScaler(init_scale=128., growth_factor=2.0, enabled=enabled, growth_interval=1)

            def run(model0, model1, optimizer0, optimizer1, try_scaling_api):
                for i, (input, target) in enumerate(data):
                    optimizer0.zero_grad()
                    optimizer1.zero_grad()
                    output0 = model0(input)
                    output1 = model1(input)
                    loss0 = loss_fn(0.3 * output0 + 0.7 * output1, target)
                    loss1 = loss_fn(0.6 * output0 - 0.4 * output1, target)

                    if try_scaling_api:
                        scaler.scale(loss0).backward(retain_graph=True)
                        scaler.scale(loss1).backward()
                        if i == skip_iter and scaler.is_enabled():
                            model1[1].weight.grad.data.fill_(float('inf'))

                        # As an additional stress test, separately unscale for one of the optimizers.
                        scaler.unscale_(optimizer0)

                        scaler.step(optimizer0)
                        scaler.step(optimizer1)
                        scaler.update()
                    else:
                        loss0.backward(retain_graph=True)
                        loss1.backward()
                        optimizer0.step()
                        if (not scaler.is_enabled()) or (i != skip_iter):
                            optimizer1.step()

            run(mod_control0, mod_control1, opt_control0, opt_control1, False)
            run(mod_scaling0, mod_scaling1, opt_scaling0, opt_scaling1, True)

            # The loss scale should have been multiplied by the growth factor 3 times and the backoff factor once.
            self.assertTrue(scaler.get_scale() == (128. * scaler.get_growth_factor()**3 *
                                                   scaler.get_backoff_factor()**1) if enabled else 1.0)

            for c, s in zip(chain(mod_control0.parameters(), mod_control1.parameters()),
                            chain(mod_scaling0.parameters(), mod_scaling1.parameters())):
                self.assertTrue(torch.allclose(c, s, atol=1e-7))

    @unittest.skipIf(not TEST_MULTIGPU, "only one GPU detected")
    def test_grad_scaling_multigpu(self):
        # Same as above, but runs some of the models on device 1.
        # GradScaler should transparently handle losses and gradients on multiple devices.
        # This test could be combined with the test above, but I think it makes sense to treat
        # multi-GPU operations separately.
        dev0 = torch.device("cuda:0")
        dev1 = torch.device("cuda:1")

        for enabled in True, False:
            mod_control0, mod_scaling0, opt_control0, opt_scaling0, data, loss_fn, skip_iter = \
                self._create_scaling_case()
            mod_control1, mod_scaling1, opt_control1, opt_scaling1 = \
                self._create_scaling_models_optimizers(device=dev1)

            scaler = torch.cuda.amp.GradScaler(init_scale=128., growth_factor=2.0, enabled=enabled, growth_interval=1)

            def run(model0, model1, optimizer0, optimizer1, try_scaling_api):
                for i, (input, target) in enumerate(data):
                    optimizer0.zero_grad()
                    optimizer1.zero_grad()
                    output0 = model0(input)
                    output1 = model1(input.to(dev1))
                    loss0 = loss_fn(0.3 * output0 + 0.7 * output1.to(dev0), target)
                    loss1 = loss_fn(0.6 * output0.to(dev1) - 0.4 * output1, target.to(dev1))

                    if try_scaling_api:
                        scaler.scale(loss0).backward(retain_graph=True)
                        scaler.scale(loss1).backward()
                        if i == skip_iter and scaler.is_enabled():
                            model1[1].weight.grad.data.fill_(float('inf'))

                        # As an additional stress test, separately unscale for one of the optimizers.
                        scaler.unscale_(optimizer0)

                        scaler.step(optimizer0)
                        scaler.step(optimizer1)

                        # Make sure the found_infs were collected properly across optimizers and devices.
                        if scaler.is_enabled():
                            self.assertTrue(len(scaler._found_inf_per_device(optimizer0)) == 1)
                            self.assertTrue(len(scaler._found_inf_per_device(optimizer1)) == 1)
                            self.assertTrue(scaler._found_inf_per_device(optimizer0)[dev0].item() == 0.)
                            self.assertTrue(scaler._found_inf_per_device(optimizer1)[dev1].item() ==
                                            float(i == skip_iter))

                        scaler.update()
                    else:
                        loss0.backward(retain_graph=True)
                        loss1.backward()
                        optimizer0.step()
                        if (not scaler.is_enabled()) or (i != skip_iter):
                            optimizer1.step()

            run(mod_control0, mod_control1, opt_control0, opt_control1, False)
            run(mod_scaling0, mod_scaling1, opt_scaling0, opt_scaling1, True)

            # The loss scale should have been multiplied by the growth factor 3 times and the backoff factor once.
            self.assertTrue(scaler.get_scale() == (128. * scaler.get_growth_factor()**3 *
                                                   scaler.get_backoff_factor()**1) if enabled else 1.0)

            # Copy mod_control1 and mod_scaling1 back the device 0 for comparison
            mod_control1.to(dev0)
            mod_scaling1.to(dev0)

            for c, s in zip(chain(mod_control0.parameters(), mod_control1.parameters()),
                            chain(mod_scaling0.parameters(), mod_scaling1.parameters())):
                self.assertTrue(torch.allclose(c, s, atol=1e-7))

    def test_cublas_multiple_threads_same_device(self):
        # Note, these parameters should be very carefully tuned
        # Too small number makes it hard for the racing condition
        # to happen, while too large number sometimes cause hang
        size = 1024
        num_threads = 2
        trials = 3
        test_iters = 100

        weight = torch.ones((size, size), device='cuda')
        results = {}
        barrier = threading.Barrier(num_threads)

        def _worker(t):
            my_stream = torch.cuda.Stream()
            # Hard sync so we don't need to worry about creating and using tensors
            # across streams or the fact that default streams are thread-local.
            # Those issues are not the target of this test.
            torch.cuda.synchronize()
            # Line up threads to increase likelihood of race conditions.
            barrier.wait()
            with torch.cuda.stream(my_stream):
                for i in range(test_iters):
                    # If all threads are sharing the same cublas handle,
                    # the following sequence may occur:
                    # thread 0 calls cublasSetStream()
                    # thread 1 calls cublasSetStream()
                    # thread 0 launches its raw gemm, which it thinks is in
                    #          its own stream, but is actually in thread 1's stream.
                    # thread 0 enqueues its div_, which IS is its own stream,
                    #          but actually now races with its gemm.
                    results[t] = torch.mm(results[t], weight)
                    results[t].div_(float(size))
            torch.cuda.synchronize()

        for _ in range(trials):
            for t in range(num_threads):
                results[t] = torch.ones((size, size), device='cuda')

            threads = [threading.Thread(target=_worker,
                                        args=(t,)) for t in range(num_threads)]

            for thread in threads:
                thread.start()
            for thread in threads:
                thread.join()

            for t in range(num_threads):
                self.assertEqual(results[t].sum().item(), size * size)

    @unittest.skipIf(not TEST_CUDNN, 'CUDNN not available')
    @skipIfRocm
    def test_cudnn_multiple_threads_same_device(self):
        # This function is intended to test the lazy creation and reuse of per-thread
        # cudnn handles on each device in aten/src/ATen/cudnn/Handles.cpp.
        # Failure here likely indicates something wrong with that logic.
        weight = torch.ones((1, 1, 2, 2), device='cuda')

        results = {}

        num_threads = 2
        trials = 3
        test_iters = 1000
        barrier = threading.Barrier(num_threads)

        with torch.backends.cudnn.flags(enabled=True):
            def _worker(t):
                my_stream = torch.cuda.Stream()
                # Hard sync so we don't need to worry about creating and using tensors
                # across streams or the fact that default streams are thread-local.
                # Those issues are not the target of this test.
                torch.cuda.synchronize()
                # Line up threads to increase likelihood of race conditions.
                barrier.wait()
                with torch.cuda.stream(my_stream):
                    for _ in range(test_iters):
                        # If all threads are sharing the same cudnn handle,
                        # the following sequence may occur:
                        # thread 0 calls setCuDNNStreamToCurrent()
                        # thread 1 calls setCuDNNStreamToCurrent()
                        # thread 0 launches its raw convolution, which it thinks is in
                        #          its own stream, but is actually in thread 1's stream.
                        # thread 0 enqueues its div_, which IS is its own stream,
                        #          but now races with its convolution.
                        results[t] = torch.nn.functional.conv2d(results[t], weight, padding=0)
                        results[t].div_(4.0)
                torch.cuda.synchronize()

            for _ in range(trials):
                for t in range(num_threads):
                    results[t] = torch.ones((1, 1, 2048, 2048), device='cuda')

                threads = [threading.Thread(target=_worker,
                                            args=(t,)) for t in range(num_threads)]

                for thread in threads:
                    thread.start()
                for thread in threads:
                    thread.join()

                for t in range(num_threads):
                    self.assertEqual(results[t].sum().item(),
                                     (2048 - test_iters) * (2048 - test_iters))

    def test_cusparse_multiple_threads_same_device(self):
        size = 1024
        num_threads = 2
        trials = 3
        test_iters = 500

        def ones_sparse(size):
            a = torch.arange(size, device='cuda')
            indices = torch.cartesian_prod(a, a).t()
            values = torch.ones(size * size, device='cuda')
            return torch.sparse_coo_tensor(indices, values)

        weight = ones_sparse(size)
        results = {}
        barrier = threading.Barrier(num_threads)

        def _worker(t):
            my_stream = torch.cuda.Stream()
            # Hard sync so we don't need to worry about creating and using tensors
            # across streams or the fact that default streams are thread-local.
            # Those issues are not the target of this test.
            torch.cuda.synchronize()
            # Line up threads to increase likelihood of race conditions.
            barrier.wait()
            with torch.cuda.stream(my_stream):
                for i in range(test_iters):
                    # If all threads are sharing the same cublas handle,
                    # the following sequence may occur:
                    # thread 0 calls cublasSetStream()
                    # thread 1 calls cublasSetStream()
                    # thread 0 launches its raw gemm, which it thinks is in
                    #          its own stream, but is actually in thread 1's stream.
                    # thread 0 enqueues its div_, which IS is its own stream,
                    #          but actually now races with its gemm.
                    results[t] = weight.mm(results[t])
                    results[t].div_(float(size))
            torch.cuda.synchronize()

        for _ in range(trials):
            for t in range(num_threads):
                results[t] = torch.ones((size, size), device='cuda')

            threads = [threading.Thread(target=_worker,
                                        args=(t,)) for t in range(num_threads)]

            for thread in threads:
                thread.start()
            for thread in threads:
                thread.join()

            for t in range(num_threads):
                self.assertEqual(results[t].sum().item(), size * size)

    def _run_autocast_outofplace(self, op, args, run_as_type, out_type=None, module=torch, add_kwargs=None):
        # helper to cast args
        def cast(val, to_type):
            if isinstance(val, torch.Tensor):
                return val.to(to_type) if val.is_floating_point() else val
            elif isinstance(val, collections.abc.Iterable):
                return type(val)(cast(v, to_type) for v in val)
            else:
                return val

        if add_kwargs is None:
            add_kwargs = {}

        self.assertFalse(torch.is_autocast_enabled())
        with torch.cuda.amp.autocast():
            self.assertTrue(torch.is_autocast_enabled())

            out_type = out_type if out_type is not None else run_as_type
            output = output_method = None

            # Try module.* variant, if requested:
            if module is not None and hasattr(module, op):
                output = getattr(module, op)(*args, **add_kwargs)
                if isinstance(output, torch.Tensor):
                    self.assertTrue(out_type == output.dtype,
                                    "autocast for torch.{} produced {}, should produce {}"
                                    .format(op, output.dtype, out_type))

            # Try Tensor.* variant:
            if hasattr(torch.Tensor, op):
                output_method = getattr(args[0], op)(*args[1:], **add_kwargs)
                if isinstance(output_method, torch.Tensor):
                    self.assertTrue(out_type == output_method.dtype,
                                    "autocast for torch.{} produced {}, should produce torch.{}"
                                    .format(op, output_method.dtype, out_type))

            self.assertTrue((output is not None) or (output_method is not None),
                            "{} not found as an attribute on either Tensor or the requested module {}".format(
                            op, module))

            # Accounts for ops that return Tensors, iterables, and other non-Tensors.
            # For example, lstm_cell returns a tuple and equal returns bool.
            def compare(first, second):
                if isinstance(first, torch.Tensor):
                    return torch.equal(first, second)
                elif isinstance(first, collections.abc.Iterable):
                    return all(compare(f, s) for f, s in zip(first, second))
                else:
                    return first == second

            # If both torch.* and Tensor.* variants were found, check outputs are identical
            if (output is not None) and (output_method is not None):
                self.assertTrue(type(output) == type(output_method))
                comparison = compare(output, output_method)
                self.assertTrue(comparison, "torch.{0} result did not match Tensor.{0} result".format(op))

            # Compare numerics to Python-side "autocasting" that (we expect) does the same thing
            # as the C++-side autocasting, and should be bitwise accurate.
            output_to_compare = output if output is not None else output_method
            with torch.cuda.amp.autocast(enabled=False):
                self.assertFalse(torch.is_autocast_enabled())

                if module is not None and hasattr(module, op):
                    control = getattr(module, op)(*cast(args, run_as_type), **add_kwargs)
                else:
                    control = getattr(args[0].to(run_as_type), op)(*cast(args[1:], run_as_type), **add_kwargs)
                self.assertTrue(type(output_to_compare) == type(control))
                comparison = compare(output_to_compare, control)
                self.assertTrue(comparison, "torch.{} result did not match control".format(op))
            self.assertTrue(torch.is_autocast_enabled())
        self.assertFalse(torch.is_autocast_enabled())

    def args_maybe_kwargs(self, op_with_args):
        if len(op_with_args) == 2:
            return op_with_args[0], op_with_args[1], {}
        else:
            return op_with_args[0], op_with_args[1], op_with_args[2]

    @unittest.skipIf(not TEST_CUDNN, 'CUDNN not available')
    def test_autocast_torch_fp16(self):
        with torch.backends.cudnn.flags(enabled=True, deterministic=True):
            for op_with_args in self.autocast_lists.torch_fp16:
                skip_test = False
                op, args = op_with_args[0], op_with_args[1]
                if len(op_with_args) == 3:
                    skip_test = op_with_args[2]  # TEST_WITH_ROCM
                if not skip_test:
                    self._run_autocast_outofplace(op, args, torch.float16)

    @unittest.skipIf(not TEST_CUDNN, 'CUDNN not available')
    def test_autocast_torch_fp32(self):
        for op_with_args in self.autocast_lists.torch_fp32:
            op, args, maybe_kwargs = self.args_maybe_kwargs(op_with_args)
            self._run_autocast_outofplace(op, args, torch.float32, add_kwargs=maybe_kwargs)

    @unittest.skipIf(not TEST_CUDNN, 'CUDNN not available')
    def test_autocast_torch_need_autocast_promote(self):
        for op, args in self.autocast_lists.torch_need_autocast_promote:
            self._run_autocast_outofplace(op, args, torch.float32)

    @unittest.skipIf(not TEST_CUDNN, 'CUDNN not available')
    def test_autocast_torch_expect_builtin_promote(self):
        for op, args, out_type in self.autocast_lists.torch_expect_builtin_promote:
            self._run_autocast_outofplace(op, args, torch.float32, out_type=out_type)

    @unittest.skipIf(not TEST_CUDNN, 'CUDNN not available')
    def test_autocast_nn_fp16(self):
        with torch.backends.cudnn.flags(enabled=True, deterministic=True):
            for op, args in self.autocast_lists.nn_fp16:
                self._run_autocast_outofplace(op, args, torch.float16, module=torch._C._nn)

    @unittest.skipIf(not TEST_CUDNN, 'CUDNN not available')
    def test_autocast_nn_fp32(self):
        for op, args in self.autocast_lists.nn_fp32:
            self._run_autocast_outofplace(op, args, torch.float32, module=torch._C._nn)

    @unittest.skipIf(not TEST_CUDNN, 'CUDNN not available')
    def test_autocast_linalg_fp16(self):
        with torch.backends.cudnn.flags(enabled=True, deterministic=True):
            for op, args in self.autocast_lists.linalg_fp16:
                self._run_autocast_outofplace(op, args, torch.float16, module=torch._C._linalg)

    @unittest.skipIf(not TEST_CUDNN, 'CUDNN not available')
    def test_autocast_methods_fp16(self):
        with torch.backends.cudnn.flags(enabled=True, deterministic=True):
            for op, args in self.autocast_lists.methods_fp16:
                self._run_autocast_outofplace(op, args, torch.float16, module=None)

    @unittest.skipIf(not TEST_CUDNN, 'CUDNN not available')
    def test_autocast_methods_fp32(self):
        for op, args in self.autocast_lists.methods_fp32:
            self._run_autocast_outofplace(op, args, torch.float32, module=None)

    @unittest.skipIf(not TEST_CUDNN, 'CUDNN not available')
    def test_autocast_methods_expect_builtin_promote(self):
        for op, args, out_type in self.autocast_lists.methods_expect_builtin_promote:
            self._run_autocast_outofplace(op, args, torch.float32, module=None, out_type=out_type)

    def test_autocast_banned(self):
        with torch.cuda.amp.autocast():
            for op, args, module in self.autocast_lists.banned:
                with self.assertRaises(RuntimeError):
                    getattr(module, op)(*args)

    def test_autocast_ignored_types(self):
        with torch.cuda.amp.autocast():
            for ignore_type in (torch.double, torch.int32):
                a_ignore = torch.ones((8, 8), dtype=ignore_type, device="cuda:0")
                b_ignore = torch.ones((8, 8), dtype=ignore_type, device="cuda:0")
                c_16 = torch.ones((8, 8), dtype=torch.float16, device="cuda:0")

                # Tests if CastPolicy::fp16 ops ignore double and int
                # Currently, no ops belonging to this policy support integer inputs.
                if ignore_type is torch.double:
                    with self.assertRaises(RuntimeError):
                        torch.mm(a_ignore, c_16)
                    with torch.cuda.amp.autocast(enabled=False):
                        type_no_autocast = torch.mm(a_ignore, b_ignore).dtype
                    self.assertTrue(torch.mm(a_ignore, b_ignore).dtype is type_no_autocast)

                # Tests if CastPolicy::fp32 ops ignore double and int
                with torch.cuda.amp.autocast(enabled=False):
                    type_no_autocast = torch.pow(a_ignore, 2.0).dtype
                self.assertTrue(torch.pow(a_ignore, 2.0).dtype is type_no_autocast)

                # Tests if CastPolicy::fp32_set_opt_dtype ops ignore double and int
                with torch.cuda.amp.autocast(enabled=False):
                    type_no_autocast = torch.sum(a_ignore).dtype
                self.assertTrue(torch.sum(a_ignore).dtype is type_no_autocast)

                # Tests if CastPolicy::fp32_append_dtype ops ignore double and int
                # Currently, no ops belonging to this policy support integer inputs.
                if ignore_type is torch.double:
                    with torch.cuda.amp.autocast(enabled=False):
                        type_no_autocast = torch.norm(a_ignore).dtype
                    self.assertTrue(torch.norm(a_ignore).dtype is type_no_autocast)

    def test_autocast_custom_enabled(self):
        class MyMM(torch.autograd.Function):
            @staticmethod
            @torch.cuda.amp.custom_fwd
            def forward(ctx, a, b):
                self.assertTrue(a.dtype is torch.float32)
                self.assertTrue(b.dtype is torch.float32)
                self.assertTrue(torch.is_autocast_enabled())
                ctx.save_for_backward(a, b)
                return a.mm(b)

            @staticmethod
            @torch.cuda.amp.custom_bwd
            def backward(ctx, grad):
                self.assertTrue(torch.is_autocast_enabled())
                a, b = ctx.saved_tensors
                return grad.mm(b.t()), a.t().mm(grad)

        mymm = MyMM.apply

        x = torch.randn((8, 8), device="cuda", dtype=torch.float32, requires_grad=True)
        y = torch.randn((8, 8), device="cuda", dtype=torch.float32, requires_grad=True)

        with torch.cuda.amp.autocast():
            output = mymm(x, y)
            self.assertTrue(output.dtype is torch.float16)
            loss = output.sum()
        loss.backward()

    def test_autocast_custom_cast_inputs(self):
        class MyMM(torch.autograd.Function):
            @staticmethod
            @torch.cuda.amp.custom_fwd(cast_inputs=torch.float32)
            def forward(ctx, a, container, expect_type):
                b = container[1][0]
                self.assertTrue(a.dtype is expect_type)
                self.assertTrue(b.dtype is expect_type)
                self.assertFalse(torch.is_autocast_enabled())
                ctx.save_for_backward(a, b)
                return a.mm(b)

            @staticmethod
            @torch.cuda.amp.custom_bwd
            def backward(ctx, grad):
                self.assertFalse(torch.is_autocast_enabled())
                a, b = ctx.saved_tensors
                return grad.mm(b.t()), None, None

        mymm = MyMM.apply

        x = torch.randn((8, 8), device="cuda", dtype=torch.float16, requires_grad=True)
        # Puts one input tensor in a nested container.  y's contained Tensor won't receive a gradient,
        # because torch.autograd.Function can't hand gradients back to non-Tensor forward arguments.
        # Sets requires_grad=False explicitly so we don't lie about expecting a gradient.
        y = (0, {0: torch.randn((8, 8), device="cuda", dtype=torch.float16, requires_grad=False)})

        with torch.cuda.amp.autocast():
            output = mymm(x, y, torch.float32)
            self.assertTrue(output.dtype is torch.float32)
            loss = output.sum()
        loss.backward()

        # Tests if custom_fwd becomes a no-op when mymm runs outside an autocast-enabled region.
        output = mymm(x, y, torch.float16)
        self.assertTrue(output.dtype is torch.float16)
        loss = output.sum()
        loss.backward()

    def test_autocast_cat_jit(self):
        # Reported at https://github.com/pytorch/pytorch/issues/38958

        class Model(torch.nn.Module):
            def forward(self):
                a = torch.randn(1)
                b = torch.randn(1)
                c = torch.cat((a, b), 0)
                d = torch.stack([c, c], 0)
                return d

        # The JIT here doesn't really matter, we just need to call
        # cat via the boxed API
        model = Model()
        model_jit_script = torch.jit.script(model)

        with torch.cuda.amp.autocast(True):
            model()
            model_jit_script()

    # cudnn RNNs require special backend handling (weights are cast to FP16 and reflattened)
    # so they get a dedicated test.
    # Despite the large number of RNN cases it tries, the test takes < 15 seconds on a Titan V (similar to V100).
    @skipIfRocm
    @unittest.skipIf(not TEST_CUDNN, 'CUDNN not available')
    def test_autocast_rnn(self):
        with torch.backends.cudnn.flags(enabled=True, deterministic=True):
            # seq, batch, features, hidden size
            clses = ("RNN", "GRU", "LSTM")
            T, B, F, H = 3, 4, 5, 6
            dtypes = (torch.float16, torch.float32)
            input_layouts = ("seq_first", "batch_first", "packed")

            for (cls, num_layers, bias, input_layout, bidirectional, try_nonpreflattened_weights,
                 input_dtype, hidden_dtype, weight_dtype) in \
                    product(clses, (1, 2), (True, False), input_layouts, (True, False), (True, False),
                            dtypes, dtypes, dtypes):
                if input_layout == "seq_first":
                    batch_first = False
                    x = torch.randn((T, B, F), device="cuda", dtype=input_dtype)
                elif input_layout == "batch_first":
                    batch_first = True
                    x = torch.randn((B, T, F), device="cuda", dtype=input_dtype)
                elif input_layout == "packed":
                    batch_first = False
                    x = torch.randn((T, B, F), device="cuda", dtype=input_dtype)
                    x = torch.nn.utils.rnn.pack_padded_sequence(torch.randn((T, B, F),
                                                                            device="cuda", dtype=input_dtype),
                                                                lengths=(3, 2, 1, 3),
                                                                enforce_sorted=False)

                rnn = getattr(torch.nn, cls)(F, H, num_layers=num_layers, bidirectional=bidirectional,
                                             bias=bias, batch_first=batch_first).cuda().to(dtype=weight_dtype)

                if try_nonpreflattened_weights:
                    for p in rnn.parameters():
                        with torch.no_grad():
                            p.set_(p.clone())

                h = torch.randn((num_layers * (2 if bidirectional else 1), B, H),
                                device="cuda", dtype=hidden_dtype)
                if cls == "LSTM":
                    c = torch.randn((num_layers * (2 if bidirectional else 1), B, H),
                                    device="cuda", dtype=hidden_dtype)
                    h = (h, c)

                with torch.cuda.amp.autocast():
                    out, h_out = rnn(x, h)
                out = out.data if input_layout == "packed" else out
                self.assertEqual(out.dtype, torch.float16)
                # Autocast wrapper requires at::_cudnn_rnn is autograd-exposed.  This check can't guarantee
                # at::_cudnn_rnn is autograd-exposed, but if it fires, it indicates some funny business has
                # occurred and we should double check that at::_cudnn_rnn remains autograd-exposed.
                self.assertEqual(out.grad_fn.name(), "CudnnRnnBackward")
                out.sum().backward()
                grads = [p.grad.clone() for p in rnn.parameters()]

                rnn.zero_grad()

                if cls == "LSTM":
                    out_control, h_out_control = rnn.to(dtype=torch.float16)(x.half(), (h[0].half(), h[1].half()))
                else:
                    out_control, h_out_control = rnn.to(dtype=torch.float16)(x.half(), h.half())
                out_control = out_control.data if input_layout == "packed" else out_control
                out_control.sum().backward()
                grads_control = [p.grad.clone() for p in rnn.parameters()]

                # Compares with default tolerances, even for FP16 execution.  Barring nondeterminism,
                # autocast and control results should be bitwise identical.
                self.assertEqual(out, out_control)

                if cls == "LSTM":
                    self.assertTrue(h_out[0].dtype is torch.float16 and h_out[1].dtype is torch.float16)
                    self.assertEqual(h_out[0], h_out_control[0])
                    self.assertEqual(h_out[1], h_out_control[1])
                else:
                    self.assertEqual(h_out.dtype, torch.float16)
                    self.assertEqual(h_out, h_out_control)
                for grad, grad_control in zip(grads, grads_control):
                    self.assertEqual(grad.half(), grad_control)

    def test_autocast_cache_leak(self):
        # Reported at https://github.com/pytorch/pytorch/issues/48049
        # Test is used to check, if autocast recaches the same parameters
        # when executed in a `torch.no_grad()` block.

        linear = torch.nn.Linear(10, 10).to('cuda')
        data = torch.randn(1, 10, device='cuda')

        with torch.cuda.amp.autocast():
            with torch.no_grad():
                out = linear(data)
                first_iter_mem = torch.cuda.memory_allocated()
                for _ in range(3):
                    out = linear(data)
                self.assertTrue(first_iter_mem == torch.cuda.memory_allocated())

    def test_autocast_checkpointing(self):
        model = torch.nn.Sequential(torch.nn.Linear(8, 8),
                                    torch.nn.Linear(8, 8),
                                    torch.nn.Linear(8, 8)).cuda()
        input = torch.rand((8, 8), device="cuda", dtype=torch.float16, requires_grad=True)
        with torch.cuda.amp.autocast():
            output = checkpoint_sequential(model, 2, input)
        self.assertTrue(output.requires_grad)
        self.assertTrue(output.dtype is torch.float16)
        output.sum().backward()

    @slowTest
    @unittest.skipIf(not TEST_LARGE_TENSOR, "not enough memory")
    def test_max_large_axis(self):
        x = torch.zeros(2**32, device='cuda', dtype=torch.int8)
        x[-1] = 1
        val, idx = x.max(0)
        self.assertEqual(val, 1)
        self.assertEqual(idx, x.shape[0] - 1)

    @unittest.skipIf(not TEST_NUMPY, "Numpy not found")
    def test_to_numpy(self):
        self.assertRaises(TypeError, lambda: torch.empty(1, device="cuda").numpy())

    @unittest.skipIf((not TEST_CUDA) or
                     TEST_WITH_ROCM or
                     int(torch.version.cuda.split(".")[0]) < 11, "CUDA >= 11.0 required for graphs")
    def test_graph_capture_simple(self):
        s = torch.cuda.Stream()

        with torch.cuda.stream(s):
            a = torch.full((1000,), 1, device="cuda")
            g = torch.cuda._Graph()
            g.capture_begin()
            b = a
            for _ in range(10):
                b = b + 1
            g.capture_end()
        torch.cuda.current_stream().wait_stream(s)

        g.replay()

        self.assertTrue(b.sum().item() == 11000.)

    @unittest.skipIf((not TEST_CUDA) or
                     TEST_WITH_ROCM or
                     int(torch.version.cuda.split(".")[0]) < 11, "CUDA >= 11.0 required for graphs")
    def test_graph_rng_functional(self):
        ops_with_kwargs = ((torch.nn.functional.dropout, {"p": 0.1}),
                           (torch.nn.functional.rrelu, {"training": True}),)
        size = 10000

        def run(op, kwargs):
            a = torch.randn((size,), device="cuda", dtype=torch.float)

            # Control
            torch.cuda.manual_seed(5)
            eager_out = a
            for _ in range(6):
                eager_out = op(eager_out, **kwargs)

            graph_in = a.clone()
            stream = torch.cuda.Stream()
            stream.wait_stream(torch.cuda.current_stream())
            with torch.cuda.stream(stream):
                torch.cuda.manual_seed(5)

                g = torch.cuda._Graph()
                g.capture_begin()
                graph_out = graph_in
                for _ in range(2):
                    graph_out = op(graph_out, **kwargs)
                g.capture_end()
            torch.cuda.current_stream().wait_stream(stream)

            # Runs a graphed->eager->graphed sequence of RNG ops.
            # replay() plays 2 invocations of the op, so the sequence has 6
            # invocations total, matching Control.
            # replay() reads from graph_in and writes to graph_out.
            g.replay()
            out = op(graph_out, **kwargs)
            out = op(out, **kwargs)
            graph_in.copy_(out)
            g.replay()

            # If replay() updated RNG state correctly, graph_out
            # should now hold data equal to eager_out.
            try:
                self.assertEqual(eager_out, graph_out)
            except Exception as e:
                raise RuntimeError("Failed on ", op) from e

            # We hold references to all tensors used across streams up til this sync,
            # so no need to call record_stream on those tensors.
            torch.cuda.synchronize()

        for op, kwargs in ops_with_kwargs:
            run(op, kwargs)

    @unittest.skipIf((not TEST_CUDA) or
                     TEST_WITH_ROCM or
                     int(torch.version.cuda.split(".")[0]) < 11, "CUDA >= 11.0 required for graphs")
    def test_graph_rng_distributions(self):
        size = 10000
        input = torch.rand((size,), device="cuda", dtype=torch.float)
        alloc = torch.empty((size,), device="cuda", dtype=torch.float)

        # Torch ops to test with sample args (tuple) and kwargs (dict)
        torch_with_args = (("bernoulli", (input.clone(),), {}),
                           # multinomial uses some uncapturable CUDA calls.
                           # TODO: reenable multinomial tests if/when the implementation is capturable.
                           # ("multinomial", (input.clone(), size, True), {}),
                           # ("multinomial", (input.clone(), size // 2, False), {}),
                           # TODO: reenable normal test, where std is a device
                           # tensor, when graph test failures are fixed
                           # ("normal", (input.clone() + 1, input.clone()), {}),
                           ("normal", (input.clone() + 1, 1.0), {}),
                           ("poisson", (input.clone(),), {}),
                           ("rand", (size,), {"device": "cuda", "dtype": torch.float}),
                           ("randint", (0, 3, (size,)), {"device": "cuda", "dtype": torch.float}),
                           ("randn", (size,), {"device": "cuda", "dtype": torch.float}),)

        # Tensor methods to test with sample args (tuple)
        tensor_with_args = (("bernoulli_", (input.clone(),)),
                            ("cauchy_", ()),
                            ("exponential_", ()),
                            ("geometric_", (0.3,)),
                            ("log_normal_", ()),
                            ("normal_", ()),
                            ("random_", ()),
                            ("uniform_", ()),)

        def run(module, op, args, kwargs):
            torch.cuda.manual_seed(5)

            # Each path runs a dummy op to increment the state a bit before creating controls.
            if (module == "torch"):
                dummy = getattr(torch, op)(*args, **kwargs)
                control1 = getattr(torch, op)(*args, **kwargs)
                control2 = getattr(torch, op)(*args, **kwargs)
            else:
                dummy = alloc.clone()
                control1 = alloc.clone()
                control2 = alloc.clone()
                getattr(dummy, op)(*args)
                getattr(control1, op)(*args)
                getattr(control2, op)(*args)

            stream = torch.cuda.Stream()
            stream.wait_stream(torch.cuda.current_stream())
            with torch.cuda.stream(stream):
                torch.cuda.manual_seed(5)

                g = torch.cuda._Graph()
                if (module == "torch"):
                    g.capture_begin()
                    t1 = getattr(torch, op)(*args, **kwargs)
                    t2 = getattr(torch, op)(*args, **kwargs)
                    g.capture_end()
                else:
                    t1 = alloc.clone()
                    t2 = alloc.clone()
                    g.capture_begin()
                    getattr(t1, op)(*args)
                    getattr(t2, op)(*args)
                    g.capture_end()
            torch.cuda.current_stream().wait_stream(stream)

            try:
                self.assertNotEqual(control1, t1)
                self.assertNotEqual(control2, t2)
            except Exception as e:
                raise RuntimeError("Failed on " + module + "." + op) from e

            # Runs a dummy op prelude, as for controls, to make sure replay()
            # picks up the dummy op's state increment.
            if module == "torch":
                dummy = getattr(torch, op)(*args, **kwargs)
            else:
                dummy = alloc.clone()
                getattr(dummy, op)(*args)

            # Runs RNG ops that fill t1 and t2.
            g.replay()

            try:
                self.assertEqual(control1, t1)
                self.assertEqual(control2, t2)
            except Exception as e:
                raise RuntimeError("Failed on " + module + "." + op) from e

            # We hold references to all tensors used across streams up til this sync,
            # so no need to call record_stream on those tensors.
            torch.cuda.synchronize()

        for op_with_args in torch_with_args:
            run("torch", *op_with_args)

        for meth_with_args in tensor_with_args:
            # Adds an empty dict for kwargs, which none of the Tensor methods use
            run("Tensor", *(meth_with_args + ({},)))

    @unittest.skipIf((not TEST_CUDA) or
                     TEST_WITH_ROCM or
                     int(torch.version.cuda.split(".")[0]) < 11, "CUDA >= 11.0 required for graphs")
    def test_graph_two_successive(self):
        torch.cuda.empty_cache()

        size = 1000
        kSmallBuffer = 2097152

        def func_with_temps(t, val):
            x = t.clone() + val
            y = t.clone() + val
            return x + y

        s = torch.cuda.Stream()

        for share_mem in ("Don't share", "via pool()", "via graph_pool_handle()"):
            g0 = torch.cuda._Graph()
            g1 = torch.cuda._Graph()

            a = torch.ones((size,), device="cuda")

            s.wait_stream(torch.cuda.current_stream())
            with torch.cuda.stream(s):
                g0_args = (torch.cuda._graph_pool_handle(),) if share_mem == "via graph_pool_handle()" else ()
                g0.capture_begin(*g0_args)
                b = a.clone()
                for _ in range(5):
                    b = func_with_temps(b, 1)
                g0.capture_end()

                g1_args = (g0.pool(),) if share_mem == "via pool()" else g0_args
                g1.capture_begin(*g1_args)
                for _ in range(5):
                    b = func_with_temps(b, 1)
                g1.capture_end()
            torch.cuda.current_stream().wait_stream(s)

            # mixes unrelated eager ops with replays
            c = a.clone()
            for _ in range(2):
                c = func_with_temps(c, 3)
            g0.replay()
            for _ in range(2):
                c = func_with_temps(c, 3)
            g1.replay()
            for _ in range(2):
                c = func_with_temps(c, 3)

            self.assertEqual(b.sum().item(), size * 3070)
            self.assertEqual(c.sum().item(), size * 442)

            if share_mem != "Don't share":
                self.assertEqual(reserved_no_sharing - torch.cuda.memory_stats()["reserved_bytes.all.current"],
                                 kSmallBuffer)
            else:
                reserved_no_sharing = torch.cuda.memory_stats()["reserved_bytes.all.current"]

            del a, b, c, g0, g1
            # Tensors used across streams (a and b) were held until just now, so no need to call record_stream on them.
            torch.cuda.synchronize()
            torch.cuda.empty_cache()

    @unittest.skipIf((not TEST_CUDA) or
                     TEST_WITH_ROCM or
                     int(torch.version.cuda.split(".")[0]) < 11, "CUDA >= 11.0 required for graphs")
    def test_graph_concurrent_replay(self):
        torch.cuda.empty_cache()

        size = 1000000  # largeish to help expose race conditions

        def func_with_temps(t, val):
            x = t.clone() + val
            y = t.clone() + val
            return x + y

        s = torch.cuda.Stream()

        for share_mem in ("Don't share", "via pool()", "via graph_pool_handle()"):
            g0 = torch.cuda._Graph()
            g1 = torch.cuda._Graph()

            s0 = torch.cuda.Stream()
            s1 = torch.cuda.Stream()

            a = torch.ones((size,), device="cuda")

            s.wait_stream(torch.cuda.current_stream())
            with torch.cuda.stream(s):
                g0_args = (torch.cuda._graph_pool_handle(),) if share_mem == "via graph_pool_handle()" else ()
                g0.capture_begin(*g0_args)
                b = a.clone()
                for _ in range(5):
                    b = func_with_temps(b, 1)
                g0.capture_end()

                g1_args = (g0.pool(),) if share_mem == "via pool()" else g0_args
                g1.capture_begin(*g1_args)
                c = a.clone()
                for _ in range(5):
                    c = func_with_temps(c, 2)
                g1.capture_end()

            # To reproduce data corruption, I need g0 and g1's kernels to run concurrently.
            # But replay() (especially cudaGraphLaunch) can incur significant CPU overhead.
            # The following pattern helps align device-side execution of g0 and g1's kernels.
            torch.cuda.synchronize()
            with torch.cuda.stream(s0):
                torch.cuda._sleep(1000000)
                s1.wait_stream(s0)
                g0.replay()
            with torch.cuda.stream(s1):
                g1.replay()
            torch.cuda.current_stream().wait_stream(s0)
            torch.cuda.current_stream().wait_stream(s1)

            if share_mem != "Don't share":
                # Confirms concurrent replays using the same mempool corrupted each other.
                self.assertNotEqual(b.sum().item(), size * 94)
                self.assertNotEqual(c.sum().item(), size * 156)
            else:
                # Confirms concurrent replays using different mempools did not corrupt each other.
                self.assertEqual(b.sum().item(), size * 94)
                self.assertEqual(c.sum().item(), size * 156)

            del a, b, c, g0, g1
            # Tensors used across streams (a, b, c) were held until just now, so no need to call record_stream on them.
            torch.cuda.synchronize()
            torch.cuda.empty_cache()

    @unittest.skipIf((not TEST_CUDA) or
                     TEST_WITH_ROCM or
                     int(torch.version.cuda.split(".")[0]) < 11, "CUDA >= 11.0 required for graphs")
    def test_graph_three_successive(self):
        torch.cuda.empty_cache()

        size = 1000

        s = torch.cuda.Stream()

        for share_mem in ("Don't share", "via pool()", "via graph_pool_handle()"):
            a = torch.ones((size,), device="cuda")

            g0 = torch.cuda._Graph()
            g1 = torch.cuda._Graph()
            g2 = torch.cuda._Graph()

            s.wait_stream(torch.cuda.current_stream())
            with torch.cuda.stream(s):
                g0_args = (torch.cuda._graph_pool_handle(),) if share_mem == "via graph_pool_handle()" else ()
                g0.capture_begin(*g0_args)
                b = a.clone()
                c = b + 1
                d = b + 2
                g0.capture_end()

                args = (g0.pool(),) if share_mem == "via pool()" else g0_args

                g1.capture_begin(*args)
                e = c + 3
                del c
                g1.capture_end()

                g2.capture_begin(*args)
                f = d + 4
                g2.capture_end()
            torch.cuda.current_stream().wait_stream(s)

            # Tests that replaying in capture order is valid
            g0.replay()
            g1.replay()
            g2.replay()

            self.assertEqual(e.sum().item(), size * 5)
            self.assertEqual(f.sum().item(), size * 7)

            # Tests that replaying as g0, g2, g1 is only valid if they don't share a pool
            g0.replay()
            g2.replay()
            g1.replay()

            # If share_mem is True, g2's capture should have reused c's memory for f. We replayed g2 then g1,
            # so we expect g1's captured "e = c + 3" mistakenly filled e with "f's vals + 3".
            self.assertEqual(e.sum().item(), size * (7 + 3) if share_mem != "Don't share" else size * 5)
            self.assertEqual(f.sum().item(), size * 7)

            del a, b, d, e, f, g0, g1, g2
            # Tensors used across streams (a, e, f) were held until just now, so no need to call record_stream on them.
            torch.cuda.synchronize()
            torch.cuda.empty_cache()

    @unittest.skipIf((not TEST_CUDA) or
                     TEST_WITH_ROCM or
                     int(torch.version.cuda.split(".")[0]) < 11, "CUDA >= 11.0 required for graphs")
    def test_graph_memory_stats_and_use_result_after_destroy_graph(self):
        kSmallSize = 1048576
        kSmallBuffer = 2097152
        kLargeBuffer = 20971520
        kMinLargeAlloc = 10485760
        kRoundLarge = 2097152

        elem = 4

        # this was annoying to write but stresses the expectations pretty rigorously
        cases = ((512 // elem, 1, kSmallBuffer, kSmallBuffer, "small_pool"),
                 (kSmallSize // elem, 2, 2 * kSmallBuffer, kSmallBuffer, "small_pool"),
                 ((kSmallSize + 512) // elem, 1, kLargeBuffer, kLargeBuffer, "large_pool"),
                 ((kMinLargeAlloc - 512) // elem, 2, 2 * kLargeBuffer, kLargeBuffer, "large_pool"),
                 ((kMinLargeAlloc + 512) // elem, 3,
                  3 * (kRoundLarge * ((kMinLargeAlloc + 512 + kRoundLarge - 1) // kRoundLarge)),
                  kRoundLarge * ((kMinLargeAlloc + 512 + kRoundLarge - 1) // kRoundLarge),
                  "large_pool"),)

        stats_to_check = ("segment.",
                          "reserved_bytes.",
                          "active.",
                          "active_bytes.")

        gc.collect()
        torch.cuda.empty_cache()

        s = torch.cuda.Stream()

        for (numel,
             delta_cudaMallocs,
             delta_cudaMalloc_bytes,
             delta_cudaMalloc_bytes_post_del_g,
             pool_string) in cases:
            if pool_string == "small_pool":
                delta_active_blocks = 2  # one from "b" plus a sneaky one from CUDAGraph's one-element rng offset holder
                delta_active_bytes = numel * elem + 512  # + 512 for CUDAGraph's rng offset holder
            else:
                delta_active_blocks = 1  # We only check the large pool, which isn't affected by rng offset holder
                delta_active_bytes = numel * elem

            g = torch.cuda._Graph()
            s.wait_stream(torch.cuda.current_stream())
            with torch.cuda.stream(s):
                # Allocation stat estimates assume input is created on the same stream as capture_begin()
                # (in other words, the same stream silo as the rng offset holder, which is not allocated from the
                # capture's private pool).
                a = torch.ones((numel,), device="cuda")

                precapture_stats = torch.cuda.memory_stats()

                g.capture_begin()
                b = a.clone()
                for _ in range(5):
                    b = b.clone() + 1
                g.capture_end()
            torch.cuda.current_stream().wait_stream(s)

            gc.collect()

            postcapture_stats = torch.cuda.memory_stats()

            expecteds = (delta_cudaMallocs,
                         delta_cudaMalloc_bytes,
                         delta_active_blocks,
                         delta_active_bytes)
            # Double checks replay and stats before and after a call to empty_cache
            for i in range(2):
                for stat, expected in zip(stats_to_check, expecteds):
                    stat = stat + pool_string + ".current"
                    current = postcapture_stats[stat] - precapture_stats[stat]
                    self.assertEqual(current, expected, "Pre to post capture delta of " +
                                     stat + " = {}, expected = {}, numel = {}".format(current, expected, numel))

                g.replay()
                self.assertEqual(b.sum().item(), 6 * numel)
                if i == 0:
                    torch.cuda.empty_cache()

            del g
            gc.collect()
            torch.cuda.empty_cache()
            postdel_stats = torch.cuda.memory_stats()

            # Uses graph result b after graph has been deleted
            self.assertEqual(b.sum().item(), 6 * numel)

            # b should be the only live reference remaining from the graph's private pool
            expecteds = (1, delta_cudaMalloc_bytes_post_del_g, 1, numel * elem)
            for stat, expected in zip(stats_to_check, expecteds):
                stat = stat + pool_string + ".current"
                current = postdel_stats[stat] - precapture_stats[stat]
                self.assertEqual(current, expected, "Pre capture to post graph delete delta of " +
                                 stat + " = {}, expected = {}, numel = {}".format(current, expected, numel))

            # del a, b before the next case is essential, otherwise overwriting a and b in the next case
            # can throw off its allocation/deallocation counts.
            del a, b
            # Tensors used across streams (a and b) were held until just now, so no need to call record_stream on them.
            torch.cuda.synchronize()
            torch.cuda.empty_cache()

    @unittest.skipIf((not TEST_CUDA) or
                     TEST_WITH_ROCM or
                     int(torch.version.cuda.split(".")[0]) < 11, "CUDA >= 11.0 required for graphs")
    def test_graph_record_stream(self):
        # Makes sure graph capture defers attempting to reclaim allocations used across streams. See
        # "Q. Why skip process_events if a capture might be underway?" in c10/cuda/CUDACachingAllocator.cpp
        potential_problem = torch.zeros((3,), device="cuda")
        a = torch.zeros((3,), device="cuda")
        s0 = torch.cuda.Stream()
        s1 = torch.cuda.Stream()
        s2 = torch.cuda.Stream()
        g = torch.cuda._Graph()

        torch.cuda.synchronize()
        with torch.cuda.stream(s0):
            potential_problem.record_stream(s0)
            torch.cuda._sleep(TestCuda.FIFTY_MIL_CYCLES)
            potential_problem.fill_(1.)
        del potential_problem

        with torch.cuda.stream(s1):
            g.capture_begin()
            # potential_problem's allocation should still be outstanding. if DeviceCachingAllocator::malloc
            # mistakenly calls process_events, it will trigger cudaEventQueries on potential_problem's end-of-life
            # event, which will cause the capture to error.
            b = a.clone()

            # Let's also see what happens if we record_stream on a tensor during capture.
            s2.wait_stream(s1)
            with torch.cuda.stream(s2):
                b.fill_(1.)
                b.record_stream(s2)  # dummy record_stream
                del b
            s1.wait_stream(s2)
            g.capture_end()
        torch.cuda.synchronize()

        # dummy allocation triggers process_events, Hopefully successfully processes b's end-of-life event.
        c = torch.zeros((3,), device="cuda")

    @unittest.skipIf((not TEST_CUDA) or
                     TEST_WITH_ROCM or
                     int(torch.version.cuda.split(".")[0]) < 11, "CUDA >= 11.0 required for graphs")
    # If this test is the first in the process to try cudnn rnns with dropout, it'll initialize
    # DropoutState's long-lived internal buffer. Calling code perceives this (correct) behavior
    # as a memory leak unless we skip the leak check.
    @skipCUDAMemoryLeakCheckIf(True)
    def test_graph_cudnn_dropout(self):
        # Tests the interaction of cuda graph capture with DropoutState's syncs in ATen/native/cudnn/RNN.cpp.
        # In particular, if user runs a sequence of captured and noncaptured cudnn rnns, DropoutState should
        # avoid syncing noncapturing streams with captured events or vice versa.
        model = torch.nn.LSTM(512, 512, 2, dropout=0.5).cuda()
        x = torch.ones(100, 192, 512, device="cuda")

        y = model(x)

        g = torch.cuda._Graph()
        s = torch.cuda.Stream()
        s.wait_stream(torch.cuda.current_stream())
        with torch.cuda.stream(s):
            g.capture_begin()
            y = model(x)
            g.capture_end()
        torch.cuda.current_stream().wait_stream(s)

        y = model(x)

    @unittest.skipIf((not TEST_CUDA) or
                     TEST_WITH_ROCM or
                     int(torch.version.cuda.split(".")[0]) < 11, "CUDA >= 11.0 required for graphs")
    def test_graph_grad_scaling(self):
        scaler = torch.cuda.amp.GradScaler(init_scale=4.)
        g = torch.cuda._Graph()
        s = torch.cuda.Stream()

        weight = torch.ones((100,), device="cuda", requires_grad=True)
        opt = torch.optim.SGD([weight], lr=0.1)
        static_input = torch.ones_like(weight)
        static_grad = torch.ones_like(weight)

        s.wait_stream(torch.cuda.current_stream())
        with torch.cuda.stream(s):
            # warmup
            weight.grad = (scaler.scale(static_grad) * static_input).half().float()
            # capture
            g.capture_begin()
            weight.grad = (scaler.scale(static_grad) * static_input).half().float()
            # The above simulates a rudimentary backward pass.
            # TODO: Once full-backward() capture is enabled (see https://github.com/pytorch/pytorch/pull/54227)
            # change to
            # loss = (w.half() * static_input).sum()
            # scaler.scale(loss).backward()
            g.capture_end()
        torch.cuda.current_stream().wait_stream(s)

        input_vals = [5, 20000, 5, 40000]
        # If the scale gets updated properly, these are the scale, growth tracker,
        # and grad values we expect.
        expected_scales = [4, 2, 2, 1]
        expected_growth_trackers = [1, 0, 1, 0]
        expected_grad_vals = [5 * 4, float("inf"), 5 * 2, float("inf")]

        for data, scale, growth_tracker, grad_val in zip(input_vals,
                                                         expected_scales,
                                                         expected_growth_trackers,
                                                         expected_grad_vals):
            static_input.fill_(data)
            g.replay()
            self.assertEqual(weight.grad, torch.full_like(weight.grad, grad_val))
            scaler.step(opt)
            scaler.update()
            self.assertEqual(scaler._scale, scale)
            self.assertEqual(scaler._growth_tracker, growth_tracker)

    def test_batch_norm_gather_stats(self):
        input = torch.randn(1, 3, 3, 3, device='cuda')
        mean, invstd = torch.batch_norm_gather_stats(
            input, mean=torch.ones(2, 3, device='cuda'), invstd=torch.ones(2, 3, device='cuda'),
            running_mean=None, running_var=None  , momentum=.1, eps=1e-5, count=2
        )
        self.assertEqual(mean, torch.ones(3, device='cuda'))
        self.assertEqual(invstd, torch.ones(3, device='cuda'))

    @unittest.skipIf(not TEST_MULTIGPU, "Test needs multiple GPUs")
    def test_cuda_device_memory_allocated(self):
        from torch.cuda import memory_allocated
        device_count = torch.cuda.device_count()
        current_alloc = [memory_allocated(idx) for idx in range(device_count)]
        x = torch.ones(10, device="cuda:0")
        self.assertTrue(memory_allocated(0) > current_alloc[0])
        self.assertTrue(all(memory_allocated(torch.cuda.device(idx)) == current_alloc[idx] for idx in range(1, device_count)))

    def test_matmul_memory_use(self):
        def get_max_used():
            torch.cuda.synchronize()
            val = torch.cuda.max_memory_allocated()
            torch.cuda.reset_peak_memory_stats()
            return val

        a = torch.rand(1, 32, 32, device="cuda")
        b = torch.rand(24, 32, 1, device="cuda")

        get_max_used()

        torch.matmul(a, b)

        matmul_mem = get_max_used()

        a = a.expand(24, 32, 32)
        torch.matmul(a, b)

        matmul_expand_mem = get_max_used()

        torch.bmm(a, b)

        bmm_mem = get_max_used()

        self.assertEqual(matmul_expand_mem, matmul_mem)
        self.assertEqual(bmm_mem, matmul_mem)


class TestCudaComm(TestCase):
    def _test_broadcast(self, input):
        if not TEST_MULTIGPU:
            raise unittest.SkipTest("only one GPU detected")
        # test regular
        results = comm.broadcast(input, (0, 1))
        for i, t in enumerate(results):
            self.assertEqual(t.get_device(), i)
            self.assertEqual(t, input)
            if input.is_cuda and input.get_device() == i:  # test not copying on same device
                self.assertEqual(t.data_ptr(), input.data_ptr())
        # test out=
        for inplace in [True, False]:
            if inplace:
                outputs = [torch.empty_like(input, device=0), torch.empty_like(input, device=1)]
            else:
                outputs = [input.cuda(0), torch.empty_like(input, device=1)]
            results = comm.broadcast(input, out=outputs)
            for r, o in zip(results, outputs):
                self.assertIs(r, o)
            for i, t in enumerate(results):
                self.assertEqual(t.get_device(), i)
                self.assertEqual(t, input)
        # test error msg
        with self.assertRaisesRegex(RuntimeError, r"Exactly one of 'devices' and 'out'"):
            comm.broadcast(input, (0, 1), out=outputs)
        with self.assertRaisesRegex(RuntimeError,
                                    r"Expected all output tensors to be CUDA tensors, but output tensor at index 1"):
            comm.broadcast(input, out=[input.cuda(0), input.cpu()])
        with self.assertRaisesRegex(RuntimeError,
                                    r"Expected all output tensors to have same shape as the source .+ at index 1"):
            comm.broadcast(input, out=[input.cuda(0), input.cuda(1).unsqueeze(0)])

    def test_broadcast_cpu(self):
        self._test_broadcast(torch.randn(5, 5))

    def test_broadcast_gpu(self):
        self._test_broadcast(torch.randn(5, 5).cuda())

    def _test_broadcast_coalesced(self, tensors, buffer_size):
        b_tensors = [comm.broadcast(t, (0, 1)) for t in tensors]
        for (_, bt), t in zip(b_tensors, tensors):
            self.assertEqual(bt.get_device(), 1)
            self.assertEqual(bt, t)
            self.assertIsInstance(bt, type(t))

        bc_tensors = comm.broadcast_coalesced(tensors, (0, 1), buffer_size=buffer_size)
        bc_tensors_t = list(zip(*bc_tensors))
        self.assertEqual(b_tensors, bc_tensors_t)
        for (_, bt), (_, bct) in zip(b_tensors, bc_tensors_t):
            self.assertEqual(bt.get_device(), bct.get_device())
            self.assertIsInstance(bct, type(bt))

        # check that tensors on device[0] are returned as-is
        for out_tensors in (b_tensors, bc_tensors_t):
            for inp_t, (out_t, _) in zip(tensors, out_tensors):
                self.assertIs(inp_t, out_t)

        # check that the tensors not on device[0] have different version counters
        # NOTE [ Version Counter in comm.*_coalesced ]
        versions = [t._version for _, t in bc_tensors_t]
        for old_version, (_, t) in zip(versions, bc_tensors_t):
            self.assertEqual(t._version, old_version)
            t.zero_()
            self.assertEqual(t._version, old_version + 1)

    @unittest.skipIf(not TEST_MULTIGPU, "only one GPU detected")
    # Note: fails sometimes on the CI, passes on dual gfx906
    def test_broadcast_coalesced(self):
        numel = 5
        num_bytes = numel * 8
        tensors = [
            make_sparse_tensor(torch.cuda.sparse.DoubleTensor, 1, 2, 3),
            torch.randn(numel).long().cuda(),
            torch.randn(numel).cuda(),
            make_sparse_tensor(torch.cuda.sparse.DoubleTensor, 10, 2, 3),
            make_sparse_tensor(torch.cuda.sparse.DoubleTensor, 5, 2, 3),
            make_sparse_tensor(torch.cuda.sparse.LongTensor, 7, 3, 3),
            make_sparse_tensor(torch.cuda.sparse.FloatTensor, 2, 2, 3),
            torch.randn(numel).long().cuda(),
            torch.randn(numel).long().cuda(),
            make_sparse_tensor(torch.cuda.sparse.LongTensor, 3, 2, 7),
            torch.randn(numel * 2).int().cuda(),  # int is 2x shorter
            torch.randn(numel).cuda(),
        ]
        self._test_broadcast_coalesced(tensors, num_bytes * 5 // 2)

    @unittest.skipIf(not TEST_MULTIGPU, "only one GPU detected")
    def test_broadcast_coalesced_dense_only(self):
        numel = 5
        num_bytes = numel * 8
        tensors = [
            torch.randn(numel).long().cuda(),
            torch.randn(numel).cuda(),
            torch.randn(numel).long().cuda(),
            torch.randn(numel).long().cuda(),
            torch.randn(numel * 2).int().cuda(),  # int is 2x shorter
            torch.randn(numel).cuda(),
        ]
        self._test_broadcast_coalesced(tensors, num_bytes * 5 // 2)

    @unittest.skipIf(not TEST_MULTIGPU, "only one GPU detected")
    def test_broadcast_coalesced_empty_tensors(self):
        tensors = [
            torch.tensor([]).byte().cuda(),
            torch.randn(5).cuda(),
            torch.randn(5).double().cuda()
        ]
        self._test_broadcast_coalesced(tensors, 256)

    @unittest.skipIf(not TEST_MULTIGPU, "only one GPU detected")
    def test_reduce_add(self):
        x = torch.randn(5, 5)
        y = torch.randn(5, 5)
        x_cuda = x.cuda(0)
        y_cuda = y.cuda(1)
        result = comm.reduce_add((x_cuda, y_cuda))
        self.assertEqual(result.get_device(), 0)
        self.assertEqual(result.cpu(), x + y)

    def _test_reduce_add_coalesced(self, tensors, buffer_size):
        dup_tensors = [tensors, [t.cuda(1) for t in tensors]]

        r_tensors = [comm.reduce_add(t) for t in zip(*dup_tensors)]
        for r, t in zip(r_tensors, tensors):
            self.assertEqualTypeString(r, t)
            self.assertEqual(r, t * 2)

        rc_tensors = comm.reduce_add_coalesced(dup_tensors, buffer_size=buffer_size)
        self.assertEqual(r_tensors, rc_tensors)
        for r, rc in zip(r_tensors, rc_tensors):
            self.assertEqualTypeString(rc, r)

        # Since we have both cuda:0 and cuda:1 inputs, the outputs must be new.
        # We can check that they have different version counters.
        # NOTE [ Version Counter in comm.*_coalesced ]
        versions = [t._version for t in rc_tensors]
        for old_version, t in zip(versions, rc_tensors):
            self.assertEqual(t._version, old_version)
            t.zero_()
            self.assertEqual(t._version, old_version + 1)

    @unittest.skipIf(not TEST_MULTIGPU, "only one GPU detected")
    def test_reduce_add_coalesced(self):
        numel = 5
        num_bytes = numel * 8
        tensors = [
            make_sparse_tensor(torch.cuda.sparse.DoubleTensor, 1, 2, 3),
            torch.randn(numel).long().cuda(),
            torch.randn(numel).cuda(),
            make_sparse_tensor(torch.cuda.sparse.DoubleTensor, 10, 2, 3),
            make_sparse_tensor(torch.cuda.sparse.DoubleTensor, 5, 2, 3),
            make_sparse_tensor(torch.cuda.sparse.LongTensor, 7, 3, 3),
            make_sparse_tensor(torch.cuda.sparse.FloatTensor, 2, 2, 3),
            torch.randn(numel).long().cuda(),
            torch.randn(numel).long().cuda(),
            make_sparse_tensor(torch.cuda.sparse.LongTensor, 3, 2, 7),
            torch.randn(numel * 2).int().cuda(),  # int is 2x shorter
            torch.randn(numel).cuda(),
        ]
        self._test_reduce_add_coalesced(tensors, num_bytes * 5 // 2)

    @unittest.skipIf(not TEST_MULTIGPU, "only one GPU detected")
    def test_reduce_add_coalesced_dense_only(self):
        numel = 5
        num_bytes = numel * 8
        tensors = [
            torch.randn(numel).long().cuda(),
            torch.randn(numel).cuda(),
            torch.randn(numel).long().cuda(),
            torch.randn(numel).long().cuda(),
            torch.randn(numel * 2).int().cuda(),  # int is 2x shorter
            torch.randn(numel).cuda(),
        ]
        self._test_reduce_add_coalesced(tensors, num_bytes * 5 // 2)

    def _test_scatter(self, input, chunk_sizes=None, dim=0):
        if not TEST_MULTIGPU:
            raise unittest.SkipTest("only one GPU detected")
        if chunk_sizes is None:
            ref_chunk_sizes = tuple(repeat(input.size(dim) // 2, 2))
        else:
            ref_chunk_sizes = chunk_sizes

        # test regular
        result = comm.scatter(input, (0, 1), chunk_sizes, dim)
        self.assertEqual(len(result), 2)
        chunk_start = 0
        for i, r in enumerate(result):
            chunk_end = chunk_start + ref_chunk_sizes[i]
            index = [slice(None, None) for _ in range(input.dim())]
            index[dim] = slice(chunk_start, chunk_end)
            self.assertEqual(r, input[tuple(index)], atol=0, rtol=0)
            chunk_start = chunk_end
            if r.device == input.device:
                self.assertEqual(r.data_ptr(), input.data_ptr())  # for target @ same device, a view should be returned

        # test out
        out = [torch.empty_like(t) for t in result]
        result = comm.scatter(input, dim=dim, out=out)
        self.assertEqual(len(result), 2)
        chunk_start = 0
        for i, r in enumerate(result):
            self.assertIs(r, out[i])
            chunk_end = chunk_start + ref_chunk_sizes[i]
            index = [slice(None, None) for _ in range(input.dim())]
            index[dim] = slice(chunk_start, chunk_end)
            self.assertEqual(r, input[tuple(index)], atol=0, rtol=0)
            chunk_start = chunk_end

        # test error msg
        if chunk_sizes is not None:
            with self.assertRaisesRegex(RuntimeError, r"Expected devices and chunk_sizes to be of same length"):
                comm.scatter(input, [0 for _ in range(len(chunk_sizes) + 1)], dim=dim, chunk_sizes=chunk_sizes)
        with self.assertRaisesRegex(RuntimeError, r"'devices' must not be specified"):
            comm.scatter(input, (0, 1), dim=dim, out=out)
        with self.assertRaisesRegex(RuntimeError, r"Expected at least one device to scatter to"):
            comm.scatter(input, (), dim=dim)
        with self.assertRaisesRegex(RuntimeError, r"Expected at least one output tensor to scatter to"):
            comm.scatter(input, dim=dim, out=[])
        with self.assertRaisesRegex(RuntimeError,
                                    r"Expected all output tensors to be CUDA tensors, but output tensor at index 0"):
            comm.scatter(input, dim=dim, out=([out[0].cpu()] + out[1:]))
        with self.assertRaisesRegex(RuntimeError, r"Output tensor at index 0 has incorrect shape"):
            comm.scatter(input, dim=dim, out=([out[0].unsqueeze(0)] + out[1:]))
        with self.assertRaisesRegex(RuntimeError, r"Total size for output tensors along scatter dim \d+ does not match"):
            index = [slice(None, None) for _ in range(input.dim())]
            index[dim] = slice(1, None)
            comm.scatter(input, dim=dim, out=([out[0][tuple(index)]] + out[1:]))

    def test_scatter_cpu(self):
        self._test_scatter(torch.randn(4, 4), dim=0)

    def test_scatter_cpu_dim(self):
        self._test_scatter(torch.randn(4, 4), dim=1)

    def test_scatter_cpu_neg_dim(self):
        self._test_scatter(torch.randn(4, 4), dim=-2)

    def test_scatter_cpu_sizes(self):
        self._test_scatter(torch.randn(6, 4), chunk_sizes=(2, 4))

    def test_scatter_gpu(self):
        self._test_scatter(torch.randn(4, 4).cuda(), dim=0)

    def test_scatter_gpu_dim(self):
        self._test_scatter(torch.randn(4, 4).cuda(), dim=1)

    def test_scatter_gpu_neg_dim(self):
        self._test_scatter(torch.randn(4, 4).cuda(), dim=-2)

    def test_scatter_gpu_sizes(self):
        self._test_scatter(torch.randn(6, 4).cuda(), chunk_sizes=(2, 4))

    def _test_gather(self, dim):
        if not TEST_MULTIGPU:
            raise unittest.SkipTest("only one GPU detected")
        x = torch.randn(2, 5, device=0)
        y = torch.randn(2, 5, device=1)
        expected_size = list(x.size())
        expected_size[dim] += y.size(dim)
        expected_size = torch.Size(expected_size)

        destinations = [None, torch.device('cuda:0'), torch.device('cpu')]
        if torch.cuda.device_count() > 2:
            destinations.append(torch.device('cuda:2'))
        with torch.cuda.device(1):
            for destination in destinations:
                if destination is None:
                    expected_device = torch.device('cuda', torch.cuda.current_device())
                else:
                    expected_device = destination
                for use_out in [True, False]:
                    if use_out:
                        out = torch.empty(expected_size, device=expected_device)
                        result = comm.gather((x, y), dim, out=out)
                        self.assertIs(out, result)
                    else:
                        result = comm.gather((x, y), dim, destination=destination)

                    self.assertEqual(result.device, expected_device)
                    self.assertEqual(result.size(), expected_size)

                    index = [slice(None, None), slice(None, None)]
                    index[dim] = slice(0, x.size(dim))
                    self.assertEqual(result[tuple(index)], x)
                    index[dim] = slice(x.size(dim), x.size(dim) + y.size(dim))
                    self.assertEqual(result[tuple(index)], y)

        # test error msg
        with self.assertRaisesRegex(RuntimeError, r"'destination' must not be specified"):
            comm.gather((x, y), dim, destination='cpu', out=torch.empty(expected_size, device='cpu'))
        with self.assertRaisesRegex(RuntimeError, r"Expected at least one tensor to gather from"):
            comm.gather(())
        with self.assertRaisesRegex(RuntimeError, r"Expected all input tensors to be CUDA tensors, "):
            comm.gather((x.cpu(), y))
        with self.assertRaisesRegex(RuntimeError, r"Expected all input tensors to have the same number of dimensions"):
            comm.gather((x, y.unsqueeze(0)))
        with self.assertRaisesRegex(RuntimeError, r"Input tensor at index 1 has invalid shape"):
            if dim in [0, -2]:
                comm.gather((x, y[:, 1:]), dim=dim)
            elif dim in [1, -1]:
                comm.gather((x, y[1:, :]), dim=dim)

    def test_gather(self):
        self._test_gather(0)

    def test_gather_dim(self):
        self._test_gather(1)

    def test_gather_neg_dim(self):
        self._test_gather(-1)

    @unittest.skipIf(not TEST_MULTIGPU, "only one GPU detected")
    def test_memory_format_scatter_gather(self):
        nhwc = torch.randn((10, 3, 32, 32), device='cpu').contiguous(memory_format=torch.channels_last)
        results = torch.cuda.comm.scatter(nhwc, (0, 1), None, 0)
        for result in results:
            self.assertFalse(result.is_contiguous())
            self.assertTrue(result.is_contiguous(memory_format=torch.channels_last))

        gathered = torch.cuda.comm.gather(results)
        self.assertTrue(gathered.is_contiguous(memory_format=torch.channels_last))


    def test_matmul_device_mismatch(self):
        cpu = torch.rand((10, 10))
        cuda = cpu.cuda()
        with self.assertRaisesRegex(RuntimeError, "Expected all tensors to be on the same device"):
            cpu @ cuda
        with self.assertRaisesRegex(RuntimeError, "Expected all tensors to be on the same device"):
            cuda @ cpu

        for s, m1, m2 in product((cpu, cuda), repeat=3):
            if s.device == m1.device == m2.device:
                torch.addmm(s, m1, m2)
            else:
                with self.assertRaisesRegex(RuntimeError, "Expected all tensors to be on the same device"):
                    torch.addmm(s, m1, m2)

    @unittest.skipIf(not TEST_MULTIGPU, "Test needs multiple GPUs")
    def test_scatter_namedtuple(self):
        # tests ability to scatter namedtuples and retrieve a list where each
        # element is of the expected namedtuple type.
        fields = ("a", "b")
        TestNamedTupleInput_0 = collections.namedtuple("NamedTuple", fields)
        num_gpus = torch.cuda.device_count()
        a = torch.rand(num_gpus * 2, device=0)
        b = torch.rand(num_gpus * 2, device=0)
        a_tensors_for_gpu = [a[2 * i : 2 * i + 2].to(i) for i in range(num_gpus)]
        b_tensors_for_gpu = [b[2 * i : 2 * i + 2].to(i) for i in range(num_gpus)]

        inp = TestNamedTupleInput_0(a, b)
        target_gpus = [torch.device(i) for i in range(num_gpus)]
        scatter_out = scatter_gather.scatter(inp, target_gpus)

        for i, x in enumerate(scatter_out):
            self.assertTrue(isinstance(x, type(inp)))
            self.assertEqual(x._fields, fields)
            expected_a = a_tensors_for_gpu[i]
            expected_b = b_tensors_for_gpu[i]
            self.assertEqual(expected_a, x.a)
            self.assertEqual(expected_b, x.b)

        class TestNamedTupleInput_1(NamedTuple):
            a: torch.tensor
            b: torch.tensor

        a = torch.rand(num_gpus * 2, device=0)
        b = torch.rand(num_gpus * 2, device=0)
        a_tensors_for_gpu = [a[2 * i : 2 * i + 2].to(i) for i in range(num_gpus)]
        b_tensors_for_gpu = [b[2 * i : 2 * i + 2].to(i) for i in range(num_gpus)]
        inp = TestNamedTupleInput_1(a, b)

        scatter_out = scatter_gather.scatter(inp, target_gpus)
        for i, x in enumerate(scatter_out):
            self.assertTrue(isinstance(x, type(inp)))
            self.assertEqual(x._fields, fields)
            expected_a = a_tensors_for_gpu[i]
            expected_b = b_tensors_for_gpu[i]
            self.assertEqual(expected_a, x.a)
            self.assertEqual(expected_b, x.b)

    @unittest.skipIf(not TEST_MULTIGPU, "Test needs multiple GPUs")
    def test_gather_namedtuple(self):
        # tests ability to gather a list of namedtuples and return a namedtuple where each
        # element is of the expected tensor type.
        fields = ['a', 'b']
        TestNamedTupleInput_0 = collections.namedtuple('NamedTuple', fields)

        num_gpus = torch.cuda.device_count()
        a = torch.rand(num_gpus * 2, device=0)
        b = torch.rand(num_gpus * 2, device=1)
        out1 = TestNamedTupleInput_0(a, b)

        a = torch.rand(num_gpus * 2, device=1)
        b = torch.rand(num_gpus * 2, device=0)
        out2 = TestNamedTupleInput_0(a, b)

        outputs = [out1, out2]

        out = scatter_gather.gather(outputs, 'cpu')  # test on CPU
        for i, x in enumerate(out):
            self.assertTrue(isinstance(x, type(out2[-1])))  # x must be a tensor
            cat = torch.cat((outputs[0][i].to('cpu'), outputs[1][i].to('cpu')))
            self.assertTrue(torch.equal(x, cat))

        out = scatter_gather.gather(outputs, 0)  # test on GPU
        for i, x in enumerate(out):
            self.assertTrue(isinstance(x, type(out2[-1])))
            cat = torch.cat((outputs[0][i].to(0), outputs[1][i].to(0)))
            self.assertTrue(torch.equal(x, cat))

        class TestNamedTupleInput_1(NamedTuple):
            a: torch.tensor
            b: torch.tensor

        a = torch.rand(num_gpus * 2, device=0)
        b = torch.rand(num_gpus * 2, device=1)
        out1 = TestNamedTupleInput_1(a, b)

        a = torch.rand(num_gpus * 2, device=1)
        b = torch.rand(num_gpus * 2, device=0)
        out2 = TestNamedTupleInput_1(a, b)

        outputs = [out1, out2]

        out = scatter_gather.gather(outputs, 0)  # test on GPU
        for i, x in enumerate(out):
            self.assertTrue(isinstance(x, type(out2[-1])))
            cat = torch.cat((outputs[0][i].to(0), outputs[1][i].to(0)))
            self.assertTrue(torch.equal(x, cat))

        out = scatter_gather.gather(outputs, 'cpu')  # test on CPU
        for i, x in enumerate(out):
            self.assertTrue(isinstance(x, type(out2[-1])))
            cat = torch.cat((outputs[0][i].to('cpu'), outputs[1][i].to('cpu')))
            self.assertTrue(torch.equal(x, cat))

if __name__ == '__main__':
    run_tests()<|MERGE_RESOLUTION|>--- conflicted
+++ resolved
@@ -1697,7 +1697,6 @@
         self.assertEqual(x.grad, torch.ones_like(x) * 2)
         self.assertEqual(torch.cuda.current_stream(), default_stream)
 
-<<<<<<< HEAD
         # Tests that using grads in the same stream context as backward()
         # is safe regardless what streams bwd ops ran on
         bwd_ambient_stream = torch.cuda.Stream()
@@ -1722,9 +1721,6 @@
         # but only for BC. In a future PR, this pattern will become unsafe,
         # a sync will be required, and this test will be deleted in favor of
         # test_streaming_backward_multiple_streams below.
-=======
-    def test_streaming_backwards_multiple_streams(self):
->>>>>>> 42d073a7
 
         class StreamModel(torch.nn.Module):
             def __init__(self):
