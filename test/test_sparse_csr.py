import torch
import warnings
import unittest
import random
import itertools
from torch.testing import get_all_complex_dtypes, get_all_fp_dtypes, floating_and_complex_types, make_tensor
from torch.testing._internal.common_cuda import SM53OrLater, SM80OrLater, TEST_CUSPARSE_GENERIC
from torch.testing._internal.common_utils import \
    (IS_MACOS, IS_WINDOWS, TestCase, run_tests, load_tests, coalescedonoff)
from torch.testing._internal.common_device_type import \
    (instantiate_device_type_tests, dtypes, dtypesIfCUDA, onlyCPU, onlyCUDA, skipCUDAIfNoCusparseGeneric,
     precisionOverride)
from torch.testing._internal.common_dtype import floating_types, get_all_dtypes

# load_tests from torch.testing._internal.common_utils is used to automatically filter tests for
# sharding on sandcastle. This line silences flake warnings
load_tests = load_tests


class TestSparseCSRSampler(TestCase):

    def test_make_crow_indices(self):
        # Here we test the correctness of the crow_indices algorithm
        # and testing it on CPU and with int32 dtype will be
        # sufficient.
        device = torch.device('cpu')
        index_dtype = torch.int32
        for n_rows in range(1, 10):
            for n_cols in range(1, 10):
                for nnz in range(0, n_rows * n_cols + 1):
                    crow_indices = self._make_crow_indices(
                        n_rows, n_cols, nnz,
                        device=device, dtype=index_dtype)
                    self.assertEqual(len(crow_indices), n_rows + 1)
                    counts = crow_indices[1:] - crow_indices[:-1]
                    self.assertEqual(counts.sum(), nnz)
                    self.assertGreaterEqual(counts.min(), 0)
                    self.assertLessEqual(counts.max(), n_cols)


class TestSparseCSR(TestCase):

    @onlyCPU
    def test_csr_layout(self):
        self.assertEqual(str(torch.sparse_csr), 'torch.sparse_csr')
        self.assertEqual(type(torch.sparse_csr), torch.layout)

    @dtypes(*get_all_dtypes())
    def test_sparse_csr_constructor_shape_inference(self, device, dtype):
        crow_indices = [0, 2, 4]
        col_indices = [0, 1, 0, 1]
        values = [1, 2, 3, 4]
        sparse = torch.sparse_csr_tensor(torch.tensor(crow_indices, dtype=torch.int64),
                                         torch.tensor(col_indices, dtype=torch.int64),
                                         torch.tensor(values), dtype=dtype, device=device)
        self.assertEqual(torch.tensor(crow_indices, dtype=torch.int64), sparse.crow_indices())
        self.assertEqual((len(crow_indices) - 1, max(col_indices) + 1), sparse.shape)
        self.assertEqual(dtype, sparse.dtype)
        self.assertEqual(torch.device(device), sparse.device)

    @dtypes(*get_all_dtypes())
    def test_sparse_csr_constructor(self, device, dtype):
        crow_indices = [0, 2, 4]
        col_indices = [0, 1, 0, 1]
        values = [1, 2, 3, 4]
        for index_dtype in [torch.int32, torch.int64]:
            sparse = torch.sparse_csr_tensor(torch.tensor(crow_indices, dtype=index_dtype),
                                             torch.tensor(col_indices, dtype=index_dtype),
                                             torch.tensor(values),
                                             size=(2, 10),
                                             dtype=dtype,
                                             device=device)
            self.assertEqual((2, 10), sparse.shape)
            self.assertEqual(torch.tensor(crow_indices, dtype=index_dtype), sparse.crow_indices())
            self.assertEqual(torch.tensor(col_indices, dtype=index_dtype), sparse.col_indices())
            self.assertEqual(torch.tensor(values, dtype=dtype), sparse.values())

    @dtypes(*get_all_dtypes())
    def test_sparse_csr_constructor_from_lists(self, device, dtype):
        # without size
        sparse = torch.sparse_csr_tensor([0, 2, 4],
                                         [0, 1, 0, 1],
                                         [1, 2, 3, 4],
                                         dtype=dtype,
                                         device=device)

        self.assertEqual((2, 2), sparse.shape)
        self.assertEqual(4, sparse.numel())
        self.assertEqual(torch.tensor([0, 2, 4], dtype=torch.int64, device=device), sparse.crow_indices())
        self.assertEqual(torch.tensor([0, 1, 0, 1], dtype=torch.int64, device=device), sparse.col_indices())
        self.assertEqual(torch.tensor([1, 2, 3, 4], dtype=dtype, device=device), sparse.values())

        # with size
        for sparse_csr_tensor in [torch.sparse_csr_tensor, torch._sparse_csr_tensor_unsafe]:
            sparse = sparse_csr_tensor([0, 2, 4],
                                       [0, 1, 0, 1],
                                       [1, 2, 3, 4],
                                       size=(2, 10),
                                       dtype=dtype,
                                       device=device)

            self.assertEqual((2, 10), sparse.shape)
            self.assertEqual(torch.tensor([0, 2, 4], dtype=torch.int64, device=device), sparse.crow_indices())
            self.assertEqual(torch.tensor([0, 1, 0, 1], dtype=torch.int64, device=device), sparse.col_indices())
            self.assertEqual(torch.tensor([1, 2, 3, 4], dtype=dtype, device=device), sparse.values())

    def test_factory_type_invariants_check(self, device):
        with self.assertRaisesRegex(RuntimeError, "both crow_indices and col_indices should have the same type."):
            torch.sparse_csr_tensor(torch.tensor([0, 2, 4], dtype=torch.int64),
                                    torch.tensor([0, 1, 0, 1], dtype=torch.int32),
                                    torch.tensor([1, 2, 3, 4]),
                                    device=device)

        with self.assertRaisesRegex(RuntimeError, r"\"csr_construct_check\" not implemented for 'Short'"):
            torch.sparse_csr_tensor(torch.tensor([0, 2, 4], dtype=torch.int16),
                                    torch.tensor([0, 1, 0, 1], dtype=torch.int16),
                                    torch.tensor([1, 2, 3, 4]),
                                    device=device)

    def test_factory_layout_invariants_check(self, device):
        with self.assertRaisesRegex(RuntimeError, "expected values to be a strided and contiguous tensor"):
            values = torch.tensor([1.], device=device).expand(4,)
            torch.sparse_csr_tensor(torch.tensor([0, 2, 4], device=device),
                                    torch.tensor([0, 1, 0, 1], device=device),
                                    values)

        with self.assertRaisesRegex(RuntimeError, "expected col_indices to be a strided and contiguous tensor"):
            col_indices = torch.tensor([0], device=device).expand(4,)
            torch.sparse_csr_tensor(torch.tensor([0, 2, 4]),
                                    col_indices,
                                    torch.tensor([1, 2, 3, 4]))

        with self.assertRaisesRegex(RuntimeError, "expected crow_indices to be a strided and contiguous tensor"):
            crow_indices = torch.arange(6, device=device)
            torch.sparse_csr_tensor(crow_indices[::2],
                                    torch.tensor([0, 1, 0, 1], device=device),
                                    torch.tensor([1, 2, 3, 4]))

    def test_factory_shape_invariants_check(self, device):
        crow_indices = [0, 2, 4]
        col_indices = [0, 1, 0, 1]
        values = [1, 2, 3, 4]
        size = (2, 10)
        torch.sparse_csr_tensor(torch.tensor(crow_indices), torch.tensor(col_indices), torch.tensor(values), size,
                                device=device)

        with self.assertRaisesRegex(RuntimeError, r"size of a CSR tensor must be of length 2, but got: 3"):
            torch.sparse_csr_tensor(torch.tensor(crow_indices), torch.tensor(col_indices), torch.tensor(values),
                                    size=(2, 10, 2),
                                    device=device)

        with self.assertRaisesRegex(RuntimeError, r"crow_indices must have dim\=1 but got crow_indices\.dim\(\)\=2"):
            torch.sparse_csr_tensor(torch.tensor(crow_indices).repeat(2, 1),
                                    torch.tensor(col_indices),
                                    torch.tensor(values),
                                    size,
                                    device=device)

        with self.assertRaisesRegex(RuntimeError, r"col_indices must have dim\=1 but got col_indices\.dim\(\)\=2"):
            torch.sparse_csr_tensor(torch.tensor(crow_indices),
                                    torch.tensor(col_indices).repeat(2, 1),
                                    torch.tensor(values),
                                    size,
                                    device=device)

        with self.assertRaisesRegex(RuntimeError, r"values must have dim\=1 but got values\.dim\(\)\=2"):
            torch.sparse_csr_tensor(torch.tensor(crow_indices),
                                    torch.tensor(col_indices),
                                    torch.tensor(values).repeat(2, 1),
                                    size,
                                    device=device)

        with self.assertRaisesRegex(RuntimeError,
                                    r"crow_indices\.numel\(\) must be size\(0\) \+ 1, but got: 3"):
            torch.sparse_csr_tensor(torch.tensor(crow_indices), torch.tensor(col_indices), torch.tensor(values), (1, 1),
                                    device=device)


        with self.assertRaisesRegex(RuntimeError,
                                    r"col_indices and values must have equal sizes, " +
                                    r"but got col_indices\.numel\(\): 3, values\.numel\(\): 4"):
            torch.sparse_csr_tensor(torch.tensor(crow_indices), torch.tensor([0, 1, 0]), torch.tensor(values), size,
                                    device=device)

    def test_factory_indices_invariants_check(self, device):
        crow_indices = [0, 2, 4]
        col_indices = [0, 1, 0, 1]
        values = [1, 2, 3, 4]
        size = (2, 10)
        with self.assertRaisesRegex(RuntimeError, "0th value of crow_indices must be 0."):
            torch.sparse_csr_tensor(torch.tensor([-1, 0, 4]), torch.tensor(col_indices), torch.tensor(values), size,
                                    device=device)

        with self.assertRaisesRegex(RuntimeError,
                                    "last value of crow_indices should be equal to the length of col_indices."):
            torch.sparse_csr_tensor(torch.tensor([0, 2, 5]), torch.tensor(col_indices), torch.tensor(values), size,
                                    device=device)

        with self.assertRaisesRegex(RuntimeError,
                                    r"at position i \= 2," +
                                    r" this condition crow_indices\[i - 1\] <\= crow_indices\[i\] fails"):
            torch.sparse_csr_tensor(torch.tensor([0, 5, 4]), torch.tensor(col_indices), torch.tensor(values), size,
                                    device=device)

        with self.assertRaisesRegex(RuntimeError, r"col_indices\.min\(\) should be greater or equal to zero"):
            torch.sparse_csr_tensor(torch.tensor(crow_indices), torch.tensor([0, -1, 0, 1]), torch.tensor(values), size,
                                    device=device)

        with self.assertRaisesRegex(RuntimeError, r"size\(1\) should be greater than col_indices\.max\(\)"):
            torch.sparse_csr_tensor(torch.tensor(crow_indices), torch.tensor([0, 11, 0, 1]), torch.tensor(values), size,
                                    device=device)

    @onlyCUDA
    @dtypes(*get_all_dtypes())
    def test_factory_device_type_inference(self, device, dtype):
        cpu_cuda = ('cpu', 'cuda')
        cpu_cuda_none = cpu_cuda + (None,)
        for crow_indices_device, col_indices_device, values_device, device in itertools.product(cpu_cuda,
                                                                                                cpu_cuda,
                                                                                                cpu_cuda,
                                                                                                cpu_cuda_none):
            for index_dtype in [torch.int32, torch.int64]:
                crow_indices = torch.tensor([0, 2, 4], dtype=index_dtype, device=crow_indices_device)
                col_indices = torch.tensor([0, 1, 0, 1], dtype=index_dtype, device=col_indices_device)
                values = torch.tensor([1, 2, 3, 4], dtype=dtype, device=values_device)
                if device is None and (crow_indices_device != col_indices_device or
                                       crow_indices_device != values_device):
                    with self.assertRaises(RuntimeError):
                        torch.sparse_csr_tensor(crow_indices,
                                                col_indices,
                                                values,
                                                size=(2, 10),
                                                device=device)
                else:
                    t = torch.sparse_csr_tensor(crow_indices,
                                                col_indices,
                                                values,
                                                size=(2, 10),
                                                device=device)
                    should_be_cuda = (device == 'cuda' or (device is None and values_device == 'cuda'))
                    self.assertEqual(should_be_cuda, t.is_cuda)
                    t.crow_indices().dtype == index_dtype
                    t.col_indices().dtype == index_dtype
                    t.values().dtype == dtype
                    t.crow_indices().device == t.values().device
                    t.col_indices().device == t.values().device

    def test_sparse_csr_print(self, device):
        orig_maxDiff = self.maxDiff
        self.maxDiff = None
        shape_nnz = [
            ((10, 10), 10),
            ((100, 10), 10),
            ((1000, 10), 10)
        ]
        printed = []
        for shape, nnz in shape_nnz:
            values_shape = torch.Size((nnz,))
            col_indices_shape = torch.Size((nnz,))
            crow_indices_shape = torch.Size((shape[0] + 1,))
            printed.append("# shape: {}".format(torch.Size(shape)))
            printed.append("# nnz: {}".format(nnz))
            printed.append("# crow_indices shape: {}".format(crow_indices_shape))
            printed.append("# col_indices shape: {}".format(col_indices_shape))
            printed.append("# values_shape: {}".format(values_shape))
            for index_dtype in [torch.int32, torch.int64]:
                for dtype in floating_types():
                    printed.append("########## {}/{} ##########".format(dtype, index_dtype))
                    x = torch.sparse_csr_tensor(torch.tensor([0, 2, 4], dtype=index_dtype),
                                                torch.tensor([0, 1, 0, 1], dtype=index_dtype),
                                                torch.tensor([1, 2, 3, 4]), dtype=dtype, device=device)
                    printed.append("# sparse tensor")
                    printed.append(str(x))
                    printed.append("# _crow_indices")
                    printed.append(str(x.crow_indices()))
                    printed.append("# _col_indices")
                    printed.append(str(x.col_indices()))
                    printed.append("# _values")
                    printed.append(str(x.values()))
                    printed.append('')
                printed.append('')
        self.assertExpected('\n'.join(printed))
        self.maxDiff = orig_maxDiff

    @dtypes(*get_all_dtypes())
    def test_sparse_csr_from_dense(self, device, dtype):
        dense = torch.tensor([[4, 5, 0], [0, 0, 0], [1, 0, 0]], dtype=dtype, device=device)
        sparse = dense.to_sparse_csr()
        self.assertEqual(torch.tensor([0, 2, 2, 3], dtype=torch.int64), sparse.crow_indices())
        self.assertEqual(torch.tensor([0, 1, 0], dtype=torch.int64), sparse.col_indices())
        self.assertEqual(torch.tensor([4, 5, 1], dtype=dtype), sparse.values())

        dense = torch.tensor([[0, 0, 0], [0, 0, 1], [1, 0, 0]], dtype=dtype, device=device)
        sparse = dense.to_sparse_csr()
        self.assertEqual(torch.tensor([0, 0, 1, 2], dtype=torch.int64), sparse.crow_indices())
        self.assertEqual(torch.tensor([2, 0], dtype=torch.int64), sparse.col_indices())
        self.assertEqual(torch.tensor([1, 1], dtype=dtype), sparse.values())

        dense = torch.tensor([[2, 2, 2], [2, 2, 2], [2, 2, 2]], dtype=dtype, device=device)
        sparse = dense.to_sparse_csr()
        self.assertEqual(torch.tensor([0, 3, 6, 9], dtype=torch.int64), sparse.crow_indices())
        self.assertEqual(torch.tensor([0, 1, 2] * 3, dtype=torch.int64), sparse.col_indices())
        self.assertEqual(torch.tensor([2] * 9, dtype=dtype), sparse.values())

    @dtypes(*get_all_dtypes())
    def test_sparse_csr_to_dense(self, device, dtype):
        mn = [5, 2, 0]
        for (m, n) in itertools.product(mn, mn):
            size = (m, n)
            dense = make_tensor(size, dtype=dtype, device=device)
            sparse = dense.to_sparse_csr()
            self.assertEqual(sparse.to_dense(), dense)

        crow_indices = torch.tensor([0, 3, 5])
        col_indices = torch.tensor([0, 1, 2, 0, 1])
        values = torch.tensor([1, 2, 1, 3, 4], dtype=dtype)
        csr = torch.sparse_csr_tensor(crow_indices, col_indices,
                                      values, dtype=dtype, device=device)
        dense = torch.tensor([[1, 2, 1], [3, 4, 0]], dtype=dtype, device=device)
        self.assertEqual(csr.to_dense(), dense)

    @coalescedonoff
    @dtypes(torch.double)
    def test_coo_to_csr_convert(self, device, dtype, coalesced):
        with self.assertRaisesRegex(RuntimeError, "Input is supposed to be a vector"):
            torch._convert_indices_from_coo_to_csr(
                torch.randint(100, (5, 5), device=device),
                size=100)

        size = (5, 5)
        sparse_dim = 2
        nnz = 10
        sparse_coo, _, _ = self.genSparseTensor(size, sparse_dim, nnz, coalesced, device, dtype)
        sparse_csr = sparse_coo.to_sparse_csr()

        self.assertTrue(sparse_csr.is_sparse_csr)
        self.assertEqual(sparse_csr.to_dense(), sparse_coo.to_dense())

        vec = torch.randn((5, 1), dtype=dtype, device=device)
        coo_product = sparse_coo.matmul(vec)
        csr_product = sparse_csr.matmul(vec)

        self.assertEqual(coo_product, csr_product)

        vec = torch.randn((100, 1), dtype=dtype, device=device)
        index = torch.tensor([
            [1, 0, 35, 14, 39, 6, 71, 66, 40, 27],
            [92, 31, 62, 50, 22, 65, 89, 74, 56, 34],
        ], dtype=torch.int32)
        values = torch.tensor([1, 2, 3, 4, 5, 6, 7, 8, 9, 10], dtype=dtype, device=device)
        coo = torch.sparse_coo_tensor(index, values, torch.Size([100, 100]), dtype=dtype, device=device)
        csr = coo.to_sparse_csr()

        self.assertEqual(coo.matmul(vec), csr.matmul(vec))

        col_indices = torch.tensor([
            31, 92, 65, 50, 34, 62, 22, 56, 74, 89
        ], dtype=torch.int64, device=device)
        self.assertEqual(csr.col_indices(), col_indices)

        values = torch.tensor([2, 1, 6, 4, 10, 3, 5, 9, 8, 7], dtype=dtype, device=device)
        self.assertEqual(csr.values(), values)

    @onlyCPU
    @unittest.skipIf(IS_MACOS or IS_WINDOWS, "MKL doesn't work on windows or mac")
    @dtypes(torch.float, torch.double)
    def test_mkl_matvec_warnings(self, device, dtype):
        if torch.has_mkl:
            for index_dtype in [torch.int32, torch.int64]:
                sp = torch.sparse_csr_tensor(torch.tensor([0, 2, 4]),
                                             torch.tensor([0, 1, 0, 1]),
                                             torch.tensor([1, 2, 3, 4], dtype=dtype, device=device))
                vec = torch.randn((2, 1), dtype=dtype, device=device)
                with warnings.catch_warnings(record=True) as w:
                    sp.matmul(vec)
                    self.assertEqual(len(w), 2)
                    self.assertIn("Pytorch is compiled with MKL LP64 and will convert crow_indices to int32",
                                  str(w[0].message))
                    self.assertIn("Pytorch is compiled with MKL LP64 and will convert col_indices to int32",
                                  str(w[1].message))

    @dtypes(*get_all_dtypes())
    def test_sparse_csr_from_dense_convert_error(self, device, dtype):
        size = (4, 2, 4)
        dense = make_tensor(size, dtype=dtype, device=device)

        with self.assertRaisesRegex(RuntimeError, "Only 2D"):
            sparse = dense.to_sparse_csr()

    # TODO: Support auto generation of device check for sparse tensors
    # See: https://github.com/pytorch/pytorch/issues/59058
    @onlyCUDA
    @dtypes(torch.double)
    def test_matmul_device_mismatch(self, device, dtype):
        cpu = torch.rand((10, 10))
        cuda = cpu.cuda()
        for s, m1, m2 in itertools.product((cpu, cuda), repeat=3):
            csr = m1.to_sparse()
            if s.device == csr.device == m2.device:
                torch.addmm(s, csr, m2)
            else:
                with self.assertRaisesRegex(RuntimeError, "Expected all tensors to be on the same device"):
                    torch.addmm(s, csr, m2)

    @skipCUDAIfNoCusparseGeneric
    @dtypes(*floating_and_complex_types())
    @dtypesIfCUDA(*get_all_complex_dtypes(),
                  *get_all_fp_dtypes(include_half=SM53OrLater, include_bfloat16=SM80OrLater))
    @precisionOverride({torch.bfloat16: 1e-2, torch.float16: 1e-2})
    def test_csr_matvec(self, device, dtype):
        side = 100
        for index_dtype in [torch.int32, torch.int64]:
            csr = self.genSparseCSRTensor((side, side), 1000, device=device, dtype=dtype, index_dtype=index_dtype)
            vec = torch.randn(side, dtype=dtype, device=device)

            res = csr.matmul(vec)
            expected = csr.to_dense().matmul(vec)

            self.assertEqual(res, expected)

            bad_vec = torch.randn(side + 10, dtype=dtype, device=device)
            err_msg = "size mismatch, got"
            with self.assertRaisesRegex(RuntimeError, err_msg):
                csr.matmul(bad_vec)

    @dtypes(torch.double)
    def test_mm(self, device, dtype):
        def test_shape(di, dj, dk, nnz):
            for index_dtype in [torch.int32, torch.int64]:
                x = self.genSparseCSRTensor((di, dj), nnz, device=device, dtype=dtype, index_dtype=index_dtype)
                t = torch.randn(di, dk, dtype=dtype, device=device)
                y = torch.randn(dj, dk, dtype=dtype, device=device)
                alpha = random.random()
                beta = random.random()

                # res = beta * t  + alpha * (x @ y)
                res = torch.addmm(t, x, y, beta=beta, alpha=alpha)
                expected = torch.addmm(t, x.to_dense(), y, beta=beta, alpha=alpha)
                self.assertEqual(res, expected)

                res = torch.addmm(t, x, y)
                expected = torch.addmm(t, x.to_dense(), y)
                self.assertEqual(res, expected)

                res = torch.mm(x, y)
                expected = torch.mm(x.to_dense(), y)
                self.assertEqual(res, expected)

        for i in range(2, 5):
            for j in range(2, 8):
                for k in range(2, 8):
                    test_shape(i, j, k, i * j // 2)
        test_shape(4, 4, 4, 0)

    @dtypes(*floating_types())
    @dtypesIfCUDA(*get_all_complex_dtypes(),
                  *get_all_fp_dtypes(include_half=SM53OrLater and TEST_CUSPARSE_GENERIC,
                                     include_bfloat16=SM80OrLater and TEST_CUSPARSE_GENERIC))
    @precisionOverride({torch.bfloat16: 1e-2, torch.float16: 1e-2})
    def test_sparse_mm(self, device, dtype):
        def test_shape(d1, d2, d3, nnz, transposed, index_dtype):
            if transposed:
                D = torch.randn(d3, d2, dtype=dtype, device=device).t_()
            else:
                D = torch.randn(d2, d3, dtype=dtype, device=device)
            S = self.genSparseCSRTensor((d1, d2), nnz, device=device, dtype=dtype, index_dtype=index_dtype)
            S_dense = S.to_dense()
            self.assertEqual(torch.sparse.mm(S, D), torch.mm(S_dense, D))

        for index_dtype in [torch.int32, torch.int64]:
            test_shape(7, 8, 9, 20, False, index_dtype)
            test_shape(7, 8, 9, 20, True, index_dtype)

    @dtypes(*floating_types())
    @dtypesIfCUDA(*get_all_complex_dtypes(),
                  *get_all_fp_dtypes(include_half=SM53OrLater and TEST_CUSPARSE_GENERIC,
                                     include_bfloat16=SM80OrLater and TEST_CUSPARSE_GENERIC))
    @precisionOverride({torch.bfloat16: 1e-2, torch.float16: 1e-2})
    def test_sparse_addmm(self, device, dtype):
        def test_shape(m, n, p, nnz, broadcast, index_dtype, alpha_beta=None):
            if alpha_beta is None:
                alpha = random.random()
                beta = random.random()
            else:
                alpha, beta = alpha_beta
            if broadcast:
                D1 = make_tensor((), dtype=dtype, device=device)
            else:
                D1 = make_tensor([n, p], dtype=dtype, device=device)
            D2 = make_tensor([m, p], dtype=dtype, device=device)
            S = self.genSparseCSRTensor([n, m], nnz, dtype=dtype, device=device, index_dtype=index_dtype)
            S_dense = S.to_dense()
            Y = torch.sparse.addmm(D1, S, D2, beta=beta, alpha=alpha)
            Y_dense = torch.addmm(D1, S_dense, D2, beta=beta, alpha=alpha)
            self.assertEqual(Y, Y_dense)

        for index_dtype in [torch.int32, torch.int64]:
            test_shape(7, 8, 9, 20, False, index_dtype, None)
            test_shape(7, 8, 9, 20, True, index_dtype, None)
            test_shape(7, 8, 9, 20, False, index_dtype, (1, 0))
            test_shape(7, 8, 9, 20, True, index_dtype, (1, 0))
            test_shape(7, 8, 9, 20, False, index_dtype, (1, 1))
            test_shape(7, 8, 9, 20, True, index_dtype, (1, 1))

    @dtypes(torch.float, torch.double)
    def test_add(self, device, dtype):
        def _test_spadd_shape(nnz, shape):
            x = self.genSparseCSRTensor(shape, nnz, dtype=dtype, device=device, index_dtype=torch.int32)
            y = torch.randn(*shape, dtype=dtype, device=device)
            r = random.random()

            res = torch.add(y, x, alpha=r)
            expected = y + r * x.to_dense()
            self.assertEqual(res, expected)

            # Non contiguous dense tensor
            s = list(shape)
            s[0] = shape[-1]
            s[-1] = shape[0]
            y = torch.randn(*s, dtype=torch.double, device=device)
            y.transpose_(0, len(s) - 1)
            r = random.random()

            res = torch.add(y, x, alpha=r)
            expected = y + r * x.to_dense()

            self.assertEqual(res, expected)

        _test_spadd_shape(10, [100, 100])
        _test_spadd_shape(0, [100, 100])
        _test_spadd_shape(10, [100, 1])
        _test_spadd_shape(10, [1, 100])

<<<<<<< HEAD
    @dtypes(*torch.testing.floating_and_complex_types())
=======
    @onlyCUDA
    @dtypes(*floating_and_complex_types())
>>>>>>> fc3b07ff
    def test_sparse_add(self, device, dtype):
        def run_test(m, n, index_dtype):
            alpha = random.random()
            nnz1 = random.randint(0, m * n)
            nnz2 = random.randint(0, m * n)
            nnz3 = random.randint(0, m * n)
            S1 = self.genSparseCSRTensor([m, n], nnz1, dtype=dtype, device=device, index_dtype=index_dtype)
            S2 = self.genSparseCSRTensor([m, n], nnz2, dtype=dtype, device=device, index_dtype=index_dtype)
            S3 = self.genSparseCSRTensor([m, n], nnz3, dtype=dtype, device=device, index_dtype=index_dtype)

            expected = torch.add(S1.to_dense(), S2.to_dense(), alpha=alpha)
            actual = torch.add(S1, S2, alpha=alpha, out=S3)

            self.assertEqual(actual.to_dense(), expected)
            self.assertEqual(S3.to_dense(), expected)

        for index_dtype in [torch.int32, torch.int64]:
            for m, n in itertools.product([3, 5], [3, 5]):
                run_test(m, n, index_dtype)

    @dtypes(*get_all_dtypes())
    def test_coo_csr_conversion(self, device, dtype):
        for m, n in itertools.product([5, 2, 0], [5, 2, 0]):
            size = (m, n)
            dense = make_tensor(size, dtype=dtype, device=device)
            coo_sparse = dense.to_sparse()
            csr_sparse = coo_sparse.to_sparse_csr()

            self.assertEqual(csr_sparse.to_dense(), dense)


# e.g., TestSparseCSRCPU and TestSparseCSRCUDA
instantiate_device_type_tests(TestSparseCSR, globals())

if __name__ == '__main__':
    run_tests()<|MERGE_RESOLUTION|>--- conflicted
+++ resolved
@@ -531,12 +531,7 @@
         _test_spadd_shape(10, [100, 1])
         _test_spadd_shape(10, [1, 100])
 
-<<<<<<< HEAD
-    @dtypes(*torch.testing.floating_and_complex_types())
-=======
-    @onlyCUDA
     @dtypes(*floating_and_complex_types())
->>>>>>> fc3b07ff
     def test_sparse_add(self, device, dtype):
         def run_test(m, n, index_dtype):
             alpha = random.random()
