#include <ATen/ATen.h>
#include <ATen/AccumulateType.h>
#include <ATen/NativeFunctions.h>
#include <ATen/Dispatch.h>
#include <ATen/cuda/detail/KernelUtils.h>
#include <ATen/native/TensorIterator.h>
#include <aten/src/ATen/TensorUtils.h>
#include <ATen/cuda/detail/KernelUtils.h>
#include <ATen/native/cuda/Loops.cuh>
#include <c10/macros/Macros.h>

constexpr float EPSILON = 1e-12;

namespace {

using namespace at;

void binary_cross_entropy_backward_out_kernel(Tensor& grad_input, const Tensor& grad, const Tensor& input, const Tensor& target) {
  at::TensorIterator iter = TensorIteratorConfig()
      .add_output(grad_input)
      .add_input(grad)
      .add_input(input)
      .add_input(target)
      .build();
  AT_DISPATCH_FLOATING_TYPES_AND2(at::ScalarType::Half, at::ScalarType::BFloat16, iter.common_dtype(), "binary_cross_entropy_backward_out_cuda", [&]() {
    at::native::gpu_kernel(iter, [] GPU_LAMBDA (
        scalar_t grad_val,
        scalar_t input_val,
        scalar_t target_val
      ) -> scalar_t {
        const scalar_t one = 1;
        const scalar_t epsilon = EPSILON;

        scalar_t grad_input_denominator = max(
          (one - input_val) * input_val,
          epsilon
        );

        return grad_val * (input_val - target_val) / grad_input_denominator;
      }
    );
  });
}

} // namespace

namespace at { namespace native {

Tensor kl_div_backward_cuda(const Tensor& grad, const Tensor& input, const Tensor& target, int64_t reduction, bool log_target) {
  auto grad_input = at::empty_like(input);
  if (!log_target) {
    TensorIterator iter = TensorIteratorConfig()
        .add_output(grad_input)
        .add_input(target)
        .add_input(grad)
        .build();
    AT_DISPATCH_FLOATING_TYPES_AND_HALF(input.scalar_type(), "kl_div_backward_cuda", [&]() {
      scalar_t inv = (reduction == at::Reduction::Mean) ? scalar_t(1.0 / input.numel()) : scalar_t(1.0);
      gpu_kernel(iter,
        [inv] GPU_LAMBDA (scalar_t target_val, scalar_t grad_val) {
          return (target_val > 0) ? scalar_t(-target_val * grad_val * inv) : scalar_t(0.0);
        });
    });
  }
  else {
    grad_input = -at::exp(target) * grad;
    if (reduction == at::Reduction::Mean) {
      grad_input /= input.numel();
    }
  }

  return grad_input;
}

Tensor binary_cross_entropy_cuda(const Tensor& input, const Tensor& target, const c10::optional<Tensor>& weight_opt, int64_t reduction) {
  // See [Note: hacky wrapper removal for optional tensor]
  c10::MaybeOwned<Tensor> weight_maybe_owned = at::borrow_from_optional_tensor(weight_opt);
  const Tensor& weight = *weight_maybe_owned;

    Tensor loss = at::empty_like(input);
    return at::native::binary_cross_entropy_out_cuda(
        input, target, weight, reduction, loss);
}

Tensor& binary_cross_entropy_out_cuda(const Tensor& input, const Tensor& target, const c10::optional<Tensor>& weight_opt, int64_t reduction, Tensor& loss) {
  // See [Note: hacky wrapper removal for optional tensor]
  c10::MaybeOwned<Tensor> weight_maybe_owned = at::borrow_from_optional_tensor(weight_opt);
  const Tensor& weight = *weight_maybe_owned;

  Tensor loss_squeezed = at::squeeze(loss);

  TensorIterator iter = TensorIteratorConfig()
      .add_output(loss_squeezed)
      .add_owned_input(at::squeeze(input))
      .add_owned_input(at::squeeze(target))
      .build();
  AT_DISPATCH_FLOATING_TYPES_AND2(at::ScalarType::Half, at::ScalarType::BFloat16, iter.common_dtype(), "binary_cross_entropy_out_cuda", [&]() {
    gpu_kernel(iter,
      [] GPU_LAMBDA (scalar_t input_val, scalar_t target_val) -> scalar_t {
        const scalar_t zero = 0;
        const scalar_t one = 1;
        const scalar_t neg_100 = -100;

        CUDA_KERNEL_ASSERT(input_val >= zero && input_val <= one);

        scalar_t log_input_val = std::log(input_val);
        scalar_t log_1_minus_input_val = std::log(one - input_val);

        log_input_val = std::max(log_input_val, neg_100);
        log_1_minus_input_val = std::max(log_1_minus_input_val, neg_100);

        return ((target_val - one) * log_1_minus_input_val) - (target_val * log_input_val);
      }
    );
  });
  if (weight.defined()) {
    loss.mul_(weight);
  }

  if (reduction != at::Reduction::None) {
    Tensor loss_reduced;
    if (reduction == at::Reduction::Mean) {
      loss_reduced = loss.mean();
    } else if (reduction == at::Reduction::Sum) {
      loss_reduced = loss.sum();
    }
    loss.resize_as_(loss_reduced).copy_(loss_reduced);
  }

  return loss;
}

Tensor binary_cross_entropy_backward_cuda(const Tensor& grad, const Tensor& input, const Tensor& target, const c10::optional<Tensor>& weight_opt, int64_t reduction) {
  // See [Note: hacky wrapper removal for optional tensor]
  c10::MaybeOwned<Tensor> weight_maybe_owned = at::borrow_from_optional_tensor(weight_opt);
  const Tensor& weight = *weight_maybe_owned;

  Tensor grad_input = at::empty_like(input);
  return at::native::binary_cross_entropy_backward_out_cuda(
      grad, input, target, weight, reduction, grad_input);
}

Tensor& binary_cross_entropy_backward_out_cuda(const Tensor& grad, const Tensor& input, const Tensor& target, const c10::optional<Tensor>& weight_opt, int64_t reduction, Tensor& grad_input) {
  // See [Note: hacky wrapper removal for optional tensor]
  c10::MaybeOwned<Tensor> weight_maybe_owned = at::borrow_from_optional_tensor(weight_opt);
  const Tensor& weight = *weight_maybe_owned;

  Tensor grad_expand = grad.expand_as(input);
  binary_cross_entropy_backward_out_kernel(grad_input, grad_expand, input, target);

  if (weight.defined()) {
    grad_input.mul_(weight);
  }
  if (reduction == at::Reduction::Mean) {
    grad_input.div_(input.numel());
  }
  return grad_input;
}

// -----------------------------------
// nll_loss
// -----------------------------------
namespace {

constexpr int NLL_LOSS_THREADS = 32;

#define AT_DISPATCH_NLL_LOSS_INDEX_TYPES(TYPE, NAME, ...)                   \
  [&] {                                                                     \
    at::ScalarType _it = TYPE;                                              \
    RECORD_KERNEL_FUNCTION_DTYPE(NAME, _it)                                 \
    switch (_it) {                                                          \
      AT_PRIVATE_CASE_TYPE_USING_HINT(NAME, at::ScalarType::Byte, uint8_t, index_t, __VA_ARGS__) \
      AT_PRIVATE_CASE_TYPE_USING_HINT(NAME, at::ScalarType::Long, int64_t, index_t, __VA_ARGS__)\
      default:                                                              \
        AT_ERROR(#NAME, " not implemented for '", toString(_it), "'");      \
    }                                                                       \
  }()

template <typename scalar_t, typename index_t>
__global__ void nll_loss_forward_no_reduce_cuda_kernel(
    int64_t batch_size,
    PackedTensorAccessor64<scalar_t, 2> input,
    index_t* target,
    scalar_t* output,
    scalar_t* weights,
    int n_classes,
    int ignore_index) {
  CUDA_KERNEL_LOOP(index, batch_size) {
    int cur_target = target[index];
    if (cur_target == ignore_index) {
      output[index] = static_cast<scalar_t>(0);
      continue;
    }
    CUDA_KERNEL_ASSERT(cur_target >= 0 && cur_target < n_classes);
    auto cur_weight =
        weights != nullptr ? weights[cur_target] : static_cast<scalar_t>(1);
    output[index] = -cur_weight * input[index][cur_target];
  }
}

template <typename scalar_t, typename index_t>
__global__ void nll_loss_forward_reduce_cuda_kernel_1d(
    scalar_t* output,
    scalar_t* total_weight,
    scalar_t* input,
    index_t* target,
    scalar_t* weights,
    bool size_average,
    int n_classes,
    int64_t ignore_index) __ubsan_ignore_float_divide_by_zero__ {
  CUDA_KERNEL_ASSERT(threadIdx.x == 0 && threadIdx.y == 0 && threadIdx.z == 0);

  int t = static_cast<int>(*target);
  if (t != static_cast<int>(ignore_index)) {
    CUDA_KERNEL_ASSERT(t >= 0 && t < n_classes);
    scalar_t cur_weight =
        weights != nullptr ? weights[t] : static_cast<scalar_t>(1);
    *output = -cur_weight * input[t];
    *total_weight = cur_weight;
    if (size_average) {
      *output /= *total_weight;
    }
  } else {
    if (size_average) {
      // Mean reduction on empty tensors produces NaN
      *output = std::numeric_limits<scalar_t>::quiet_NaN();
    } else{
      *output = scalar_t{0};
    }
  }
}

template <typename scalar_t, typename accscalar_t, typename index_t>
__global__ void nll_loss_forward_reduce_cuda_kernel_2d(
    scalar_t* output,
    scalar_t* total_weight,
    scalar_t* input,
    index_t* target,
    scalar_t* weights,
    bool size_average,
    int nframe,
    int ndim,
    int n_classes,
    int64_t ignore_index) __ubsan_ignore_float_divide_by_zero__ {
  // NOLINTNEXTLINE(cppcoreguidelines-init-variables)
  __shared__ accscalar_t sh_inputs[NLL_LOSS_THREADS],
      acc_weight[NLL_LOSS_THREADS];

  sh_inputs[threadIdx.x] = static_cast<accscalar_t>(0);
  acc_weight[threadIdx.x] = static_cast<accscalar_t>(0);
  for (int i = threadIdx.x; i < nframe; i += NLL_LOSS_THREADS) {
    int t = target[i];
    if (t != static_cast<int>(ignore_index)) {
      CUDA_KERNEL_ASSERT(t >= 0 && t < n_classes);
      scalar_t cur_weight =
          weights != nullptr ? weights[t] : static_cast<scalar_t>(1);
      sh_inputs[threadIdx.x] -= input[i * ndim + t] * cur_weight;
      acc_weight[threadIdx.x] += cur_weight;
    }
  }

  __syncthreads();

  if (threadIdx.x == 0) {
    accscalar_t output_acc = 0;
    accscalar_t total_weight_acc = 0;
    for (int i = 0; i < NLL_LOSS_THREADS; ++i) {
      output_acc += sh_inputs[i];
      total_weight_acc += acc_weight[i];
    }
    *total_weight = static_cast<scalar_t>(total_weight_acc);
    // allow NaN result for total_weight_val == 0 case as the normalisation of an empty
    // vector is NaN (it has no identity element), see #15870
    if (size_average) {
      *output = static_cast<scalar_t>(output_acc / total_weight_acc);
    } else {
      *output = static_cast<scalar_t>(output_acc);
    }
  }
}

void nll_loss_forward_out_cuda_template(
    const Tensor& output,
    const Tensor& total_weight,
    const Tensor& input_,
    const Tensor& target_,
    const Tensor& weight,
    int64_t reduction,
    int64_t ignore_index) {
  auto input = *input_.expect_contiguous();
  auto target = *target_.expect_contiguous();

  int64_t n_classes = input.size(-1);
  int64_t n_dims = input.dim();
  int64_t batch_size = n_dims == 1 ? 1 : input.size(0);

  auto weight_ = weight.defined() ? weight.contiguous() : weight;

  if (reduction == Reduction::None && n_dims == 2) {
    output.resize_({batch_size});
    if (batch_size == 0) {
      // This guards from unnecessary operations and launching CUDA kernel with
      // 0 blocks.
      return;
    }

    AT_DISPATCH_FLOATING_TYPES_AND2(
        at::ScalarType::Half,
        at::ScalarType::BFloat16,
        input.scalar_type(),
        "nll_loss_forward_no_reduce_cuda_kernel",
        [&] {
          AT_DISPATCH_NLL_LOSS_INDEX_TYPES(
              target.scalar_type(),
              "nll_loss_forward_no_reduce_cuda_kernel_index",
              [&] {
                nll_loss_forward_no_reduce_cuda_kernel<scalar_t, index_t>
                    <<<at::cuda::detail::GET_BLOCKS(batch_size),
                       at::cuda::detail::CUDA_NUM_THREADS,
                       0,
                       at::cuda::getCurrentCUDAStream()>>>(
                        batch_size,
                        input.packed_accessor64<scalar_t, 2>(),
                        target.data_ptr<index_t>(),
                        output.data_ptr<scalar_t>(),
                        weight_.defined() ? weight_.data_ptr<scalar_t>()
                                          : nullptr,
                        n_classes,
                        ignore_index);
                C10_CUDA_KERNEL_LAUNCH_CHECK();
              });
        });
    return;
  }

  output.resize_({});
  total_weight.resize_({});

  if (n_dims == 1) {
    AT_DISPATCH_FLOATING_TYPES_AND2(
        at::ScalarType::Half,
        at::ScalarType::BFloat16,
        input.scalar_type(),
        "nll_loss_forward_reduce_cuda_kernel_1d",
        [&] {
          AT_DISPATCH_NLL_LOSS_INDEX_TYPES(
              target.scalar_type(),
              "nll_loss_forward_reduce_cuda_kernel_1d_index",
              [&] {
                nll_loss_forward_reduce_cuda_kernel_1d<scalar_t, index_t>
                    <<<1, 1, 0, at::cuda::getCurrentCUDAStream()>>>(
                        output.data_ptr<scalar_t>(),
                        total_weight.data_ptr<scalar_t>(),
                        input.data_ptr<scalar_t>(),
                        target.data_ptr<index_t>(),
                        weight_.defined() ? weight_.data_ptr<scalar_t>()
                                          : nullptr,
                        reduction == at::Reduction::Mean,
                        n_classes,
                        ignore_index);
                C10_CUDA_KERNEL_LAUNCH_CHECK();
              });
        });
  } else if (n_dims == 2) {
    AT_DISPATCH_FLOATING_TYPES_AND2(
        at::ScalarType::Half,
        at::ScalarType::BFloat16,
        input.scalar_type(),
        "nll_loss_forward_reduce_cuda_kernel_2d",
        [&] {
          AT_DISPATCH_NLL_LOSS_INDEX_TYPES(
              target.scalar_type(),
              "nll_loss_forward_reduce_cuda_kernel_2d_index",
              [&] {
                using accscalar_t = at::acc_type<scalar_t, /*is_cuda*/true>;
                nll_loss_forward_reduce_cuda_kernel_2d<scalar_t, accscalar_t, index_t>
                    <<<1,
                       NLL_LOSS_THREADS,
                       0,
                       at::cuda::getCurrentCUDAStream()>>>(
                        output.data_ptr<scalar_t>(),
                        total_weight.data_ptr<scalar_t>(),
                        input.data_ptr<scalar_t>(),
                        target.data_ptr<index_t>(),
                        weight_.defined() ? weight_.data_ptr<scalar_t>()
                                          : nullptr,
                        reduction == at::Reduction::Mean,
                        input.size(0),
                        input.size(1),
                        n_classes,
                        ignore_index);
                C10_CUDA_KERNEL_LAUNCH_CHECK();
              });
        });
  }
}

template <typename scalar_t, typename index_t>
__global__ void nll_loss_backward_no_reduce_cuda_kernel(
  int batch_size,
  index_t *target,
  PackedTensorAccessor64<scalar_t, 1> grad_output,
  PackedTensorAccessor64<scalar_t, 2> grad_input,
  scalar_t *weights,
  int n_classes,
  int ignore_index) {

  CUDA_KERNEL_LOOP(index, batch_size) {
    int cur_target = target[index];
    if (cur_target == ignore_index) {
      continue;
    }
    CUDA_KERNEL_ASSERT(cur_target >= 0 && cur_target < n_classes);
    scalar_t weight = weights != nullptr ? weights[cur_target] : static_cast<scalar_t>(1);
    grad_input[index][cur_target] = -weight * grad_output[index];
  }
};

template <typename scalar_t, typename index_t>
__global__ void nll_loss_backward_reduce_cuda_kernel_1d(
  scalar_t *grad_input,
  scalar_t *grad_output,
  scalar_t *weights,
  index_t *target,
  scalar_t *total_weight,
  bool size_average,
  int n_classes,
  int64_t ignore_index
) __ubsan_ignore_float_divide_by_zero__ {
  int t = static_cast<int>(*target);
  if (t != static_cast<int>(ignore_index)) {
    CUDA_KERNEL_ASSERT(t >= 0 && t < n_classes);
    scalar_t norm = size_average ? (static_cast<scalar_t>(1) / *total_weight) : static_cast<scalar_t>(1);
    grad_input[t] = -(weights != nullptr ? weights[t] : static_cast<scalar_t>(1)) * norm * grad_output[0];
  }
};

template <typename scalar_t, typename index_t>
__global__ void nll_loss_backward_reduce_cuda_kernel_2d(
    scalar_t* grad_input,
    scalar_t* grad_output,
    index_t* target,
    scalar_t* weights,
    scalar_t* total_weight,
    bool size_average,
    int nframe,
    int ndim,
    int n_classes,
    int64_t ignore_index) __ubsan_ignore_float_divide_by_zero__ {
  scalar_t norm = size_average ? (static_cast<scalar_t>(1) / *total_weight) : static_cast<scalar_t>(1);

  for (int i = threadIdx.x; i < nframe; i += NLL_LOSS_THREADS) {
    int t = target[i];
    if (t != static_cast<int>(ignore_index)) {
      CUDA_KERNEL_ASSERT(t >= 0 && t < n_classes);
      grad_input[i * ndim + t] = -(weights != nullptr ? weights[t] : static_cast<scalar_t>(1)) * norm * grad_output[0];
    }
  }
};

void nll_loss_backward_out_cuda_template(
    const Tensor& grad_input_,
    const Tensor& grad_output_,
    const Tensor& input_,
    const Tensor& target_,
    const Tensor& total_weight,
    const Tensor& weight,
    int64_t reduction,
    int64_t ignore_index) {
  auto target = *target_.expect_contiguous();
  auto input = *input_.expect_contiguous();
  auto grad_input = *grad_input_.expect_contiguous();
  auto grad_output = *grad_output_.expect_contiguous();

  int64_t n_dims = input.dim();
  int64_t n_classes = input.size(-1);
  int64_t batch_size = n_dims == 1 ? 1 : input.size(0);

  auto weight_ = weight.defined() ? weight.contiguous() : weight;

  if (reduction == at::Reduction::None && n_dims == 2) {
    if (batch_size == 0) {
      // This guards from unnecessary operations and launching CUDA kernel with 0 blocks.
      return;
    }
    AT_DISPATCH_FLOATING_TYPES_AND2(
        at::ScalarType::Half,
        at::ScalarType::BFloat16,
        input.scalar_type(),
        "nll_loss_backward_no_reduce_cuda_kernel",
        [&] {
          AT_DISPATCH_NLL_LOSS_INDEX_TYPES(
              target.scalar_type(),
              "nll_loss_backward_no_reduce_cuda_kernel_index",
              [&] {
                nll_loss_backward_no_reduce_cuda_kernel<scalar_t, index_t>
                    <<<at::cuda::detail::GET_BLOCKS(batch_size),
                       at::cuda::detail::CUDA_NUM_THREADS,
                       0,
                       at::cuda::getCurrentCUDAStream()>>>(
                        batch_size,
                        target.data_ptr<index_t>(),
                        grad_output.packed_accessor64<scalar_t, 1>(),
                        grad_input.packed_accessor64<scalar_t, 2>(),
                        weight.defined() ? weight_.data_ptr<scalar_t>()
                                         : nullptr,
                        n_classes,
                        ignore_index);
                C10_CUDA_KERNEL_LAUNCH_CHECK();
              });
        });
    return;
  }

<<<<<<< HEAD
  auto target_ = target.contiguous();
=======
  TORCH_CHECK(grad_output.numel() == 1);
>>>>>>> 09e61df3

  if (n_dims == 1) {
    AT_DISPATCH_FLOATING_TYPES_AND2(
        at::ScalarType::Half,
        at::ScalarType::BFloat16,
        input.scalar_type(),
        "nll_loss_backward_reduce_cuda_kernel_1d",
        [&] {
          AT_DISPATCH_NLL_LOSS_INDEX_TYPES(
              target.scalar_type(),
              "nll_loss_backward_reduce_cuda_kernel_1d_index",
              [&] {
                nll_loss_backward_reduce_cuda_kernel_1d<scalar_t, index_t>
                    <<<1, 1, 0, at::cuda::getCurrentCUDAStream()>>>(
                        grad_input.data_ptr<scalar_t>(),
                        grad_output.data_ptr<scalar_t>(),
                        weight.defined() ? weight_.data_ptr<scalar_t>()
                                         : nullptr,
                        target.data_ptr<index_t>(),
                        total_weight.data_ptr<scalar_t>(),
                        reduction == at::Reduction::Mean,
                        n_classes,
                        ignore_index);
                C10_CUDA_KERNEL_LAUNCH_CHECK();
              });
        });
  } else {
    AT_DISPATCH_FLOATING_TYPES_AND2(
        at::ScalarType::Half,
        at::ScalarType::BFloat16,
        input.scalar_type(),
        "nll_loss_backward_reduce_cuda_kernel_2d",
        [&] {
          AT_DISPATCH_NLL_LOSS_INDEX_TYPES(
              target.scalar_type(),
              "nll_loss_backward_reduce_cuda_kernel_2d_index",
              [&] {
            nll_loss_backward_reduce_cuda_kernel_2d<scalar_t, index_t>
                <<<1, NLL_LOSS_THREADS, 0, at::cuda::getCurrentCUDAStream()>>>(
                    grad_input.data_ptr<scalar_t>(),
                    grad_output.data_ptr<scalar_t>(),
                    target.data_ptr<index_t>(),
                    weight.defined() ? weight_.data_ptr<scalar_t>() : nullptr,
                    total_weight.data_ptr<scalar_t>(),
                    reduction == at::Reduction::Mean,
                    input.size(0),
                    input.size(1),
                    n_classes,
                    ignore_index);
            C10_CUDA_KERNEL_LAUNCH_CHECK();
          });
        });
  }
}

#undef AT_DISPATCH_NLL_LOSS_INDEX_TYPES

} // namespace

TORCH_IMPL_FUNC(nll_loss_forward_out_cuda)
(const Tensor& self,
 const Tensor& target,
 const OptionalTensorRef weight_opt,
 int64_t reduction,
 int64_t ignore_index,
 const Tensor& output,
 const Tensor& total_weight) {
  const Tensor& weight = weight_opt.getTensorRef();
  nll_loss_forward_out_cuda_template(
      output, total_weight, self, target, weight, reduction, ignore_index);
}

TORCH_IMPL_FUNC(nll_loss_backward_out_cuda)
(const Tensor& grad_output,
 const Tensor& self,
 const Tensor& target,
 OptionalTensorRef weight_opt,
 int64_t reduction,
 int64_t ignore_index,
 const Tensor& total_weight,
 const Tensor& grad_input) {
  const Tensor& weight = weight_opt.getTensorRef();
  grad_input.zero_();
  nll_loss_backward_out_cuda_template(
      grad_input,
      grad_output,
      self,
      target,
      total_weight,
      weight,
      reduction,
      ignore_index);
}
}}  // namespace at::native<|MERGE_RESOLUTION|>--- conflicted
+++ resolved
@@ -7,7 +7,7 @@
 #include <aten/src/ATen/TensorUtils.h>
 #include <ATen/cuda/detail/KernelUtils.h>
 #include <ATen/native/cuda/Loops.cuh>
-#include <c10/macros/Macros.h>
+#include <ATen/native/Resize.h>
 
 constexpr float EPSILON = 1e-12;
 
@@ -207,26 +207,29 @@
     scalar_t* weights,
     bool size_average,
     int n_classes,
-    int64_t ignore_index) __ubsan_ignore_float_divide_by_zero__ {
+    int64_t ignore_index) {
   CUDA_KERNEL_ASSERT(threadIdx.x == 0 && threadIdx.y == 0 && threadIdx.z == 0);
 
   int t = static_cast<int>(*target);
   if (t != static_cast<int>(ignore_index)) {
     CUDA_KERNEL_ASSERT(t >= 0 && t < n_classes);
-    scalar_t cur_weight =
-        weights != nullptr ? weights[t] : static_cast<scalar_t>(1);
-    *output = -cur_weight * input[t];
+    const auto cur_weight = weights != nullptr ? weights[t] : scalar_t{1};
     *total_weight = cur_weight;
+
     if (size_average) {
-      *output /= *total_weight;
+      // If we try to normalize a zero then we return a NaN
+      if (cur_weight == 0) {
+        *output = std::numeric_limits<scalar_t>::quiet_NaN();
+      } else {
+        *output = -input[t];
+      }
+    } else {
+      *output = -cur_weight * input[t];
     }
   } else {
-    if (size_average) {
-      // Mean reduction on empty tensors produces NaN
-      *output = std::numeric_limits<scalar_t>::quiet_NaN();
-    } else{
-      *output = scalar_t{0};
-    }
+    // If the only element was omited, we get 0. See the discussion in
+    // https://github.com/pytorch/pytorch/pull/64572#issuecomment-926504162
+    *output = scalar_t{0};
   }
 }
 
@@ -241,16 +244,19 @@
     int nframe,
     int ndim,
     int n_classes,
-    int64_t ignore_index) __ubsan_ignore_float_divide_by_zero__ {
+    int64_t ignore_index) {
   // NOLINTNEXTLINE(cppcoreguidelines-init-variables)
   __shared__ accscalar_t sh_inputs[NLL_LOSS_THREADS],
       acc_weight[NLL_LOSS_THREADS];
+  __shared__ bool any_used[NLL_LOSS_THREADS];
 
   sh_inputs[threadIdx.x] = static_cast<accscalar_t>(0);
   acc_weight[threadIdx.x] = static_cast<accscalar_t>(0);
+  any_used[threadIdx.x] = false;
   for (int i = threadIdx.x; i < nframe; i += NLL_LOSS_THREADS) {
     int t = target[i];
     if (t != static_cast<int>(ignore_index)) {
+      any_used[threadIdx.x] = true;
       CUDA_KERNEL_ASSERT(t >= 0 && t < n_classes);
       scalar_t cur_weight =
           weights != nullptr ? weights[t] : static_cast<scalar_t>(1);
@@ -264,16 +270,19 @@
   if (threadIdx.x == 0) {
     accscalar_t output_acc = 0;
     accscalar_t total_weight_acc = 0;
+    bool any_used_acc = false;
     for (int i = 0; i < NLL_LOSS_THREADS; ++i) {
       output_acc += sh_inputs[i];
       total_weight_acc += acc_weight[i];
+      any_used_acc |= any_used[i];
     }
     *total_weight = static_cast<scalar_t>(total_weight_acc);
-    // allow NaN result for total_weight_val == 0 case as the normalisation of an empty
-    // vector is NaN (it has no identity element), see #15870
-    if (size_average) {
+    if (size_average && any_used_acc) {
       *output = static_cast<scalar_t>(output_acc / total_weight_acc);
     } else {
+      // if !any_used_acc, this is equivalent to *output = 0
+      // Mean reduction on tensors with all entries omited. See the discussion in
+      // https://github.com/pytorch/pytorch/pull/64572#issuecomment-926504162
       *output = static_cast<scalar_t>(output_acc);
     }
   }
@@ -297,7 +306,7 @@
   auto weight_ = weight.defined() ? weight.contiguous() : weight;
 
   if (reduction == Reduction::None && n_dims == 2) {
-    output.resize_({batch_size});
+    at::native::resize_output(output, {batch_size});
     if (batch_size == 0) {
       // This guards from unnecessary operations and launching CUDA kernel with
       // 0 blocks.
@@ -333,8 +342,22 @@
     return;
   }
 
-  output.resize_({});
+  // produce scalar outputs for the reduction case
+  at::native::resize_output(output, {});
   total_weight.resize_({});
+
+  if (target.numel() == 0) {
+    // Here target (and input) have zero elements
+    // Mean reduction on empty tensors produces NaN. See the discussion in
+    // https://github.com/pytorch/pytorch/pull/64572#issuecomment-926504162
+    if (reduction == Reduction::Mean) {
+      output.fill_(std::numeric_limits<double>::quiet_NaN());
+    } else {
+      output.zero_();
+    }
+    total_weight.zero_();
+    return;
+  }
 
   if (n_dims == 1) {
     AT_DISPATCH_FLOATING_TYPES_AND2(
@@ -426,12 +449,18 @@
   bool size_average,
   int n_classes,
   int64_t ignore_index
-) __ubsan_ignore_float_divide_by_zero__ {
+) {
   int t = static_cast<int>(*target);
   if (t != static_cast<int>(ignore_index)) {
     CUDA_KERNEL_ASSERT(t >= 0 && t < n_classes);
-    scalar_t norm = size_average ? (static_cast<scalar_t>(1) / *total_weight) : static_cast<scalar_t>(1);
-    grad_input[t] = -(weights != nullptr ? weights[t] : static_cast<scalar_t>(1)) * norm * grad_output[0];
+    auto grad = -grad_output[0];
+    if (weights != nullptr) {
+      grad *= weights[t];
+    }
+    if (size_average) {
+      grad /= *total_weight;
+    }
+    grad_input[t] = grad;
   }
 };
 
@@ -446,7 +475,7 @@
     int nframe,
     int ndim,
     int n_classes,
-    int64_t ignore_index) __ubsan_ignore_float_divide_by_zero__ {
+    int64_t ignore_index) {
   scalar_t norm = size_average ? (static_cast<scalar_t>(1) / *total_weight) : static_cast<scalar_t>(1);
 
   for (int i = threadIdx.x; i < nframe; i += NLL_LOSS_THREADS) {
@@ -511,12 +540,6 @@
         });
     return;
   }
-
-<<<<<<< HEAD
-  auto target_ = target.contiguous();
-=======
-  TORCH_CHECK(grad_output.numel() == 1);
->>>>>>> 09e61df3
 
   if (n_dims == 1) {
     AT_DISPATCH_FLOATING_TYPES_AND2(
