--- conflicted
+++ resolved
@@ -20,15 +20,9 @@
         using opmath_t = get_opmath_t<scalar_t>::opmath_t;
         multi_tensor_apply<2, opmath_t>(tensor_lists,
                                         scalars,
-<<<<<<< HEAD
-                                        BinaryOpScalarListFunctor<scalar_t, 
-                                                                  /* depth */ 2,
-                                                                  /* r_args_depth */ 1, 
-=======
                                         BinaryOpScalarListFunctor<scalar_t,
                                                                   /* depth */ 2,
                                                                   /* r_args_depth */ 1,
->>>>>>> a8ecf306
                                                                   /* res_arg_index */ 1>(),
 
                                         Op<opmath_t>());
@@ -45,15 +39,9 @@
         using opmath_t = get_opmath_t<scalar_t>::opmath_t;
         multi_tensor_apply<1, opmath_t>(tensor_lists,
                                         scalars,
-<<<<<<< HEAD
-                                        BinaryOpScalarListFunctor<scalar_t, 
-                                                                  /* depth */ 1,
-                                                                  /* r_args_depth */ 1, 
-=======
                                         BinaryOpScalarListFunctor<scalar_t,
                                                                   /* depth */ 1,
                                                                   /* r_args_depth */ 1,
->>>>>>> a8ecf306
                                                                   /* res_arg_index */ 0>(),
                                         Op<opmath_t>());
     });
