--- conflicted
+++ resolved
@@ -518,11 +518,7 @@
       *rpc::RpcAgent::getCurrentRpcAgent()->getTypeResolver(),
       tensorTable);
   std::vector<at::IValue> tupleElements =
-<<<<<<< HEAD
-      std::move(*std::move(tuple).toTuple()).elements().vec();
-=======
-    tuple.toTuple()->elements();
->>>>>>> 8076646f
+    tuple.toTuple()->elements().vec();
   payload.resize(payload.size() - additionalPayloadSize);
   return tupleElements;
 }
