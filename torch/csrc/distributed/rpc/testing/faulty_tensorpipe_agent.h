--- conflicted
+++ resolved
@@ -52,15 +52,9 @@
   c10::intrusive_ptr<JitFuture> send(
       const WorkerInfo& to,
       c10::intrusive_ptr<Message> message,
-<<<<<<< HEAD
       const TensorToDeviceMap& tensorToDevice = TensorToDeviceMap(),
       const DeviceMap& deviceMap = {},
-      const float rpcTimeoutSeconds = torch::distributed::rpc::kUnsetRpcTimeout)
-      override;
-=======
-      const float rpcTimeoutSeconds = torch::distributed::rpc::kUnsetRpcTimeout,
-      const DeviceMap& deviceMap = {}) override;
->>>>>>> 3f362ebd
+      const float rpcTimeoutSeconds = torch::distributed::rpc::kUnsetRpcTimeout) override;
 
   // Add delay to writes
   void pipeWrite(
