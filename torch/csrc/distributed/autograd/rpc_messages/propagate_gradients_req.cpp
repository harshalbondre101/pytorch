--- conflicted
+++ resolved
@@ -55,11 +55,7 @@
       payload_size,
       *rpc::RpcAgent::getCurrentRpcAgent()->getTypeResolver(),
       message.tensors());
-<<<<<<< HEAD
-  auto tupleElements = std::move(*std::move(tuple).toTuple()).elements();
-=======
   const auto& tupleElements = tuple.toTuple()->elements();
->>>>>>> 8076646f
 
   // Build PropagateGradientsReq.
   TORCH_INTERNAL_ASSERT(tupleElements.size() >= 3);
@@ -70,13 +66,8 @@
   // Build AutogradMetadata.
   // NOLINTNEXTLINE(cppcoreguidelines-init-variables)
   int64_t autogradContextId, autogradMessageId;
-<<<<<<< HEAD
-  autogradMessageId = tupleElements.back().toInt();
-  autogradContextId = tupleElements.back().toInt();
-=======
   autogradMessageId = tupleElements[tupleElements.size() - 2].toInt();
   autogradContextId = tupleElements[tupleElements.size() - 3].toInt();
->>>>>>> 8076646f
 
   AutogradMetadata autogradMetadata(autogradContextId, autogradMessageId);
 
