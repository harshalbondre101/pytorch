--- conflicted
+++ resolved
@@ -185,12 +185,9 @@
   return torch::CppFunction::makeFromBoxedFunction<&autogradNotImplementedFallbackImpl>();
 }
 
-<<<<<<< HEAD
 // If we need to we could codegen this to avoid duplication
 static const std::vector<std::string> NEEDS_METADATA_CHANGE = {"aten::view_as_complex", "aten::view_as_real", "aten::_conj", "aten::_neg_view"};
 
-void ADInplaceOrViewFallbackImpl(const c10::OperatorHandle& op, c10::DispatchKeySet dispatch_keys, torch::jit::Stack* stack) {
-=======
 void autogradNotImplementedInplaceOrViewFallbackImpl(const c10::OperatorHandle& op, c10::DispatchKeySet dispatch_keys, torch::jit::Stack* stack) {
   // Mimics a subset of the logic from ADInplaceOrViewType kernel
   // - see gen_inplace_or_view_type.py
@@ -213,7 +210,6 @@
   //
   // TODO: We could just link to the documentation once we have that
   // instead of repeating this.
->>>>>>> 9a7ae115
   const auto& schema = op.schema();
   const auto& op_name = schema.operator_name().name;
   const auto& arguments = schema.arguments();
@@ -270,7 +266,6 @@
     "input and the first output (the output can be a vector of tensors). Please change the "
     "order of your operator's parameters so that this is the case.");
   const bool is_view = aliased_input_idx != -1;
-<<<<<<< HEAD
   const bool need_view_func = is_view
                          && (std::find(NEEDS_METADATA_CHANGE.begin(), NEEDS_METADATA_CHANGE.end(), op_name) != NEEDS_METADATA_CHANGE.end()
                              || !aliased_input.unsafeGetTensorImpl()->support_as_strided());
@@ -278,22 +273,22 @@
   std::function<at::Tensor(const at::Tensor&)> view_func = nullptr;
   std::vector<c10::IValue> stack_args_copy;
   if (need_view_func) {
-    stack_args_copy = std::vector<c10::IValue>(stack->begin() + stack_start, stack->end());
+    // We always override the 0th index, so skip copying it
+    stack_args_copy = std::vector<c10::IValue>(stack->begin() + stack_start + 1, stack->end());
   }
 
   if (need_view_func) {
-    view_func = [=](const at::Tensor& t) {
+    view_func = [op=op, stack_args_copy=stack_args_copy](const at::Tensor& t) {
       // - Maybe add a test for this...
       // - See NOTE: [ Limitations of ADInplaceOrView boxed kernel ]
       // - We have to make another copy because the same lambda can be used twice! e.g., double backward
+      //   and also concurrently from multiple threads
       std::vector<c10::IValue> stack_args_copy_copy(stack_args_copy);
-      stack_args_copy_copy.at(0) = t;
+      stack_args_copy_copy.insert(stack_args_copy_copy.begin(), t);
       op.callBoxed(&stack_args_copy_copy);
       return stack_args_copy_copy[0].toTensor();
     };
   }
-=======
->>>>>>> 9a7ae115
 
   {
     at::AutoDispatchBelowADInplaceOrView guard;
@@ -331,11 +326,7 @@
         /* tensor=*/aliased_output,
         /* is_bw_differentiable=*/true,
         /* is_fw_differentiable=*/true,
-        /* view_func=*/[op_name=op_name](const at::Tensor&) {
-          // We always need this view_func because otherwise if we do in-place on this view,
-          // we would implicitly use AsStridedBackward instead of the NotImplemented node.
-          // For the cross-dtype/non-strided cases, we would create something like this anyway
-          TORCH_CHECK(false, "Mutating the view ", op_name, " which does not have a derivative implemented is forbidden."); return at::Tensor();},
+        /* view_func=*/view_func,
         /* creation_meta=*/InferenceMode::is_enabled() ? CreationMeta::INFERENCE_MODE : (at::GradMode::is_enabled() ? CreationMeta::DEFAULT : CreationMeta::NO_GRAD_MODE));
       stack->at(stack->size() - num_returns + aliased_output_idx) = result;
     }
