--- conflicted
+++ resolved
@@ -308,15 +308,9 @@
       }
     } else if (attr.isTuple()) {
       auto tuple = std::move(attr).toTuple();
-<<<<<<< HEAD
-      auto elems = std::move(*tuple).elements();
-      for (auto& elem : elems) {
-        elem = overrideGradient(elem);
-=======
       const auto& elems = tuple->elements();
       for (const auto idx: c10::irange(elems.size())) {
         tuple->unsafeSetElement(idx, overrideGradient(elem[idx]));
->>>>>>> 8076646f
       }
       attr = std::move(tuple);
     } else if (attr.isList()) {
