#include <torch/csrc/jit/mobile/import.h>
#include <torch/csrc/jit/mobile/parse_bytecode.h>

#include <ATen/core/ivalue.h>
#include <c10/util/ScopeExit.h>
#include <c10/util/irange.h>
#include <caffe2/serialize/inline_container.h>
#include <torch/csrc/jit/api/compilation_unit.h>
#include <torch/csrc/jit/mobile/interpreter.h>
#include <torch/csrc/jit/mobile/observer.h>
#include <torch/csrc/jit/runtime/instruction.h>
#include <torch/csrc/jit/serialization/import_export_constants.h>
#include <torch/csrc/jit/serialization/import_export_functions.h>
#include <torch/csrc/jit/serialization/import_read.h>
#include <torch/custom_class.h>

#include <exception>
#include <fstream>
#include <string>
#include <vector>

// The import process to serialize the bytecode package.
// An example for bytecode.pkl of a small mobile_module looks like:
// (4,  # model version number (caffe2::serialize::kProducedBytecodeVersion)
//  # first method
//  (
//   # function name
//   '__torch__.m.forward',
//   # code
//   (('instructions',
//     (('STOREN', 1, 2),
//      ('DROPR', 1, 0),
//      ('MOVE', 2, 0),
//      ('OP', 0, 0),
//      ('RET', 0, 0))),
//    ('operators', (('aten::Int', 'Tensor'),)),
//    ('constants', ()),
//    ('types', ()),
//    ('register_size', 2)),
//   # schema -- optional (forward-compatible addition to version 4)
//   (('arguments',
//     ((('name', 'x'), ('type', 'Tensor'), ('default_value', 13)),
//      ...)),  # more args follow here
//    ('returns',
//     ((('name', ''), ('type', 'Tensor'), ('default_value', None)),
//      ...)),  # more return values follow here
//   )),
//  # more methods follow here
//  ...)

// In addition, the module debugging information can be saved
// in mobile_debug_handles.pkl. An example for it looks like:
// (4,
//  ('__torch__.m.forward',
//   (('module_debug_handles', 10))))
//   Here 10 is the debug handle.
// We also store separately and optionally callstack_debug_map.
// This serializes inlined callstack (InlinedCallStack data structure)
// corresponding to the debug handles.
// Callstack_debug_map serializes tuples of
// (int64_t(debug_handle), int64_t(source_range_tag), InlinedCallStack)
// source_range_tag maps to .debug_pkl files where this tag maps it to
// source range.
// InlinedCallStack is serialized as:
// IValue(InlinedCallStack) = {IValue(ModuleInstanceInfo),
// int64_t(source_range_tag), IValue(InlinedCallStack)} ModuleInstanceInfo is
// serialized as a tuple of (class_type_name, instance_name)

// Note that currently the backward compatibility is not supported by bytecode.
// This format and process need to be revisited and redesigned if we want to
// support backward compatibility in future.

// Note that the following function-schema fields are not supported:
//  - Argument::{known_length_,kwarg_only_}
//  - FunctionSchema::{overload_name_, is_vararg_, is_varret_}

namespace c10 {
// std::string serializeType(const Type &t);
TypePtr parseType(const std::string& pythonStr);
} // namespace c10

namespace torch {
namespace jit {
using caffe2::serialize::IStreamAdapter;
using caffe2::serialize::PyTorchStreamReader;
using caffe2::serialize::ReadAdapterInterface;

OpCode parseOpCode(const char* str);

std::string operator_str(
    const std::string& name,
    const std::string& overloadname) {
  std::string result = name;
  if (!overloadname.empty()) {
    result += "." + overloadname;
  }
  return result;
}

TypePtr resolveTypeNameMobile(
    const c10::QualifiedName& qn,
    std::shared_ptr<CompilationUnit> compilation_unit) {
  // HACK: first we check whether the name starts with special prefix to
  // tell if it's a supported pytorch class type. There are two special
  // prefixes. "__torch__" for nn module, and "torch.jit" from to_backend.
  // This is a reliable
  // check today, but there is no guarantee that this is the case. The
  // real solution is to merge type parsers so we can share class
  // resolution logic.
  static const c10::QualifiedName torchPrefix = "__torch__";
  static const c10::QualifiedName jitPrefix = "torch.jit";
  if (torchPrefix.isPrefixOf(qn) || jitPrefix.isPrefixOf(qn)) {
    if (compilation_unit->get_class(qn) == nullptr) {
      auto typeptr = ClassType::create(qn, compilation_unit, true);
      compilation_unit->register_type(typeptr);
    }
    return compilation_unit->get_class(qn);
  } else {
    return c10::parseType(qn.qualifiedName());
  }
}

c10::StrongTypePtr typeResolverMobile(
    const c10::QualifiedName& qn,
    std::shared_ptr<CompilationUnit> compilation_unit) {
  return c10::StrongTypePtr(
      compilation_unit, resolveTypeNameMobile(qn, compilation_unit));
}

c10::intrusive_ptr<c10::ivalue::Object> objLoaderMobile(
    at::StrongTypePtr type,
    IValue input,
    std::shared_ptr<mobile::CompilationUnit> mobile_compilation_unit) {
  auto cls = type.type_->expect<at::ClassType>();
  auto qn = cls->name();
  c10::QualifiedName method_name(qn.value(), "__setstate__");
  auto setstate = mobile_compilation_unit->find_function(method_name);
  auto find_custom_class_with_setstate = [&qn]() -> c10::ClassTypePtr {
    auto custom_class_type = torch::jit::getCustomClass(qn->qualifiedName());
    if (custom_class_type && custom_class_type->findMethod("__setstate__")) {
      return custom_class_type;
    }
    return nullptr;
  };
  if (setstate) {
    auto obj = c10::ivalue::Object::create(type, 0);
    Stack stack({obj, input});
    setstate->run(stack);
    return obj;
  } else if (auto custom_class_type = find_custom_class_with_setstate()) {
    auto obj = c10::ivalue::Object::create(
        c10::StrongTypePtr(nullptr, custom_class_type), 1);
    Stack stack({obj, input});
    custom_class_type->getMethod("__setstate__").run(stack);
    return obj;
  } else {
    auto dict = std::move(input).toGenericDict();
    size_t ndict = dict.size();
    auto obj = c10::ivalue::Object::create(type, ndict);
    auto it = dict.begin();
    for (const auto i : c10::irange(ndict)) {
      std::stringstream name;
      name << it->key();
      cls->addOrCheckAttribute(name.str(), it->key().type());
      obj->setSlot(i, it->value());
      ++it;
    }
    return obj;
  }
}

bool isTensorInBytecodeArchive(
    caffe2::serialize::PyTorchStreamReader& stream_reader) {
  auto records = stream_reader.getAllRecords();
  for (const auto& record : records) {
    if (record.find("bytecode/") != std::string::npos) {
      return true;
    }
  }
  return false;
}

namespace {
void print_unsupported_ops_and_throw(
    const std::unordered_set<std::string>& unsupported_ops) {
  std::string error_message("{");
  for (const auto& op_name : unsupported_ops) {
    error_message += op_name + ", ";
  }
  error_message += "}";
  TORCH_CHECK(
      false,
      "Following ops cannot be found. ",
      "Check fburl.com/missing_ops for the fix.",
      error_message);
}

// The deserializer class which loads the bytecode package from bc files.
class BytecodeDeserializer final {
 public:
  explicit BytecodeDeserializer(
      std::unique_ptr<PyTorchStreamReader> reader,
      uint64_t module_load_options = 0);
  mobile::Module deserialize(c10::optional<at::Device> device);
  mobile::Module deserialize(
      c10::optional<at::Device> device,
      ExtraFilesMap& extra_files);
  void deserialize_only_extra(
      c10::optional<at::Device> device,
      ExtraFilesMap& extra_files);

 private:
  TypePtr resolveTypeName(const c10::QualifiedName& qn);
  void parseMethods(
      std::vector<IValue>&& vals,
      c10::optional<std::vector<IValue>>&& debug_handles,
      mobile::CompilationUnit& mcu);
  c10::IValue readArchive(
      const std::string& archive_name,
      std::shared_ptr<mobile::CompilationUnit> mcu);
  void parseFunctionSchema(
      const std::string& function_name,
      IValue* schemaTable,
      const int64_t& model_version,
      mobile::Function* function);
  /**
   * Loads operators by looking them up in the Dispatcher and returns
   * the set of operator names (with overload) that are not supported
   * by the current runtime.
   *
   * Accepts an operator_cache, which allows you to cache operator
   * functions for the entire model. This is keyed on
   * c10::OperatorName. The value may not be what you're looking for
   * even if the key is the same. You need to call has_same_arg_num()
   * on the value to ensure that the number of arguments are the same.
   */
  std::shared_ptr<CompilationUnit> compilation_unit_;
  std::unordered_set<std::string> imported_libs_;
  std::unique_ptr<PyTorchStreamReader> reader_{};
  c10::optional<at::Device> device_;
  uint64_t module_load_options_;
};

BytecodeDeserializer::BytecodeDeserializer(
    std::unique_ptr<PyTorchStreamReader> reader,
    uint64_t module_load_options)
    : compilation_unit_(std::make_shared<CompilationUnit>()),
      reader_(std::move(reader)),
      module_load_options_(module_load_options) {}

std::unordered_set<std::string> load_and_find_unsupported_operator_names(
    const std::vector<IValue>& ops_list,
    mobile::Function* function,
    int64_t model_version,
    mobile::Function::OperatorCacheType& operator_cache) {
  std::unordered_set<std::string> unsupported_op_names;
  // ops_list is the list of operator names that were read in from
  // bytecode.plk for the method that is currently being processed.
  for (const auto& op : ops_list) {
    auto op_item = op.toTuple()->elements();
    TORCH_CHECK(
        op_item.size() >= 2,
        "There should be either two parts (name and overload name), ",
        "or three parts (name, overload name and number of specified args) ",
        "for an operator");
    c10::optional<int> num_args;
    if (op_item.size() > 2) {
      num_args = op_item[2].toInt();
    }
    auto op_found = function->append_operator(
        op_item[0].toString()->string(),
        op_item[1].toString()->string(),
        num_args,
        model_version,
        operator_cache);
    if (!op_found) {
      unsupported_op_names.emplace(operator_str(
          op_item[0].toString()->string(), op_item[1].toString()->string()));
    }
  }
  return unsupported_op_names;
}

TypePtr BytecodeDeserializer::resolveTypeName(const c10::QualifiedName& qn) {
  return resolveTypeNameMobile(qn, compilation_unit_);
}

<<<<<<< HEAD
namespace {
#define COUNT_OPCODE(_, _a) 1 +
constexpr size_t numOpcodes = FORALL_OPCODES(COUNT_OPCODE) 0;
#undef COUNT_OPCODE

// Pickled strings are memoized, so we can cache a mapping from
// pointers to parsed OpCodes to speed up parsing.
class OpCodeCache {
 private:
  // We store as void* to emphasize that we care only about the
  // address and should not be dereferencing these pointers.
  std::array<const void*, numOpcodes> keys_{};
  std::array<OpCode, numOpcodes> values_{};
  size_t usedEntries_ = 0;

 public:
  OpCodeCache() {
    memset(keys_.data(), 0, keys_.size() * sizeof(keys_[0]));
  }

  OpCode parse(const c10::ivalue::ConstantString& s) {
    const auto endIt = keys_.begin() + usedEntries_;
    auto it = std::find_if(
        keys_.begin(), endIt, [&s](const void* k) { return k == &s; });
    if (it == endIt) {
      OpCode result = parseOpCode(s.string().c_str());
      if (usedEntries_ < numOpcodes) {
        keys_[usedEntries_] = &s;
        values_[usedEntries_++] = result;
      }
      return result;
    }
    // NOTE: I tried implementing the transpose heuristic here to
    // speed up the search, but it removed the benefit of this cache.
    return values_[it - keys_.begin()];
  }
};
} // namespace
=======
// It requires compilation_unit_ when parsing function schema. Keep it in
// BytecodeDeserializer. It may be refacotred later to make it independent
// of the specific BytecodeDeserializer, like parsing other tables
void BytecodeDeserializer::parseFunctionSchema(
    const std::string& function_name,
    IValue* schemaTable,
    const int64_t& model_version,
    mobile::Function* function) {
  // function schema
  if (schemaTable) { // (schema is optional for back compat)
    auto parseArgList = [this](std::vector<IValue>&& argTables) {
      std::vector<c10::Argument> args;
      for (auto&& argTable : std::move(argTables)) {
        auto argTableElements =
            std::move(*std::move(argTable).toTuple()).elements();
        auto name =
            expect_field(argTableElements, "name", BYTECODE_INDEX_ARGUMENT_NAME)
                .toStringRef();
        c10::TypePtr type = resolveTypeName(
            (expect_field(
                 argTableElements, "type", BYTECODE_INDEX_ARGUMENT_TYPE))
                .toStringRef());
        IValue default_value = expect_field(
            argTableElements,
            "default_value",
            BYTECODE_INDEX_ARGUMENT_DEFAULT_VALUE);
        args.emplace_back(
            name,
            std::move(type),
            c10::nullopt /*N*/,
            std::move(default_value));
      }
      return args;
    };
    auto schemaTableElements =
        std::move(*std::move(*schemaTable).toTuple()).elements();
    std::vector<IValue> arg_list =
        std::move(*expect_field(
                       schemaTableElements,
                       "arguments",
                       BYTECODE_INDEX_SCHEMA_ARGUMENTS)
                       .toTuple())
            .elements();
    std::vector<IValue> ret_list =
        std::move(
            *expect_field(
                 schemaTableElements, "returns", BYTECODE_INDEX_SCHEMA_RETURNS)
                 .toTuple())
            .elements();
    c10::FunctionSchema schema(
        function_name,
        "" /*overload_name*/,
        parseArgList(std::move(arg_list)),
        parseArgList(std::move(ret_list)),
        false /*is_varargs*/,
        false /*is_varret*/);
    function->setSchema(std::move(schema));
  }
}

void parseOperators(
    const std::vector<IValue>& ops_list,
    const int64_t& model_version,
    const uint64_t& module_load_options,
    mobile::Function* function,
    mobile::Function::OperatorCacheType& operator_cache) {
  std::unordered_set<std::string> unsupported_op_names =
      load_and_find_unsupported_operator_names(
          ops_list, function, model_version, operator_cache);
  if ((module_load_options & MobileModuleLoadOptions::OPERATOR_CHECK) &&
      !unsupported_op_names.empty()) {
    print_unsupported_ops_and_throw(unsupported_op_names);
  }
}

>>>>>>> 2ae938e1
void BytecodeDeserializer::parseMethods(
    std::vector<IValue>&& vals,
    c10::optional<std::vector<IValue>>&& debug_handles,
    mobile::CompilationUnit& mcu) {
  TORCH_CHECK(vals.size() > 0, "Bytecode has no elements. ");
  // Initialized with the version number when kProducedBytecodeVersion was
  // introduced. The old models (some of them already in production) without
  // version number don't have to be re-generated.
  int64_t model_version = 0x3L;
  size_t method_i_start = 0;
  if (vals[0].isInt()) {
    model_version = vals[0].toInt();
    method_i_start = 1;
  }
  TORCH_CHECK(
      // NOLINTNEXTLINE(clang-diagnostic-sign-compare)
      caffe2::serialize::kMinSupportedBytecodeVersion <= model_version &&
          // NOLINTNEXTLINE(clang-diagnostic-sign-compare)
          model_version <= caffe2::serialize::kMaxSupportedBytecodeVersion,
      "Lite Interpreter version number does not match. ",
      "The model version must be between ",
      caffe2::serialize::kMinSupportedBytecodeVersion,
      " and ",
      caffe2::serialize::kMaxSupportedBytecodeVersion,
      " but the model version is ",
      model_version);

  if (debug_handles) {
    TORCH_CHECK(
        debug_handles->size() == vals.size(),
        "The numbers of bytecode values and debug info values do not match.");
  }

  // A Global Cache for Operator functions across all methods in the model.
  mobile::Function::OperatorCacheType operator_cache;

  // Process all methods in this mobile module.
  for (const auto i : c10::irange(method_i_start, vals.size())) {
    auto element = std::move(vals[i]);
    auto m_tuple = std::move(*element.toTuple()).elements();
    const std::string& function_name = m_tuple[0].toStringRef();
    auto codeTableElements =
        std::move(*std::move(m_tuple[1]).toTuple()).elements();
    IValue* schemaTable = // older files do not store function schema
        (model_version > 0x4L || (model_version == 0x4L && m_tuple.size() >= 3))
        ? &m_tuple[2]
        : nullptr;
    auto function =
        std::make_unique<mobile::Function>(c10::QualifiedName(function_name));

    std::vector<IValue> ins_list =
        std::move(
            *expect_field(
                 codeTableElements, "instructions", BYTECODE_INDEX_INSTRUCTION)
                 .toTuple())
            .elements();
    std::vector<IValue> ops_list =
        std::move(*expect_field(
                       codeTableElements, "operators", BYTECODE_INDEX_OPERATOR)
                       .toTuple())
            .elements();
    std::vector<IValue> consts_list =
        std::move(*expect_field(
                       codeTableElements, "constants", BYTECODE_INDEX_CONSTANT)
                       .toTuple())
            .elements();
    std::vector<IValue> types_list =
        std::move(*expect_field(codeTableElements, "types", BYTECODE_INDEX_TYPE)
                       .toTuple())
            .elements();
    int64_t register_size =
        expect_field(
            codeTableElements, "register_size", BYTECODE_INDEX_REGISTER_SIZE)
            .toInt();

    std::vector<IValue> debug_handles_m_tuple;
    if (debug_handles) {
      debug_handles_m_tuple =
          std::move(*std::move((*debug_handles)[i]).toTuple()).elements();
<<<<<<< HEAD
      const std::string& debug_info_function_name =
          debug_handles_m_tuple[0].toStringRef();
      TORCH_CHECK(
          debug_info_function_name == function_name,
          "The function names in the bytecode table and the debug info table do not match.");
      IValue& debug_handles_table = debug_handles_m_tuple[1];
      auto debugHandlesElements =
          std::move(*std::move(debug_handles_table).toTuple()).elements();
      debug_handles_list = (expect_field(
                                debugHandlesElements,
                                "function_debug_handles",
                                BYTECODE_INDEX_MODULE_DEBUG_HANDLES)
                                .toTuple()
                                ->elements())[0]
                               .toIntList();
      TORCH_CHECK(
          debug_handles_list.size() == ins_list.size(),
          "The numbers of instructions and debug handles strings do not match.");
    }

    OpCodeCache opCodeCache;
    for (const auto j : c10::irange(ins_list.size())) {
      std::vector<IValue> ins_item =
          std::move(*std::move(ins_list[j]).toTuple()).elements();
      TORCH_CHECK(
          ins_item.size() == 3,
          "There should be three parts in an instruction. The function name is ",
          function_name);
      OpCode op_code = opCodeCache.parse(*ins_item[0].toString());
      int X = ins_item[1].toInt();
      int N = ins_item[2].toInt();
      if (debug_handles) {
        int64_t debug_handle = debug_handles_list[j];
        function->append_instruction(op_code, X, N, debug_handle);
      } else {
        function->append_instruction(op_code, X, N);
      }
    }
=======
    }

    parseInstructions(
        function_name, ins_list, debug_handles_m_tuple, function.get());
>>>>>>> 2ae938e1

    parseOperators(
        ops_list,
        model_version,
        module_load_options_,
        function.get(),
        operator_cache);

    parseConstants(consts_list, function.get());

    parseTypes(types_list, function.get());

    function->set_register_size(register_size);

    parseFunctionSchema(
        function_name, schemaTable, model_version, function.get());

    mcu.register_function(std::move(function));
  }
}

void BytecodeDeserializer::deserialize_only_extra(
    c10::optional<at::Device> device,
    ExtraFilesMap& extra_files) {
  device_ = device;
  for (const auto& kv : extra_files) {
    const std::string& key = "extra/" + kv.first;
    if (reader_->hasRecord(key)) {
      at::DataPtr meta_ptr;
      size_t meta_size = 0;
      std::tie(meta_ptr, meta_size) = reader_->getRecord(key);
      extra_files[kv.first] =
          std::string(static_cast<char*>(meta_ptr.get()), meta_size);
    }
  }
}

mobile::Module BytecodeDeserializer::deserialize(
    c10::optional<at::Device> device,
    ExtraFilesMap& extra_files) {
  deserialize_only_extra(device, extra_files);
  return deserialize(device);
}

mobile::Module BytecodeDeserializer::deserialize(
    c10::optional<at::Device> device) {
  device_ = device;
  auto mcu = std::make_shared<mobile::CompilationUnit>();

  // bvals can have 2 possible formats:
  //
  // 1. Old format: bvals is an array (Tuple) of N elements, each element being
  // itself a Tuple(method_name, method_table).
  //
  // 2. New format: bvals is an array (Tuple) of 1+N elements. The first element
  // being a Tuple (int, table), and the integer stands for the bytecode version
  // number. The rest of the elements are the same as before.
  //
  auto bvals = std::move(*readArchive("bytecode", mcu).toTuple()).elements();

  c10::optional<std::vector<IValue>> debug_handles;
  bool has_debug_handles{false};
  if (reader_->hasRecord("mobile_debug_handles.pkl")) {
    debug_handles =
        std::move(*readArchive("mobile_debug_handles", mcu).toTuple())
            .elements();
    has_debug_handles = true;
  }
  parseMethods(std::move(bvals), std::move(debug_handles), *mcu);
  auto m = mobile::Module(readArchive("data", mcu).toObject(), mcu);
  m.setHasDebugHandles(has_debug_handles);
#if defined(SYMBOLICATE_MOBILE_DEBUG_HANDLE)
  MobileDebugTable debug_table = MobileDebugTable(reader_, compilation_unit_);
  m.setDebugTable(std::move(debug_table));
#endif
  return m;
}

c10::IValue BytecodeDeserializer::readArchive(
    const std::string& archive_name,
    std::shared_ptr<mobile::CompilationUnit> mcu) {
  auto type_resolver = [this](const c10::QualifiedName& qn) {
    return typeResolverMobile(qn, compilation_unit_);
  };

  auto obj_loader = [&](at::StrongTypePtr type, IValue input) {
    return objLoaderMobile(type, input, mcu);
  };

  bool bytecode_tensor_in_constants_archive =
      (archive_name == "bytecode" &&
       !isTensorInBytecodeArchive(*reader_.get()));

  auto ivalues = torch::jit::readArchiveAndTensors(
      archive_name,
      /*pickle_prefix=*/"",
      /*tensor_prefix=*/
      bytecode_tensor_in_constants_archive ? "constants/" : "",
      type_resolver,
      obj_loader,
      device_,
      *reader_.get());
  return ivalues;
}

} // namespace

// Forward declare so that _load_for_mobile() overloads can
// call this method directly.
mobile::Module _load_for_mobile_impl(
    std::unique_ptr<ReadAdapterInterface> rai,
    c10::optional<c10::Device> device,
    ExtraFilesMap& extra_files,
    uint64_t module_load_options);

mobile::Module _load_for_mobile(
    std::istream& in,
    c10::optional<at::Device> device) {
  ExtraFilesMap extra_files;
  return _load_for_mobile(in, device, extra_files);
}

mobile::Module _load_for_mobile(
    const std::string& filename,
    c10::optional<at::Device> device) {
  ExtraFilesMap extra_files;
  return _load_for_mobile(filename, device, extra_files);
}

mobile::Module _load_for_mobile(
    std::unique_ptr<ReadAdapterInterface> rai,
    c10::optional<c10::Device> device) {
  ExtraFilesMap extra_files;
  return _load_for_mobile(std::move(rai), device, extra_files);
}

mobile::Module _load_for_mobile(
    std::istream& in,
    c10::optional<at::Device> device,
    ExtraFilesMap& extra_files) {
  std::unique_ptr<IStreamAdapter> rai = std::make_unique<IStreamAdapter>(&in);
  auto module = _load_for_mobile(std::move(rai), device, extra_files);
  return module;
}

mobile::Module _load_for_mobile(
    const std::string& filename,
    c10::optional<at::Device> device,
    ExtraFilesMap& extra_files) {
  std::unique_ptr<FileAdapter> rai = std::make_unique<FileAdapter>(filename);
  auto module = _load_for_mobile(std::move(rai), device, extra_files);
  return module;
}

mobile::Module _load_for_mobile(
    const std::string& filename,
    c10::optional<at::Device> device,
    ExtraFilesMap& extra_files,
    uint64_t module_load_options) {
  std::unique_ptr<FileAdapter> rai = std::make_unique<FileAdapter>(filename);
  auto module = _load_for_mobile_impl(
      std::move(rai), device, extra_files, module_load_options);
  return module;
}

mobile::Module _load_for_mobile(
    std::unique_ptr<ReadAdapterInterface> rai,
    c10::optional<c10::Device> device,
    ExtraFilesMap& extra_files) {
  auto module = _load_for_mobile_impl(
      std::move(rai), device, extra_files, _default_mobile_module_load_options);
  return module;
}

mobile::Module _load_for_mobile_impl(
    std::unique_ptr<ReadAdapterInterface> rai,
    c10::optional<c10::Device> device,
    ExtraFilesMap& extra_files,
    uint64_t module_load_options) {
  auto observer = torch::observerConfig().getModuleObserver();
  // NOLINTNEXTLINE(clang-analyzer-security.insecureAPI.rand)
  auto instance_key = std::rand();

  std::unordered_map<std::string, std::string> metadata_map;
  if (observer) {
    observer->onEnterLoadModel(instance_key);
    auto defaultExtraFileList = observer->getDefaultExtraFiles();
    // Add files in defaultExtraFileList to fail_extra_files and extra_files
    for (const auto& fileName : defaultExtraFileList) {
      extra_files.insert(std::make_pair(fileName, ""));
    }
  }

  const size_t model_size = rai != nullptr ? rai->size() : 0;
  auto reader = torch::make_unique<PyTorchStreamReader>(std::move(rai));
  BytecodeDeserializer deserializer(std::move(reader), module_load_options);

  std::string error_message;
  auto guard = c10::make_scope_exit([&]() {
    if (!observer) {
      return;
    }
    deserializer.deserialize_only_extra(device, extra_files);

    metadata_map = observer->processMetadataFromExtra(extra_files);

    observer->onFailLoadModel(
        instance_key,
        error_message.empty() ? "Unknown exception" : error_message.c_str(),
        metadata_map);
  });

  try {
    mobile::Module result = deserializer.deserialize(device, extra_files);
    if (observer) {
      // Add model_name and model_size to metadata_map
      extra_files.insert(std::make_pair("model_name", result.name()));
      extra_files.insert(
          std::make_pair("model_size", c10::guts::to_string(model_size)));
      metadata_map = observer->processMetadataFromExtra(extra_files);
      observer->onExitLoadModel(instance_key, metadata_map);
    }
    result.setMetadata(metadata_map);
    guard.release();
    return result;
  } catch (c10::Error& error) {
    error_message = error.what();
    TORCH_RETHROW(error);
  }
}

void _load_extra_only_for_mobile(
    const std::string& filename,
    c10::optional<at::Device> device,
    ExtraFilesMap& extra_files) {
  std::unique_ptr<FileAdapter> rai = std::make_unique<FileAdapter>(filename);
  auto observer = torch::observerConfig().getModuleObserver();
  // NOLINTNEXTLINE(clang-analyzer-security.insecureAPI.rand)
  auto instance_key = std::rand();
  if (observer) {
    observer->onEnterLoadModel(instance_key);
  }
  auto reader = torch::make_unique<PyTorchStreamReader>(std::move(rai));
  BytecodeDeserializer deserializer(std::move(reader));
  deserializer.deserialize_only_extra(device, extra_files);
}

namespace mobile {

std::set<std::string> _export_operator_list(
    torch::jit::mobile::Module& module) {
  std::set<std::string> operator_list;
  for (Method func : module.get_methods()) {
    const Function& function = func.function();
    const std::shared_ptr<Code> cptr = function.get_code();
    // op_names below isn't a list of unique operator names. In fact
    // it can contain the same operator name many many times, so we need
    // to de-dup the list by adding all the operator names into
    // an std::set<std::string>.
    std::vector<c10::OperatorName> const& op_names = cptr->op_names_;
    for (auto& op_name : op_names) {
      operator_list.insert(toString(op_name));
    }
  }
  return operator_list;
}

} // namespace mobile
} // namespace jit
} // namespace torch<|MERGE_RESOLUTION|>--- conflicted
+++ resolved
@@ -285,46 +285,6 @@
   return resolveTypeNameMobile(qn, compilation_unit_);
 }
 
-<<<<<<< HEAD
-namespace {
-#define COUNT_OPCODE(_, _a) 1 +
-constexpr size_t numOpcodes = FORALL_OPCODES(COUNT_OPCODE) 0;
-#undef COUNT_OPCODE
-
-// Pickled strings are memoized, so we can cache a mapping from
-// pointers to parsed OpCodes to speed up parsing.
-class OpCodeCache {
- private:
-  // We store as void* to emphasize that we care only about the
-  // address and should not be dereferencing these pointers.
-  std::array<const void*, numOpcodes> keys_{};
-  std::array<OpCode, numOpcodes> values_{};
-  size_t usedEntries_ = 0;
-
- public:
-  OpCodeCache() {
-    memset(keys_.data(), 0, keys_.size() * sizeof(keys_[0]));
-  }
-
-  OpCode parse(const c10::ivalue::ConstantString& s) {
-    const auto endIt = keys_.begin() + usedEntries_;
-    auto it = std::find_if(
-        keys_.begin(), endIt, [&s](const void* k) { return k == &s; });
-    if (it == endIt) {
-      OpCode result = parseOpCode(s.string().c_str());
-      if (usedEntries_ < numOpcodes) {
-        keys_[usedEntries_] = &s;
-        values_[usedEntries_++] = result;
-      }
-      return result;
-    }
-    // NOTE: I tried implementing the transpose heuristic here to
-    // speed up the search, but it removed the benefit of this cache.
-    return values_[it - keys_.begin()];
-  }
-};
-} // namespace
-=======
 // It requires compilation_unit_ when parsing function schema. Keep it in
 // BytecodeDeserializer. It may be refacotred later to make it independent
 // of the specific BytecodeDeserializer, like parsing other tables
@@ -400,7 +360,6 @@
   }
 }
 
->>>>>>> 2ae938e1
 void BytecodeDeserializer::parseMethods(
     std::vector<IValue>&& vals,
     c10::optional<std::vector<IValue>>&& debug_handles,
@@ -480,51 +439,10 @@
     if (debug_handles) {
       debug_handles_m_tuple =
           std::move(*std::move((*debug_handles)[i]).toTuple()).elements();
-<<<<<<< HEAD
-      const std::string& debug_info_function_name =
-          debug_handles_m_tuple[0].toStringRef();
-      TORCH_CHECK(
-          debug_info_function_name == function_name,
-          "The function names in the bytecode table and the debug info table do not match.");
-      IValue& debug_handles_table = debug_handles_m_tuple[1];
-      auto debugHandlesElements =
-          std::move(*std::move(debug_handles_table).toTuple()).elements();
-      debug_handles_list = (expect_field(
-                                debugHandlesElements,
-                                "function_debug_handles",
-                                BYTECODE_INDEX_MODULE_DEBUG_HANDLES)
-                                .toTuple()
-                                ->elements())[0]
-                               .toIntList();
-      TORCH_CHECK(
-          debug_handles_list.size() == ins_list.size(),
-          "The numbers of instructions and debug handles strings do not match.");
-    }
-
-    OpCodeCache opCodeCache;
-    for (const auto j : c10::irange(ins_list.size())) {
-      std::vector<IValue> ins_item =
-          std::move(*std::move(ins_list[j]).toTuple()).elements();
-      TORCH_CHECK(
-          ins_item.size() == 3,
-          "There should be three parts in an instruction. The function name is ",
-          function_name);
-      OpCode op_code = opCodeCache.parse(*ins_item[0].toString());
-      int X = ins_item[1].toInt();
-      int N = ins_item[2].toInt();
-      if (debug_handles) {
-        int64_t debug_handle = debug_handles_list[j];
-        function->append_instruction(op_code, X, N, debug_handle);
-      } else {
-        function->append_instruction(op_code, X, N);
-      }
-    }
-=======
     }
 
     parseInstructions(
         function_name, ins_list, debug_handles_m_tuple, function.get());
->>>>>>> 2ae938e1
 
     parseOperators(
         ops_list,
