--- conflicted
+++ resolved
@@ -131,11 +131,7 @@
         concrete_type_builder.set_module_list()
 
     class_annotations = getattr(nn_module, '__annotations__', {})
-<<<<<<< HEAD
-    if isinstance(nn_module, (torch.quantization.QuantWrapper)):  # type: ignore
-=======
-    if isinstance(nn_module, (torch.ao.quantization.QuantWrapper)):
->>>>>>> 4e8b4170
+    if isinstance(nn_module, (torch.ao.quantization.QuantWrapper)):  # type:ignore
         class_annotations = {}
 
     # Get user-annotated ignored attributes.
