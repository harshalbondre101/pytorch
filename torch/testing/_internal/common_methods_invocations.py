from functools import wraps, partial
from itertools import product, chain
import itertools
import collections
import copy
import operator
import random
import numbers
import unittest

import torch
import numpy as np
from torch._six import inf
import collections.abc

from typing import Any, Callable, List, Optional, Sequence, Tuple, Union, Dict

from torch.testing import make_non_contiguous, make_tensor
from torch.testing._internal.common_dtype import (
    _dispatch_dtypes, floating_types, floating_types_and, complex_types, floating_and_complex_types,
    floating_and_complex_types_and, all_types_and_complex_and, all_types_and, all_types_and_complex, integral_types_and,
    all_types, double_types, empty_types
)
from torch.testing._internal.common_device_type import \
    (onlyCUDA, onlyOnCPUAndCUDA, disablecuDNN, skipCUDAIfNoMagma, skipCUDAIfNoMagmaAndNoCusolver,
     skipCUDAIfNoCusolver, skipCPUIfNoLapack, skipCPUIfNoFFT, skipCUDAIfRocm, precisionOverride,
     toleranceOverride, tol)
from torch.testing._internal.common_cuda import CUDA11OrLater, SM53OrLater, SM60OrLater
from torch.testing._internal.common_utils import \
    (is_iterable_of_tensors,
     random_symmetric_matrix, random_symmetric_psd_matrix,
     make_fullrank_matrices_with_distinct_singular_values,
     random_symmetric_pd_matrix, make_symmetric_matrices,
     make_symmetric_pd_matrices, random_square_matrix_of_rank,
     random_fullrank_matrix_distinct_singular_value,
     TEST_WITH_ROCM, IS_WINDOWS, IS_MACOS, TEST_SCIPY,
     torch_to_numpy_dtype_dict, TEST_WITH_ASAN,
     GRADCHECK_NONDET_TOL, skipIfTBB)
import torch.testing._internal.opinfo_helper as opinfo_helper

from setuptools import distutils

if TEST_SCIPY:
    import scipy.special


# Reasonable testing sizes for dimensions
L = 20
M = 10
S = 5

# Unique value to distinguish default from anything else
_NOTHING = object()


class DecorateInfo(object):
    """Describes which test, or type of tests, should be wrapped in the given
       decorators when testing an operator. Any test that matches all provided
       arguments will be decorated. The decorators will only be applied if the
       active_if argument is True."""

    __slots__ = ['decorators', 'cls_name', 'test_name', 'device_type', 'dtypes', 'active_if']

    def __init__(self, decorators, cls_name=None, test_name=None, *,
                 device_type=None, dtypes=None, active_if=True):
        self.decorators = list(decorators) if isinstance(decorators, collections.abc.Sequence) else [decorators]
        self.cls_name = cls_name
        self.test_name = test_name
        self.device_type = device_type
        self.dtypes = dtypes
        self.active_if = active_if

    def is_active(self, cls_name, test_name, device_type, dtype):
        return (
            self.active_if and
            (self.cls_name is None or self.cls_name == cls_name) and
            (self.test_name is None or self.test_name == test_name) and
            (self.device_type is None or self.device_type == device_type) and
            (self.dtypes is None or dtype in self.dtypes)
        )


class SampleInput(object):
    """Represents sample inputs to a function."""

    __slots__ = ['input', 'args', 'kwargs', 'output_process_fn_grad', 'broadcasts_input', 'name']

    def __init__(self, input, *, args=tuple(), kwargs=None, output_process_fn_grad=lambda x: x, broadcasts_input=False, name=""):
        # input is the first input to the op and must be either a Tensor or TensorList (Sequence[Tensor]).
        # This follows the typical pattern where for Tensor inputs op(t, ...) = t.op(...).
        # op with TensorList inputs do not support method or inplace variants.
        assert isinstance(input, torch.Tensor) or is_iterable_of_tensors(input)
        self.input: Union[torch.Tensor, Sequence[torch.Tensor]] = input
        self.args = args
        self.kwargs = kwargs if kwargs is not None else {}
        self.output_process_fn_grad = output_process_fn_grad
        self.name = name

        # Specifies if `self.input` is broadcasted or not,
        # given that the operator supports broadcasting.
        # This field is used to verify the behavior for inplace variant.
        #
        # If a SampleInput is marked with `broadcasts_input=True`,
        # it is verified that we get a `RuntimerError` with this sample,
        # and inplace variant. Also inplace grad{grad} tests are skipped,
        # for such inputs (as they will error out otherwise).
        self.broadcasts_input = broadcasts_input

    def _repr_helper(self, formatter):
        # Helper function to return the details of the SampleInput as `str`
        # It consolidates all the fields of SampleInput and allows,
        # formatting the fields like `input`, `args`, etc with `formatter`
        # callable to customize the representation.
        # Look at `summary` method for example.
        arguments = [
            f'input={formatter(self.input)}',
            f'args={formatter(self.args)}',
            f'kwargs={formatter(self.kwargs)}',
            f'output_process_fn_grad={self.output_process_fn_grad}',
            f'broadcasts_input={self.broadcasts_input}',
            f'name={repr(self.name)}']

        return f'SampleInput({", ".join(a for a in arguments if a is not None)})'

    def __repr__(self):
        return self._repr_helper(lambda x: x)

    def summary(self):
        # Returns the SampleInput details in a more
        # friendly format.
        # It formats `Tensor` and `TensorList`
        # in a more condensed representation.
        def formatter(arg):
            # Format any instance of `Tensor` (standalone, in list, or in dict)
            # by Tensor[TensorShape]
            # Eg. Tensor with shape (3, 4) is formatted as Tensor[3, 4]
            if isinstance(arg, torch.Tensor):
                shape = str(tuple(arg.shape)).replace('(', '').replace(')', '')
                return f"Tensor[{shape}]"
            elif isinstance(arg, dict):
                return {k: formatter(v) for k, v in arg.items()}
            elif is_iterable_of_tensors(arg):
                return "TensorList[" + ", ".join(map(formatter, arg)) + "]"
            elif isinstance(arg, (list, tuple)):  # Handle list, tuple
                return "(" + ",".join(map(formatter, arg)) + ")"

            return repr(arg)

        return self._repr_helper(formatter)

    # Returns the NumPy version of the sample input object in the form of a tuple: (input, args, kwargs)
    def numpy(self):
        # Converts tensors to ndarrays by calling .detach().cpu().numpy() on them
        # Numbers, strings, and bool are preserved as is
        # Lists, tuples and dicts are handled by calling this function recursively
        def to_numpy(x):
            def _np(t):
                return t.detach().cpu().numpy()

            if isinstance(x, torch.Tensor):
                return _np(x)
            elif isinstance(x, list):
                return list(map(to_numpy, x))
            elif isinstance(x, tuple):
                return tuple(map(to_numpy, x))
            elif isinstance(x, dict):
                return {k: to_numpy(v) for k, v in x.items()}
            elif isinstance(x, torch.dtype):
                return torch_to_numpy_dtype_dict[x]
            elif isinstance(x, (numbers.Number, bool, str)):
                return x

            raise ValueError("Unknown type {0}!".format(type(x)))

        sample_np_input, np_args, np_kwargs = to_numpy(self.input), to_numpy(self.args), to_numpy(self.kwargs)
        return (sample_np_input, np_args, np_kwargs)


class AliasInfo(object):
    """Class holds alias information. For example, torch.abs ->
    torch.absolute, torch.Tensor.absolute, torch.Tensor.absolute_
    """

    def __init__(self, alias_name):
        self.name = alias_name
        self.op = _getattr_qual(torch, alias_name)
        self.method_variant = getattr(torch.Tensor, alias_name, None)
        self.inplace_variant = getattr(torch.Tensor, alias_name + "_", None)

    def __call__(self, *args, **kwargs):
        return self.op(*args, **kwargs)


# Extension of getattr to support qualified names
# e.g. _getattr_qual(torch, 'linalg.norm') -> torch.linalg.norm
def _getattr_qual(obj, name, default=_NOTHING):
    try:
        for path in name.split('.'):
            obj = getattr(obj, path)
        return obj
    except AttributeError:
        if default is not _NOTHING:
            return default
        else:
            raise

# Note [OpInfos]
# ~~~~~~~~~~~~~~
#
# This note was written shortly after the PyTorch 1.9 release.
# If you notice it's out-of-date or think it could be improved then please
# file an issue.
#
# See also: the OpInfo tracker (https://github.com/pytorch/pytorch/issues/54261)
# See also: "Writing Test Templates" in common_device_type.py to learn how to
#   parametrize a test template using OpInfos.
#
# An OpInfo is a collection of metadata related to a PyTorch operator. This
#   metadata is used to generate tests that validate properties of the operator,
#   like if it implements the correct gradient formula.
#
# WHY OPINFOS?
# ~~~~~~~~~~~~
#
# OpInfos are principally intended to do two things:
#
#   1) to simplify testing an operator
#   2) to allow systems (like autograd, torchscript, fx, nnc...) to test
#        against every PyTorch operator
#
# Both these goals are still a work in progress. Not every operator has an
#   OpInfo, and some operator tests still have to be written manually.
#
# The utility of OpInfos can also be motivated from a different perspective.
#   PyTorch is a complicated framework with many interrelated systems, too
#   many for any one person to keep track of. An OpInfo can be thought of as the
#   interface between an operator implementer and those other systems. Instead of
#   requiring the implementer of torch.foo understand how to test its forward
#   mode AD or NNC support that's typically handled automatically just by
#   defining an OpInfo. This is a helpful perspective to have, because it's often
#   surprising to OpInfo writers that just implementing an OpInfo typically can't
#   verify an operator is actually implemented correctly. "If an OpInfo doesn't
#   validate my op works as expected, what's the point of it?" But the point of
#   it is that it lets engineers focus on testing their operator logic instead
#   of having to write tests for how the operator interacts with each of
#   PyTorch's many systems. And, OK, sometimes it validates your op works
#   the way you want and all you have to do is write an OpInfo and you're done
#   testing... more on that below.
#
# WHAT'S AN OPINFO?
# ~~~~~~~~~~~~~~~~~
#
# So what is an OpInfo? It's a Python class that describes an operator's properties,
#   like which dtypes it supports on the CPU and whether it has any aliases.
#   These properties can be divided into three categories:
#
#   1) Metadata describing the operator, like the operator's name and if it
#     "supports" the out kwarg.
#   2) Test directives, like "skips" that tell the test suite to skip some
#     tests.
#   3) A "sample inputs" function that generates valid inputs for the operator.
#
# OpInfo attributes are described in more detail below.
#
# THE SAMPLE INPUTS FUNCTION
# ~~~~~~~~~~~~~~~~~~~~~~~~~~
#
# The "sample inputs" function merits special elaboration. This function is
#   crucial to testing with OpInfos. A typical OpInfo test has to treat the operator
#   as a black box. There's no structure for the test to understand or exploit.
#   Without "sample inputs" it wouldn't even know how to call the OpInfo's
#   operator. The sample input function saves the day by providing different
#   "SampleInputs" that can be used to call the operator. A sample input
#   function should have the following signature:
#
#   def sample_inputs_foo(op_info, device, dtype, requires_grad, **kwargs):
#
#   And should return a list of SampleInputs (see the class description above).
#   Each SampleInput defines an "input", "args", "kwargs",
#   an "output_process_fn_grad" function, the "broadcasts_input" bool and
#   a "name".
#
# The "input" is the first argument to the operator, or the tensor that
#   the method or inplace variants of the operator should be called on, and
#   should be on the requested device, of the requested dtype, and its
#   requires_grad attribute should be set to the requires_grad argument.
#
# "args" should contain positional arguments, and "kwargs" keyword arguments.
#
# "output_process_fn_grad" has an interesting name. It's a function that maps
#   the operator's output (when given the input, args, and kwargs) to the
#   portion of the output to gradcheck. For example, consider an operator
#   like torch.linalg.slogdet
#   (https://pytorch.org/docs/master/generated/torch.linalg.slogdet.html).
#   This operator returns a tuple of two tensors, but the first tensor
#   cannot be backwarded through. Its "output_process_fn_grad" filters
#   this output tuple to just the second argument, which we can call backward
#   on. Functions that produce a single tensor can ignore this argument.
#
# "broadcasts_input" is a bool indicated if the SampleInput causes the operator
#   to broadcast the "input" argument. This is important for tests to understand
#   because inplace variants of operations throw a runtime error if they
#   would broadcast their input arguments, so tests that work with inplace
#   variants filter SampleInputs that broadcast their input.
#
# "name" is a string that's just used for debugging. It appears when printing
#   the SampleInput.
#
# OPINFO FILE ORGANIZATION
# ~~~~~~~~~~~~~~~~~~~~~~~~
#
# All OpInfos are currently defined in this file. Most OpInfo tests are defined
#   in test_ops.py, but some system-specific tests are defined in those
#   systems' test files, and subclass-specific tests are defined in the test
#   file that corresponds to that subclass (see the below).
#   Expect a reorganization in the future.
#
# WHAT'S TESTED?
# ~~~~~~~~~~~~~~
#
# Every OpInfo in the op_db sequence has the following properties validated in
# test_ops.py:
#
#   - that its supported dtypes are specified correctly
#   - that it supports the out= argument properly (if it allows out=),
#       see https://github.com/pytorch/pytorch/wiki/Developer-FAQ#how-does-out-work-in-pytorch
#   - that it works with the conjugate view bit properly
#   - that its function, method, and inplace variants perform the same operation
#       (that is, that torch.add, torch.Tensor.add, and torch.Tensor.add_ all
#       do the same thing).
#   - that its inplace variant preserves the input's storage
#   - that its gradient formula is implemented correctly, and that it supports
#       gradgrad and complex grad and gradgrad and forward mode AD properly for
#       the op's function and inplace variants (method variants are skipped
#       to reduce test time).
#   - that the operation performs the same operation when traced or scripted
#       using the jit
#   - that the operation is autodifferentiated by the jit as expected
#   - that the operator's aliases, if any, perform the same operation and that
#       the jit understands the alias
#
# Additional OpInfo tests are in test_jit_fuser_te.py, test_fx_experimental.py,
#   and test_fx.py. These tests validate that operators work with NNC and FX
#   as expected.
#
# For performance, some of the above tests may only run on the first
#   SampleInput returned by an OpInfo's sample input function.
#
# In addition to these tests, some subclasses (discussed in the next section)
#   define additional tests.
#
# Critically, as mentioned above, what's not tested is that the operator
#   works as expected. When implementing an OpInfo an engineer must still
#   typically write one or more tests validating the operator's behavior.
#
# OPINFO (SUB)CLASSES
# ~~~~~~~~~~~~~~~~~~~
#
# In addition to the OpInfo base class there are several specialized OpInfo
#   subclasses. For example, the UnaryUfuncInfo subclass is used for
#   unary elementwise operations. These operations have a common structure
#   that test_unary_ufuncs.py exploits with additional automated testing.
#   The automated testing in test_unary_ufuncs.py is so thorough, comparing
#   the operator to a NumPy reference function on a plethora of values, that
#   just implementing an OpInfo for a unary elementwise operation is often
#   sufficient testing.
#
# The ForeachFuncInfo is another OpInfo subclass that is hyper-specialized to a
#   very unique class of operations. These OpInfos aren't included in the
#   op_db sequence and have their own tests.
#
# Other OpInfo subclasses, like SpectralFuncInfo, are just for convenience
# when writing OpInfos.
#
# TESTING A NEW OPERATOR
# ~~~~~~~~~~~~~~~~~~~~~~
#
# If you're adding a new operator to the torch, torch.fft, torch.linalg,
#   or torch.special namespaces then you should add an OpInfo for it. As
#   mentioned a couple times above, implementing an OpInfo is not usually
#   sufficient testing (unless the operator is a unary elementwise operator).
#   The OpInfo will only test the properties described in the "WHAT'S TESTED"
#   section. It DOES NOT verify that the operator is implemented correctly.
#
# We are currently reviewing if operators in the torch.nn.functional namespace
#   will be added as OpInfos, but you are encouraged to add an OpInfo for
#   such operators, too.
#
# TIPS FOR WRITING AN OPINFO AND OPINFO TESTS
# ~~~~~~~~~~~~~~~~~~~~~~~~~~~~~~~~~~~~~~~~~~~
#
# Writing an OpInfo can be a little daunting. Since the point of an OpInfo is to
#   be consumed by a variety of systems it can be hard to understand how to
#   deal with test failures or how to set the OpInfo metadata properly.
#
# Before adding an OpInfo it helps to look at other OpInfos. A sample inputs
#   function must be defined, and the operator's dtypes must be specified.
#   Once that's done you should run the operator's tests in test_ops.py
#   (these can be filtered using the "-k" argument in pytest). Tests that
#   fail should provide an error message that describes what to change about
#   your OpInfo. You don't need to worry about changing an OpInfo's default
#   values unless a test yells at you.
#
# Similarly, if you're writing a test that consumes OpInfos then it's critical
#   your test provides a clear error message describing what to do when it
#   fails. You should not assume the OpInfo implementer is familiar with your
#   system.
#
# If you see a confusing error message while developing an OpInfo then please
#   file an issue describing what happened.
#
# This trial-and-error approach can be frustrating to writing an OpInfo can
#   be frustrating, but it's probably necessary as long as OpInfos don't require
#   learning about all the systems that consume them. One thing that can help
#   is the get_supported_dtypes() function defined in opinfo_helper.py. This
#   function can be used to programmatically specify the dtypes an operator
#   supports, and is especially useful if writing an OpInfo on a machine
#   without a CUDA device. See its documentation for more details.
#
# THE FUTURE OF OPINFOS AND OPINFO TESTING
# ~~~~~~~~~~~~~~~~~~~~~~~~~~~~~~~~~~~~~~~~
#
# In the future we expect OpInfo coverage to improve, particularly for the
#   torch, torch.fft, torch.linalg, and torch.special namespaces, and possibly
#   for the torch.nn.functional namespace, too. In addition an analogous class,
#   ModuleInfo, will be developed to improve module testing.
#
# We also expect at least two new OpInfo subclasses: BinaryUfuncInfo and
#   ReductionInfo. Both will have new automated tests for correctness, too,
#   which might make testing binary elementwise operations and reductions as
#   simple as testing unary elementwise operations today.

# Classes and methods for the operator database
class OpInfo(object):
    """Operator information and helper functions for acquiring it."""

    def __init__(self,
                 name,  # the string name of the function
                 *,
                 ref=None,  # An optional reference function that accepts ndarrays (AKA "NumPy arrays").
                            # If given, the op will be compared with its reference on each of its sample inputs.
                 # the following metadata describes the operator, its variants,
                 #   and its aliases, if any
                 aliases=None,  # iterable of aliases, e.g. ("absolute",) for torch.abs
                 variant_test_name='',  # additional string to include in the test name
                                        # this is useful when an op needs multiple OpInfos,
                                        # like divide does, often because it's really several
                                        # different ops behind the scenes
                 op=None,  # the function variant of the operation, populated as torch.<name> if None
                 method_variant=_NOTHING,  # explicitly specifies the method variant of the operator
                                           # if _NOTHING (default), the method variant will be autopopulated
                                           # if None, then the OpInfo specifies no method variant
                 inplace_variant=_NOTHING,  # explicitly specifies the inplace variant of the operator
                                            # if _NOTHING (default), the method variant will be autopopulated
                                            # if None, then the OpInfo specifies no method variant

                 # the following metadata are test directives for skipping or
                 # modifying tests and a pointer to the op's sample inputs function
                 # this function lets the OpInfo generate valid inputs
                 skips=tuple(),  # information about which tests to skip
                 decorators=tuple(),  # decorators to apply to generated tests
                 sample_inputs_func=None,  # function to generate sample inputs

                 # the following metadata relates to dtype support and is tested for correctness in test_ops.py
                 dtypes=floating_types(),  # dtypes this function is expected to work with
                 # the following dtypesIf... options override the dtypes value
                 # on their respective device types
                 dtypesIfCPU=None,  # dtypes this function is expected to work with on CPU
                 dtypesIfCUDA=None,  # dtypes this function is expected to work with on CUDA
                 dtypesIfROCM=None,  # dtypes this function is expected to work with on ROCM
                 backward_dtypes=None,  # backward dtypes this function is expected to work with
                 backward_dtypesIfCPU=None,  # backward dtypes this function is expected to work with on CPU
                 backward_dtypesIfCUDA=None,  # backward dtypes this function is expected to work with on CUDA
                 backward_dtypesIfROCM=None,  # backward dtypes this function is expected to work with on ROCM
                 default_test_dtypes=None,  # dtypes to test with by default. Tests are instantiated with
                                            # these dtypes for the op unless otherwise specified.
                                            # This is helpful in reducing the test matrix.
                 # the following metadata describes the operators out= support
                 supports_out=True,  # whether the op supports the out kwarg
                                     # defaults to True, if the op does not allow the out kwarg or
                                     # supports it incorrectly then test_out in test_ops.py should fail
                 safe_casts_outputs=False,  # whether op allows safe casting when writing to out arguments

                 # the following metadata relates to autograd support
                 supports_autograd=True,  # whether the operation supports backward mode AD
                                          # if true, gradient correctness is tested in test_ops.py
                                          # using the op's sample inputs
                 supports_gradgrad=None,  # whether the op supports second order gradients
                                          # if true, gradgrad correctness is tested in test_ops.py
                                          # defaults to support_autograd's value
                 supports_inplace_autograd=None,  # whether the operation supports inplace autograd
                                                  # if true, tested in test_ops.py
                                                  # defaults to supports_autograd's value
                 supports_forward_ad=False,  # Whether the operation support forward mode AD
                                             # If the value is True, we check that the gradients are correct
                                             # If the value is False, we test that forward grad is not implemented
                 gradcheck_wrapper=lambda op, *args, **kwargs: op(*args, **kwargs),  # wrapper function for gradcheck
                 check_batched_grad=None,  # whether to check batched grad when doing gradcheck
                                           # defaults to support_autograd's value
                 check_batched_gradgrad=None,  # whether to check batched grad grad when doing gradgradcheck
                                               # default's to support_gradgrad's value
                 gradcheck_nondet_tol=0.0,  # tolerance for nondeterminism while performing gradcheck
                 gradcheck_fast_mode=None,  # Whether to use the fast implmentation for gradcheck/gradgradcheck.
                                            # When set to None, defers to the default value provided by the wrapper
                                            # function around gradcheck (testing._internal.common_utils.gradcheck)

                 # the following metadata relates to JIT support and is tested for correctness in test_ops.py
                 aten_name=None,  # name of the corresponding aten:: operator
                 assert_autodiffed=False,  # if a op's aten::node is expected to be symbolically autodiffed
                 autodiff_nonfusible_nodes=None,  # a list of strings with node names that are expected to be in a
                                                  # DifferentiableGraph when autodiffed. Ex: ['aten::add', 'aten::mm'],
                                                  # default is populated to be ['aten::(name of Python operator)']
                 autodiff_fusible_nodes=None,  # a list of strings with node names that are expected to be in FusionGroups
                                               # inside of DifferentiableGraphs when this operation is autodiffed.
                                               # Ex: ['aten::add', 'aten::mm'], defaults to an empty list
                                               # Note: currently no ops use fusible nodes

                 # the following metadata relates to sparse support and is used in test_sparse.py
                 supports_sparse=False,  # whether the op supports sparse inputs

                 supports_scripting=True,  # only run tracing tests
                 # the following metadata relates to complex support and is checked in test_ops.py
                 test_conjugated_samples=True,
                 test_neg_view=True,
                 assert_jit_shape_analysis=False,  # assert that jit shape analysis fully propagates shape
                 ):

        dtypes_args = (dtypes, dtypesIfCPU, dtypesIfCUDA, dtypesIfROCM)
        # Validates the dtypes are generated from the dispatch-related functions
        for dtype_list in dtypes_args:
            assert isinstance(dtype_list, (_dispatch_dtypes, type(None)))

        self.name = name
        self.ref = ref
        self.aten_name = aten_name if aten_name is not None else name
        self.variant_test_name = variant_test_name

        # Attribute to verify dynamic_dtypes are used.
        self.dynamic_dtypes = any(map(lambda dtypes: isinstance(
            dtypes, opinfo_helper._dynamic_dispatch_dtypes), dtypes_args))

        if self.dynamic_dtypes:
            # Make sure `dtyesIfCUDA` is dynamic, if dynamic dispatch is used for CPU
            # This is because, below we set dtypesIfCUDA to dtypes if they are None.
            assert isinstance(dtypesIfCUDA, opinfo_helper._dynamic_dispatch_dtypes), \
                (f"To use dynamic dypes for operator {name}, "
                 "acquire the dtypes dynamically for argument `dtypesIfCUDA`."
                 "This is to ensure that CUDA dtypes are acquired correctly as they"
                 "differ from CPU dtypes occasionally")

        self.dtypes = set(dtypes)

        # NOTE: backward dtypes must be acquired before forward dtypes
        #   since they fallback to explicit (not implicit!) specifications of
        #   forward dtypes
        self.backward_dtypes = set(backward_dtypes) if backward_dtypes is not None else self.dtypes
        self.backward_dtypesIfCPU = set(backward_dtypesIfCPU) if backward_dtypesIfCPU is not None else (
            backward_dtypes if backward_dtypes is not None
            else dtypesIfCPU if dtypesIfCPU is not None
            else dtypes)
        self.backward_dtypesIfCUDA = set(backward_dtypesIfCUDA) if backward_dtypesIfCUDA is not None else (
            backward_dtypes if backward_dtypes is not None
            else dtypesIfCUDA if dtypesIfCUDA is not None
            else dtypes)
        self.backward_dtypesIfROCM = set(backward_dtypesIfROCM) if backward_dtypesIfROCM is not None else (
            backward_dtypesIfCUDA if backward_dtypesIfCUDA is not None
            else backward_dtypes if backward_dtypes is not None
            else dtypesIfROCM if dtypesIfROCM is not None
            else dtypesIfCUDA if dtypesIfCUDA is not None
            else dtypes)

        self.dtypesIfCPU = set(dtypesIfCPU) if dtypesIfCPU is not None else self.dtypes
        self.dtypesIfCUDA = set(dtypesIfCUDA) if dtypesIfCUDA is not None else self.dtypes
        self.dtypesIfROCM = set(dtypesIfROCM) if dtypesIfROCM is not None else self.dtypesIfCUDA

        self._default_test_dtypes = set(default_test_dtypes) if default_test_dtypes is not None else None

        # NOTE: if the op is unspecified it is assumed to be under the torch namespace
        self.op = op if op else _getattr_qual(torch, self.name)
        method_variant = getattr(torch.Tensor, name, None) if method_variant is _NOTHING else method_variant
        # attributes like real, imag are not callable
        self.method_variant = method_variant if callable(method_variant) else None
        inplace_name = name + "_"
        self.inplace_variant = getattr(torch.Tensor, inplace_name, None) \
            if inplace_variant is _NOTHING else inplace_variant
        self.operator_variant = getattr(operator, name, None)

        self.supports_out = supports_out
        self.safe_casts_outputs = safe_casts_outputs

        self.decorators = (*decorators, *skips)
        self.sample_inputs_func = sample_inputs_func

        self.assert_autodiffed = assert_autodiffed
        self.autodiff_fusible_nodes = autodiff_fusible_nodes if autodiff_fusible_nodes else []
        if autodiff_nonfusible_nodes is None:
            self.autodiff_nonfusible_nodes = ['aten::' + self.name]
        else:
            self.autodiff_nonfusible_nodes = autodiff_nonfusible_nodes

        # Autograd support

        # Autograd flags that don't depend on backward AD
        self.supports_autograd = supports_autograd
        self.supports_forward_ad = supports_forward_ad
        self.gradcheck_fast_mode = gradcheck_fast_mode
        self.gradcheck_wrapper = gradcheck_wrapper
        self.gradcheck_nondet_tol = gradcheck_nondet_tol

        # Autograd flags that depend on backward AD only
        # - If setting has been explicitly set, raise error if inconsistent
        if supports_gradgrad is None:
            supports_gradgrad = supports_autograd
        else:
            assert not (supports_gradgrad and not supports_autograd), (
                "supports_gradgrad refines the part of autograd is supported, so it should "
                "not be set if supports_autograd is False")
        if check_batched_grad is None:
            check_batched_grad = supports_autograd
        else:
            assert not (check_batched_grad and not supports_autograd), (
                "check_batched_grad refines the part of autograd that will be checked (by gradcheck), so "
                "it should not be set if supports_autograd is False")
        if check_batched_gradgrad is None:
            check_batched_gradgrad = supports_gradgrad
        else:
            assert not (check_batched_gradgrad and not supports_gradgrad), (
                "check_batched_gradgrad refines the part of autograd that will be checked (by "
                "gradgradcheck), so it should not be set if either supports_gradgrad or supports_autograd "
                "is False.")

        self.supports_gradgrad = supports_gradgrad
        self.check_batched_grad = check_batched_grad
        self.check_batched_gradgrad = check_batched_gradgrad

        # Autograd flags that depend on both forward AD and backward AD
        if supports_inplace_autograd is None:
            supports_inplace_autograd = supports_autograd or supports_forward_ad
        else:
            assert not (supports_inplace_autograd and not supports_autograd and not supports_forward_ad), (
                "supports_inplace_autograd refines the part of autograd that is supported, so "
                "it should not be set if both supports_autograd and supports_forward_ad are False")
        self.supports_inplace_autograd = supports_inplace_autograd

        self.supports_sparse = supports_sparse

        self.aliases = ()
        if aliases is not None:
            self.aliases = tuple(AliasInfo(a) for a in aliases)  # type: ignore[assignment]

        self.supports_scripting = supports_scripting
        self.assert_jit_shape_analysis = assert_jit_shape_analysis

        self.test_conjugated_samples = test_conjugated_samples
        self.test_neg_view = test_neg_view

    def __call__(self, *args, **kwargs):
        """Calls the function variant of the operator."""
        return self.op(*args, **kwargs)

    def get_op(self):
        """Returns the function variant of the operator, torch.<op_name>."""
        return self.op

    def get_method(self):
        """Returns the method variant of the operator, torch.Tensor.<op_name>.
        Returns None if the operator has no method variant.
        """
        return self.method_variant

    def get_inplace(self):
        """Returns the inplace variant of the operator, torch.Tensor.<op_name>_.
        Returns None if the operator has no inplace variant.
        """
        return self.inplace_variant

    def get_operator_variant(self):
        """Returns operator variant of the operator, e.g. operator.neg
        Returns None if the operator has no operator variant.
        """
        return self.operator_variant

    def conjugate_sample_inputs(self, device, dtype, requires_grad=False, **kwargs):
        """Returns an iterable of SampleInputs but with the tensor input or first
        tensor in a sequence input conjugated.
        """

        # TODO: Remove the try/except once all operators have sample_inputs_func with
        #       **kwargs in their signature.
        try:
            samples = self.sample_inputs_func(self, device, dtype, requires_grad, **kwargs)
        except TypeError:
            samples = self.sample_inputs_func(self, device, dtype, requires_grad)

        conj_samples = list(samples)

        def conjugate(tensor):
            _requires_grad = tensor.requires_grad
            with torch.no_grad():
                tensor = tensor.conj()
            return tensor.requires_grad_(_requires_grad)

        for i in range(len(samples)):
            sample = conj_samples[i]
            # Note: it is assumed that the input here is either a tensor or tensorlist
            if isinstance(sample.input, torch.Tensor):
                sample.input = conjugate(sample.input)
            else:
                with torch.no_grad():
                    sample.input[0] = conjugate(sample.input[0])

        return tuple(conj_samples)

    def sample_inputs(self, device, dtype, requires_grad=False, **kwargs):
        """Returns an iterable of SampleInputs.

        These samples should be sufficient to test the function works correctly
        with autograd, TorchScript, etc.
        """

        # TODO: Remove the try/except once all operators have sample_inputs_func with
        #       **kwargs in their signature.
        try:
            samples = self.sample_inputs_func(self, device, dtype, requires_grad, **kwargs)
        except TypeError:
            samples = self.sample_inputs_func(self, device, dtype, requires_grad)

        if 'include_conjugated_inputs' in kwargs and kwargs.get('include_conjugated_inputs'):
            conj_samples = self.conjugate_sample_inputs(device, dtype, requires_grad, **kwargs)
            samples_list = list(samples)
            samples_list.extend(conj_samples)
            samples = tuple(samples_list)

        return samples

    def get_decorators(self, test_class, test_name, device, dtype):
        '''Returns the decorators targeting the given test.'''
        result = []
        for decorator in self.decorators:
            if isinstance(decorator, DecorateInfo):
                if decorator.is_active(test_class, test_name, device, dtype):
                    result.extend(decorator.decorators)
            else:
                result.append(decorator)
        return result

    def supported_dtypes(self, device_type):
        if device_type == 'cpu':
            return self.dtypesIfCPU
        if device_type == 'cuda':
            return self.dtypesIfROCM if TEST_WITH_ROCM else self.dtypesIfCUDA
        else:
            return self.dtypes

    def supported_backward_dtypes(self, device_type):
        if not self.supports_autograd:
            return set()

        backward_dtypes = None
        if device_type == 'cpu':
            backward_dtypes = self.backward_dtypesIfCPU
        elif device_type == 'cuda':
            backward_dtypes = self.backward_dtypesIfROCM if TEST_WITH_ROCM else self.backward_dtypesIfCUDA
        else:
            backward_dtypes = self.backward_dtypes

        allowed_backward_dtypes = floating_and_complex_types_and(torch.bfloat16, torch.float16)
        return set(allowed_backward_dtypes).intersection(backward_dtypes)

    def supports_complex_autograd(self, device_type):
        if device_type == 'cpu':
            return any(dtype.is_complex for dtype in self.backward_dtypesIfCPU)
        if device_type == 'cuda':
            if TEST_WITH_ROCM:
                return any(dtype.is_complex for dtype in self.backward_dtypesIfROCM)
            else:
                return any(dtype.is_complex for dtype in self.backward_dtypesIfCUDA)
        else:
            return any(dtype.is_complex for dtype in self.backward_dtypes)

    def supports_dtype(self, dtype, device_type):
        return dtype in self.supported_dtypes(device_type)

    def default_test_dtypes(self, device_type):
        """Returns the default dtypes used to test this operator on the device.

        Equal to the operator's default_test_dtypes filtered to remove dtypes
        not supported by the device.
        """
        supported = self.supported_dtypes(device_type)
        return (supported if self._default_test_dtypes is None
                else supported.intersection(self._default_test_dtypes))

    @property
    def formatted_name(self):
        """Returns a formatted full name for this OpInfo that can be used in test names."""
        variant = '_' + self.variant_test_name if self.variant_test_name else ''
        return '{}{}'.format(self.name.replace('.', '_'), variant)


def _generate_reduction_inputs(device, dtype, requires_grad):
    """Generates input tensors for testing reduction operators"""
    yield make_tensor([], device, dtype, requires_grad=requires_grad)
    yield make_tensor([2], device, dtype, requires_grad=requires_grad)
    yield make_tensor([3, 5], device, dtype, requires_grad=requires_grad, noncontiguous=True)
    yield make_tensor([3, 2, 1, 2], device, dtype, requires_grad=requires_grad)


def _generate_reduction_kwargs(ndim, supports_multiple_dims=True):
    """Generates a subset of all valid dim and keepdim kwargs given ndim that
    is appropriate for testing reduction operators.
    """

    # Test default dim and keepdim
    yield {}

    # Test reducing inner and outer most dimensions
    yield {'dim': 0, 'keepdim': True}
    yield {'dim': -1, 'keepdim': False}

    # Test reducing middle dimension
    if ndim > 2:
        yield {'dim': ndim // 2, 'keepdim': True}

    if supports_multiple_dims:
        # Test reducing all dimensions
        yield {'dim': tuple(range(ndim)), 'keepdim': False}

        # Test reducing both first and last dimensions
        if ndim > 1:
            yield {'dim': (0, -1), 'keepdim': True}

        # Test reducing every other dimension starting with the second
        if ndim > 3:
            yield {'dim': tuple(range(1, ndim, 2)), 'keepdim': False}


def sample_inputs_reduction(op_info, device, dtype, requires_grad, **kwargs):
    """Sample inputs for reduction operators."""

    # TODO(@heitorschueroff) Once all reduction operators are using
    # ReductionOpInfo use op_info.supports_multiple_dims directly.
    supports_multiple_dims: bool = kwargs.get('supports_multiple_dims', True)

    # TODO(@heitorschueroff) Once all reduction operators are using ReductionOpInfo
    # use op_info.genearte_args_kwargs directly.
    generate_args_kwargs = kwargs.get('generate_args_kwargs', lambda *args, **kwargs: (yield tuple(), {}))

    inputs: List[SampleInput] = []
    for t in _generate_reduction_inputs(device, dtype, requires_grad):
        for reduction_kwargs in _generate_reduction_kwargs(t.ndim, supports_multiple_dims):
            for args, kwargs in generate_args_kwargs(t, **reduction_kwargs):
                kwargs.update(reduction_kwargs)
                inputs.append(SampleInput(t, args=args, kwargs=kwargs))

    return inputs


# NOTE [Reductions]:
#
# For testing purposes, we relax the definition of a reduction operator
# as defined in the docstring below. We do this to capture operators with
# a similar API so they can be tested automatically. However...
#
# Strictly speaking a reduction operator is an operator that can reduce an
# array to a single scalar value and that can be computed from the partial
# result of reducing subarrays. This usually means that the reduction operation
# should be commutative and associative. This definition is important when it
# comes to implementation as it determines how a reduction can be parallelized.
#
# For example, many summary statistics such as median, mode and quantile cannot
# be computed from partial results because these are sorting and counting based
# algorithms that need information that would be lost in the reduced value.
class ReductionOpInfo(OpInfo):
    """Reduction operator information.

    An operator is a reduction operator if it reduces one or more dimensions of
    the input tensor to a single value. Reduction operators must implement the
    following signature:

    - `op(input, *args, *, dim=None, keepdim=False, **kwargs) -> Tensor`

    ReductionOpInfo tests that reduction operators implement a consistent API.
    Optional features such as reducing over multiple dimensions are captured in
    the optional keyword parameters of the ReductionOpInfo constructor.

    If a reduction operator does not yet implement the full required API of
    reduction operators, this should be documented by skipping the failing
    tests rather than adding optional parameters to ReductionOpInfo.

    NOTE
    The API for reduction operators has not yet been finalized and some
    requirements may change.

    See tests in test/test_reductions.py
    """

    def __init__(
        self, name, *,

        # The identity value for the operator if it has one.
        identity: Optional[Any] = None,

        # The nan policy for the operator if it implements one.
        # - propagate: NaN values are propagated to the output
        # - omit: NaN values are discarded during the reduction
        nan_policy: Optional[str] = None,

        # Whether the operator supports reducing multiple dimensions.
        supports_multiple_dims: bool = True,

        # Whether the operator promotes integral to floating point dtypes.
        promotes_int_to_float: bool = False,

        # Whether the operator promotes all integral dtypes to int64.
        promotes_int_to_int64: bool = False,

        # If a specific dtype is given, then the operator always returns that
        # dtype irrespective of the input dtype. If None, the operator returns
        # the dtype according to the type promotion rules above.
        result_dtype: Optional[torch.dtype] = None,

        # ReductionOpInfo tests generate their own input, dim and keepdim
        # arguments and call this function to generate tuples of extra args and
        # kwargs to use when calling the op. This is required for operators that
        # have other required parameters besides the input tensor.
        generate_args_kwargs: Callable = lambda t, dim=None, keepdim=False: (yield tuple(), {}),

        # Options from the OpInfo base class
        **kwargs,
    ):
        assert nan_policy in (None, 'propagate', 'omit')

        # These are mutually exclusive options
        assert not (result_dtype and promotes_int_to_float)
        assert not (result_dtype and promotes_int_to_int64)
        assert not (promotes_int_to_float and promotes_int_to_int64)

        # Default sample_inputs_func for ReductionOpInfo which augments sample
        # inputs from sample_inputs_reduction with the args and kwargs from
        # generate_args_kwargs. This is only used if sample_inputs_func is None.
        def sample_inputs_func(*args, **kwargs):
            kwargs['supports_multiple_dims'] = supports_multiple_dims
            kwargs['generate_args_kwargs'] = generate_args_kwargs
            return sample_inputs_reduction(*args, **kwargs)

        # Override OpInfo defaults and call base class __init__
        kwargs.setdefault('inplace_variant', None)
        kwargs.setdefault('sample_inputs_func', sample_inputs_func)
        kwargs.setdefault('default_test_dtypes', (
            torch.uint8, torch.int64, torch.float16, torch.bfloat16, torch.float32, torch.complex64))
        super(ReductionOpInfo, self).__init__(name, **kwargs)

        self.identity = identity
        self.nan_policy = nan_policy
        self.supports_multiple_dims = supports_multiple_dims
        self.promotes_int_to_float = promotes_int_to_float
        self.promotes_int_to_int64 = promotes_int_to_int64
        self.result_dtype = result_dtype
        self.generate_args_kwargs = generate_args_kwargs


def sample_inputs_unary(op_info, device, dtype, requires_grad, **kwargs):
    low, high = op_info.domain
    low = low if low is None else low + op_info._domain_eps
    high = high if high is None else high - op_info._domain_eps

    return (SampleInput(make_tensor((L,), device=device, dtype=dtype,
                                    low=low, high=high,
                                    requires_grad=requires_grad)),
            SampleInput(make_tensor((), device=device, dtype=dtype,
                                    low=low, high=high,
                                    requires_grad=requires_grad)))

# Metadata class for unary "universal functions (ufuncs)" that accept a single
# tensor and have common properties like:
class UnaryUfuncInfo(OpInfo):
    """Operator information for 'universal unary functions (unary ufuncs).'
    These are functions of a single tensor with common properties like:
      - they are elementwise functions
      - the input shape is the output shape
      - they typically have method and inplace variants
      - they typically support the out kwarg
      - they typically have NumPy or SciPy references
    See NumPy's universal function documentation
    (https://numpy.org/doc/1.18/reference/ufuncs.html) for more details
    about the concept of ufuncs.
    """

    def __init__(self,
                 name,  # the string name of the function
                 *,
                 ref,  # a reference function
                 dtypes=floating_types(),
                 dtypesIfCPU=None,
                 dtypesIfCUDA=None,
                 dtypesIfROCM=None,
                 default_test_dtypes=(
                     torch.uint8, torch.long, torch.half, torch.bfloat16,
                     torch.float32, torch.cfloat),  # dtypes which tests check by default
                 domain=(None, None),  # the [low, high) domain of the function
                 handles_large_floats=True,  # whether the op correctly handles large float values (like 1e20)
                 handles_extremals=True,  # whether the op correctly handles extremal values (like inf)
                 handles_complex_extremals=True,  # whether the op correct handles complex extremals (like inf -infj)
                 supports_complex_to_float=False,  # op supports casting from complex input to real output safely eg. angle
                 sample_inputs_func=sample_inputs_unary,
                 sample_kwargs=lambda device, dtype, input: ({}, {}),
                 supports_sparse=False,
                 **kwargs):
        super(UnaryUfuncInfo, self).__init__(name,
                                             dtypes=dtypes,
                                             dtypesIfCPU=dtypesIfCPU,
                                             dtypesIfCUDA=dtypesIfCUDA,
                                             dtypesIfROCM=dtypesIfROCM,
                                             default_test_dtypes=default_test_dtypes,
                                             sample_inputs_func=sample_inputs_func,
                                             supports_sparse=supports_sparse,
                                             **kwargs)
        self.ref = ref
        self.domain = domain
        self.handles_large_floats = handles_large_floats
        self.handles_extremals = handles_extremals
        self.handles_complex_extremals = handles_complex_extremals
        self.supports_complex_to_float = supports_complex_to_float

        # test_unary_ufuncs.py generates its own inputs to test the consistency
        # of the operator on sliced tensors, non-contig tensors, etc.
        # `sample_kwargs` is a utility function to provide kwargs
        # along with those inputs if required (eg. clamp).
        # It should return two dictionaries, first holding kwarg for
        # torch operator and second one for reference NumPy operator.
        self.sample_kwargs = sample_kwargs

        # Epsilon to ensure grad and gradgrad checks don't test values
        #   outside a function's domain.
        self._domain_eps = 1e-5

def sample_inputs_tensor_split(op_info, device, dtype, requires_grad, **kwargs):
    make_input = partial(make_tensor, device=device, dtype=dtype,
                         low=None, high=None, requires_grad=requires_grad)

    args_cases = (
        # Cases with tensor indices.
        (torch.tensor([1, 2, 3]),),
        (torch.tensor(1),),
        (torch.tensor([1, 2, 3]), 1),
        (torch.tensor([1, 4, 2, 5, 3, 6])[::2], 1),
        # Cases with list of indices.
        ((2, 4),),
        ((2, 4), 1),
        ((2, 4), -1),
        # Cases with integer section.
        (3,),
        (3, 1),
        (3, -1),
    )

    def generator():
        for args in args_cases:
            yield SampleInput(make_input((S, S, S)), args=args)

    return list(generator())


def sample_inputs_linalg_det(op_info, device, dtype, requires_grad):
    kw = dict(device=device, dtype=dtype)
    inputs = [
        make_tensor((S, S), **kw),
        make_tensor((1, 1), **kw),  # 1x1
        random_symmetric_matrix(S, **kw),  # symmetric
        random_symmetric_psd_matrix(S, **kw),  # symmetric_psd
        random_symmetric_pd_matrix(S, **kw),  # symmetric_pd

        random_square_matrix_of_rank(S, S - 2, **kw),  # dim2_null
        random_square_matrix_of_rank(S, 1, **kw),  # rank1
        random_square_matrix_of_rank(S, 2, **kw),  # rank2

        random_fullrank_matrix_distinct_singular_value(S, **kw),  # distinct_singular_value
        make_tensor((3, 3, S, S), **kw),  # batched
        make_tensor((3, 3, 1, 1), **kw),  # batched_1x1
        random_symmetric_matrix(S, 3, **kw),  # batched_symmetric
        random_symmetric_psd_matrix(S, 3, **kw),  # batched_symmetric_psd
        random_symmetric_pd_matrix(S, 3, **kw),  # batched_symmetric_pd
        random_fullrank_matrix_distinct_singular_value(S, 3, 3, **kw),  # batched_distinct_singular_values
        make_tensor((0, 0), **kw),
        make_tensor((0, S, S), **kw),
    ]
    for t in inputs:
        t.requires_grad = requires_grad
    return [SampleInput(t) for t in inputs]

def sample_inputs_linalg_det_singular(op_info, device, dtype, requires_grad):
    make_arg = partial(make_tensor, device=device, dtype=dtype, requires_grad=requires_grad)

    def make_singular_matrix_batch_base(size, rank):
        assert size[-1] == size[-2]
        assert rank > 0 and rank <= size[-1]

        with torch.no_grad():
            n = size[-1]
            a = make_arg(size[:-2] + (n, rank)) / 10
            b = make_arg(size[:-2] + (rank, n)) / 10

            x = a @ b
            lu, pivs = x.lu()
            p, l, u = torch.lu_unpack(lu, pivs)
            u_diag_abs = u.diagonal(0, -2, -1).abs()
            u_diag_abs_largest = u_diag_abs.max(dim=-1, keepdim=True).values
            u_diag_abs_smallest_idxs = torch.topk(u_diag_abs, k=(n - rank), largest=False).indices
            u.diagonal(0, -2, -1).div_(u_diag_abs_largest)
            u.diagonal(0, -2, -1)[..., u_diag_abs_smallest_idxs] = torch.finfo(dtype).eps

            matrix = p @ l @ u

        assert (matrix.det().abs() < torch.finfo(dtype).eps * torch.linalg.matrix_norm(matrix)).all().item()

        matrix.requires_grad_(requires_grad)
        return matrix

    def sample_generator():
        for batch, size in product(((), (2,), (2, 2)), range(6)):
            shape = batch + (size, size)
            for rank in range(1, size):
                yield make_singular_matrix_batch_base(shape, rank)

    return [SampleInput(t) for t in sample_generator()]


def sample_inputs_linalg_matrix_power(op_info, device, dtype, requires_grad):
    # (<matrix_size>, (<batch_sizes, ...>))
    test_sizes = [
        (1, ()),
        (2, (0,)),
        (2, (2,)),
    ]

    inputs = []
    for matrix_size, batch_sizes in test_sizes:
        size = batch_sizes + (matrix_size, matrix_size)
        for n in (0, 3, 5):
            t = make_tensor(size, device, dtype, requires_grad=requires_grad)
            inputs.append(SampleInput(t, args=(n,)))
        for n in [-4, -2, -1]:
            t = random_fullrank_matrix_distinct_singular_value(matrix_size, *batch_sizes, device=device, dtype=dtype)
            t.requires_grad = requires_grad
            inputs.append(SampleInput(t, args=(n,)))

    return inputs

def sample_inputs_hsplit(op_info, device, dtype, requires_grad):
    return (SampleInput(make_tensor((6,), device, dtype,
                                    low=None, high=None,
                                    requires_grad=requires_grad),
                        args=(2,),),
            SampleInput(make_tensor((S, S, S), device, dtype,
                                    low=None, high=None,
                                    requires_grad=requires_grad),
                        args=([1, 2, 3],),),)

def sample_inputs_vsplit(op_info, device, dtype, requires_grad):
    return (SampleInput(make_tensor((6, S), device, dtype,
                                    low=None, high=None,
                                    requires_grad=requires_grad),
                        args=(2,),),
            SampleInput(make_tensor((S, S, S), device, dtype,
                                    low=None, high=None,
                                    requires_grad=requires_grad),
                        args=([1, 2, 3],),),)

def sample_inputs_dsplit(op_info, device, dtype, requires_grad):
    return (SampleInput(make_tensor((S, S, S), device, dtype,
                                    low=None, high=None,
                                    requires_grad=requires_grad),
                        args=([1, 2, 3],),),
            SampleInput(make_tensor((S, S, 6), device, dtype,
                                    low=None, high=None,
                                    requires_grad=requires_grad),
                        args=(2,),),)

def sample_inputs_linalg_multi_dot(op_info, device, dtype, requires_grad):
    # Each test case consists of the sizes in the chain of multiplications
    # e.g. [2, 3, 4, 5] generates matrices (2, 3) @ (3, 4) @ (4, 5)
    test_cases = [
        [1, 2, 1],
        [2, 0, 2],
        [0, 2, 2],
        [2, 2, 2, 2],
        [2, 3, 4, 5],
        [5, 4, 0, 2],
        [2, 4, 3, 5, 3, 2]
    ]

    result = []
    for sizes in test_cases:
        tensors = []
        for size in zip(sizes[:-1], sizes[1:]):
            t = make_tensor(size, device, dtype, requires_grad=requires_grad)
            tensors.append(t)
        result.append(SampleInput(tensors))

    return result

def sample_inputs_linalg_matrix_norm(op_info, device, dtype, requires_grad, **kwargs):
    sizes = ((2, 2), (2, 3, 2))
    ords = ('fro', 'nuc', inf, -inf, 1, -1, 2, -2)
    dims = ((-2, -1), (-1, 0))

    inputs: List[SampleInput] = []
    for size, ord, dim, keepdim in product(sizes, ords, dims, [True, False]):
        t = make_tensor(size, device, dtype, requires_grad=requires_grad)
        inputs.append(SampleInput(t, args=(ord, dim, keepdim)))

    return inputs

def sample_inputs_linalg_norm(op_info, device, dtype, requires_grad):
    test_sizes = [
        (S,),
        (0,),
        (S, S),
        (0, 0),
        (S, 0),
        (0, S),
        (S, S, S),
        (0, S, S),
        (S, 0, S),
        (0, 0, 0),
    ]

    vector_ords = (None, 0, 0.5, 1, 2, 3.5, inf, -0.5, -1, -2, -3.5, -inf)
    matrix_ords = (None, 'fro', 'nuc', 1, 2, inf, -1, -2, -inf)

    inputs = []

    for test_size in test_sizes:
        is_vector_norm = len(test_size) == 1
        is_matrix_norm = len(test_size) == 2

        for keepdim in [False, True]:
            inputs.append(SampleInput(
                make_tensor(
                    test_size, device, dtype, low=None, high=None,
                    requires_grad=requires_grad),
                kwargs=dict(
                    keepdim=keepdim)))

            if not (is_vector_norm or is_matrix_norm):
                continue

            ords = vector_ords if is_vector_norm else matrix_ords

            for ord in ords:

                inputs.append(SampleInput(
                    make_tensor(
                        test_size, device, dtype,
                        low=None, high=None,
                        requires_grad=requires_grad),
                    args=(ord,),
                    kwargs=dict(
                        keepdim=keepdim)))

                if ord in ['nuc', 'fro']:
                    inputs.append(SampleInput(
                        make_tensor(
                            test_size, device, dtype,
                            low=None, high=None,
                            requires_grad=requires_grad),
                        kwargs=dict(
                            ord=ord,
                            keepdim=keepdim,
                            dim=(0, 1))))
        return inputs

def sample_inputs_cosine_similarity(op_info, device, dtype, requires_grad, **kwargs):
    make_arg = partial(make_tensor, device=device, dtype=dtype, requires_grad=requires_grad)

    # Ordered as input_shape, dict of dim and eps
    cases: Tuple[tuple, dict] = (  # type: ignore[assignment]
        ((S, S), {'dim': 1}),
        ((S, 2), {'dim': -1}),
        ((S,), {'dim': 0, 'eps': 0.5}),
        ((), {'dim': 0}),
        ((S, S, M), {'dim': 2}),
        ((S, S), {})
    )

    def generator():
        for input_shape, kwargs in cases:
            yield SampleInput(make_arg(input_shape), args=(make_arg(input_shape),), kwargs=kwargs)
        # Test for Broadcasting
        yield SampleInput(make_arg((1, 2, 3)), args=(make_arg((2, 1, 3)),), kwargs={'dim': -1})

    return list(generator())

def sample_inputs_batch_norm(op_info, device, dtype, requires_grad, **kwargs):
    make_arg = partial(make_tensor, device=device, dtype=dtype, requires_grad=requires_grad)
    make_arg_without_requires_grad = partial(make_tensor, device=device, dtype=dtype, requires_grad=False)

    # Ordered as: input shape, kwargs for training, momentum, eps
    cases: Tuple[Tuple[int], dict] = (  # type: ignore[assignment]
        ((S, S, S), {'training': True, 'momentum': 0.5, 'eps': 0.6}),
        ((3, 2, 4), {'training': False, 'momentum': -1.2}),
        ((3, 1), {'training': True, 'momentum': 0.0}),
        ((0,), {'training': True}),
        ((0,), {'training': False}),
        ((3, 2, 3, 4), {'training': True, 'momentum': -1.0, 'eps': 0.5}),
        ((3, 2, 3, 4), {'training': False, 'momentum': -1.0, 'eps': 0.5}),
        ((2, 1), {}),
    )

    def generator():
        for input_shape, kwargs in cases:
            # args: running mean, running var, weight and bias should necessarily be of shape: (channels,)
            channels = input_shape[1] if len(input_shape) > 1 else 0
            weight = make_arg(channels) if channels > 0 else None
            bias = make_arg(channels) if channels > 0 else None
            running_mean = make_arg_without_requires_grad(channels, low=0)
            running_var = make_arg_without_requires_grad(channels, low=0)

            yield SampleInput(
                make_arg(input_shape),
                args=(
                    running_mean,
                    running_var,
                    weight,
                    bias
                ),
                kwargs=kwargs
            )

        # Checking for permutations of weights and biases as `None`
        weights = [channels, None, None]
        biases = [None, channels, None]
        is_training = [True, False, False]

        for weight, bias, training in zip(weights, biases, is_training):
            yield SampleInput(
                make_arg(input_shape),
                args=(
                    running_mean,
                    running_var,
                    make_arg(channels),
                    make_arg(channels)
                ),
                kwargs={'training': training}
            )

        # Test case for no optional kwargs
        # running_mean and running_var are required in evaluation mode (training: False) but not in training mode
        yield SampleInput(make_arg((1, 2, 3)), args=(None, None), kwargs={'training': True})

    return list(generator())

def sample_inputs_nn_activation_relu(op_info, device, dtype, requires_grad, **kwargs):
    make_arg = partial(make_tensor, device=device, dtype=dtype, requires_grad=requires_grad)

    cases = (
        (()),
        ((S, )),
        ((S, S)),
        ((S, M, S))
    )

    def generator():
        for shape in cases:
            yield SampleInput(make_arg(shape))

    return list(generator())

def sample_inputs_norm(op_info, device, dtype, requires_grad, **kwargs):
    make_arg = partial(make_tensor, device=device, dtype=dtype, requires_grad=requires_grad)

    cases = (
        ((S, S), (2,), '2'),
        ((S, S), (0,), '0'),
        ((S, S), (0.5,), '0_5'),
        ((S, S), (1,), '1'),
        ((S, S), (3,), '3'),
        ((S, S), (-1,), 'neg_1'),
        ((S, S), (-2,), 'neg_2'),
        ((S, S), (-0.5,), 'neg_0_5'),
        ((S, S), (-1.5,), 'neg_1_5'),
    )

    cases_nonzero_input = (
        ((S, S, S), (1.5,), '1_5_default'),
        ((S, S, S), (1.5, 1), '1_5_dim'),
        ((S, S, S), (1.5, -1), '1_5_neg_dim'),
        ((S, S, S), (1.5, 1, True), 'keepdim_1_5_dim'),
        ((S, S, S), (1.5, -1, True), 'keepdim_1_5_neg_dim'),
    )

    cases_negdim_base = (
        ((S, S), (-2, 1,), 'neg_2_2_dim'),
        ((S, S), (-1, 1,), 'neg_1_2_dim'),
        ((S, S), (0, 1,), '0_2_dim'),
        ((S, S), (1, 1,), '1_2_dim'),
        ((S, S), (2, 1,), '2_2_dim'),
        ((S, S), (3, 1,), '3_2_dim'),
        ((S, S, S), (2, 1), '2_dim'),
        ((S, S, S), (3, 1), '3_dim'),
        ((S, S, S), (2, 1, True), 'keepdim_2_dim'),
        ((S, S, S), (3, 1, True), 'keepdim_3_dim'),
        ((), (2, 0), '2_dim_scalar'),
        ((), (3, 0), '3_dim_scalar'),
        ((), (2, 0, True), 'keepdim_2_dim_scalar'),
        ((), (3, 0, True), 'keepdim_3_dim_scalar'),
    )

    cases_negdim = []
    for case in cases_negdim_base:
        cases_negdim.append(case)
        shape, args, name = case
        new_args = copy.deepcopy(list(args))
        new_args[1] *= -1
        cases_negdim.append((shape, tuple(new_args), name.replace("_dim", "_neg_dim")))

    def generator():
        for shape, args, name in itertools.chain(cases, cases_negdim):
            yield SampleInput(make_arg(shape), args=args, name=name)

        for shape, args, name in cases_nonzero_input:
            yield SampleInput(make_arg(shape, exclude_zero=True), args=args, name=name)

    return list(generator())


def sample_inputs_norm_fro(op_info, device, dtype, requires_grad, **kwargs):
    make_arg = partial(make_tensor, device=device, dtype=dtype, requires_grad=requires_grad)

    cases = (
        ((S, S), (), 'default'),
        ((S, S), ('fro',), 'fro_default'),
        ((S, S), ('fro', [0, 1],), 'fro'),
    )

    def generator():
        for shape, args, name in cases:
            yield SampleInput(make_arg(shape), args=args, name=name)

    return list(generator())


def sample_inputs_norm_nuc(op_info, device, dtype, requires_grad, **kwargs):
    make_arg = partial(make_tensor, device=device, dtype=dtype, requires_grad=requires_grad)

    cases = (
        ((S, S), ('nuc',), 'nuc'),
        ((S, S, S), ('nuc', [1, 2]), 'nuc_batched'),
    )

    def generator():
        for shape, args, name in cases:
            yield SampleInput(make_arg(shape), args=args, name=name)

    return list(generator())


def sample_inputs_norm_inf(op_info, device, dtype, requires_grad, **kwargs):
    make_arg = partial(make_tensor, device=device, dtype=dtype, requires_grad=requires_grad)

    cases = (
        ((S, S), (-inf,), '-inf'),
        ((S, S), (inf,), 'inf'),
        ((S, S), (inf, 1,), 'inf_2_dim'),
        ((S, S), (inf, -1,), 'inf_2_neg_dim'),
    )

    def generator():
        for shape, args, name in cases:
            yield SampleInput(make_arg(shape), args=args, name=name)

    return list(generator())


def sample_inputs_linalg_vector_norm(op_info, device, dtype, requires_grad, **kwargs):
    size_1D = (S,)
    size_2D = (2, 2)

    test_cases = [
        # input size, ord, dim args
        (size_1D, 2, None),
        (size_1D, 2, (0,)),
        (size_1D, 0, None),
        (size_1D, 0, (0,)),
        (size_1D, 0.9, None),
        (size_1D, 0.9, (0,)),
        (size_1D, 1, None),
        (size_1D, 1, (0,)),
        (size_1D, -2.1, None),
        (size_1D, -2.1, (0,)),
        (size_1D, inf, None),
        (size_1D, inf, (0,)),
        (size_1D, -inf, None),
        (size_1D, -inf, (0,)),

        (size_2D, 2, None),
        (size_2D, 2, (0,)),
        (size_2D, 2, (-1, 0)),
        (size_2D, 0, None),
        (size_2D, 0, (0,)),
        (size_2D, 0, (-1, 0)),
        (size_2D, 0.9, None),
        (size_2D, 0.9, (0,)),
        (size_2D, 0.9, (-1, 0)),
        (size_2D, 1, None),
        (size_2D, 1, (0,)),
        (size_2D, 1, (-1, 0)),
        (size_2D, -2.1, None),
        (size_2D, -2.1, (0,)),
        (size_2D, -2.1, (-1, 0)),
        (size_2D, inf, None),
        (size_2D, inf, (0,)),
        (size_2D, inf, (-1, 0)),
        (size_2D, -inf, None),
        (size_2D, -inf, (0,)),
        (size_2D, -inf, (-1, 0)),
    ]
    inputs = []

    for test_size, ord, dim in test_cases:
        for keepdim in [False, True]:
            inputs.append(SampleInput(
                make_tensor(
                    test_size, device, dtype,
                    low=None, high=None,
                    requires_grad=requires_grad),
                args=(ord,),
                kwargs=dict(
                    keepdim=keepdim,
                    dim=dim)))

    return inputs


# Metadata class for binary "universal functions (ufuncs)" that accept two
# tensor and have common properties
class BinaryUfuncInfo(OpInfo):
    """Operator information for 'universal binary functions (binary ufuncs).'
    These are functions of two tensors with common properties like:
      - they are elementwise functions
      - the output shape is determined by the input shape
      - they typically have method and inplace variants
      - they typically support the out kwarg
      - they typically have NumPy or SciPy references
    See NumPy's universal function documentation
    (https://numpy.org/doc/stable/reference/ufuncs.html) for more details
    about the concept of ufuncs.
    """
    def __init__(self, name, *, lhs_make_tensor_kwargs=None, rhs_make_tensor_kwargs=None, **kwargs):
        super().__init__(name, **kwargs)

        # [lr]hs_make_tensor_kwargs are part of the OpInfo to be able to dynamically generate valid samples later on.
        if lhs_make_tensor_kwargs is None:
            lhs_make_tensor_kwargs = {}
        self.lhs_make_tensor_kwargs = lhs_make_tensor_kwargs

        if rhs_make_tensor_kwargs is None:
            rhs_make_tensor_kwargs = {}
        self.rhs_make_tensor_kwargs = rhs_make_tensor_kwargs


def _resolve_binay_pwise_kwargs(
        op_info, *, op_kwargs=None, lhs_make_tensor_kwargs=None, rhs_make_tensor_kwargs=None
):
    """Resolves default values for :func:`sample_inputs_binary_pwise`.

    By default :attr:`op_kwargs`, :attr:`lhs_make_tensor_kwargs`, and :attr:`rhs_make_tensor_kwargs` are just empty
    dictionaries. In case :attr:`op_info` is a :class:`BinaryUfuncInfo`, :attr:`BinaryUfuncInfo.lhs_make_tensor_kwargs`
    and :attr:`BinaryUfuncInfo.rhs_make_tensor_kwargs` will be used as defaults.
    """
    if op_kwargs is None:
        op_kwargs = {}
    if lhs_make_tensor_kwargs is None:
        lhs_make_tensor_kwargs = op_info.lhs_make_tensor_kwargs if isinstance(op_info, BinaryUfuncInfo) else {}
    if rhs_make_tensor_kwargs is None:
        rhs_make_tensor_kwargs = op_info.rhs_make_tensor_kwargs if isinstance(op_info, BinaryUfuncInfo) else {}

    return op_kwargs, lhs_make_tensor_kwargs, rhs_make_tensor_kwargs


def sample_inputs_binary_pwise(
    op_info,
    device,
    dtype,
    requires_grad,
    *,
    python_scalars=False,
    op_kwargs=None,
    lhs_make_tensor_kwargs=None,
    rhs_make_tensor_kwargs=None,
    **kwargs,
):
    op_kwargs, lhs_make_tensor_kwargs, rhs_make_tensor_kwargs = _resolve_binay_pwise_kwargs(
        op_info,
        op_kwargs=op_kwargs,
        lhs_make_tensor_kwargs=lhs_make_tensor_kwargs,
        rhs_make_tensor_kwargs=rhs_make_tensor_kwargs,
    )

    scalar = make_tensor((), device=device, dtype=dtype, **rhs_make_tensor_kwargs)
    if python_scalars:
        scalar = scalar.item()  # type: ignore[assignment]

    shapes = [
        ((), scalar),
        ((S,), scalar),
        ((S, 1), (S,)),
        ((M, S), scalar),
        ((S, M, S), (M, S)),
        ((S, M, S), (S, M, S)),
        ((M, 1, S), (M, S)),
        ((M, 1, S), (1, M, S)),
    ]

    sample_inputs = []
    for shape_lhs, shape_rhs_or_scalar in shapes:
        lhs = make_tensor(
            shape_lhs,
            device=device,
            dtype=dtype,
            requires_grad=requires_grad,
            **lhs_make_tensor_kwargs,
        )
        if isinstance(shape_rhs_or_scalar, tuple):
            # shape
            rhs = make_tensor(
                shape_rhs_or_scalar,
                device=device,
                dtype=dtype,
                requires_grad=requires_grad,
                **rhs_make_tensor_kwargs,
            )
            broadcasts_input = torch.broadcast_shapes(shape_lhs, shape_rhs_or_scalar) != shape_lhs
        else:
            # scalar
            rhs = shape_rhs_or_scalar  # type: ignore[assignment]
            broadcasts_input = False

        sample_inputs.append(SampleInput(lhs, args=(rhs,), kwargs=op_kwargs, broadcasts_input=broadcasts_input))
    return sample_inputs


def sample_inputs_add_sub(
    op_info,
    device,
    dtype,
    requires_grad,
    python_scalars=False,
    alpha=1,
    op_kwargs=None,
    lhs_make_tensor_kwargs=None,
    rhs_make_tensor_kwargs=None,
    **kwargs,
):
    op_kwargs, lhs_make_tensor_kwargs, rhs_make_tensor_kwargs = _resolve_binay_pwise_kwargs(
        op_info,
        op_kwargs=op_kwargs,
        lhs_make_tensor_kwargs=lhs_make_tensor_kwargs,
        rhs_make_tensor_kwargs=rhs_make_tensor_kwargs,
    )

    sample_inputs = sample_inputs_binary_pwise(
        op_info,
        device,
        dtype,
        requires_grad,
        python_scalars=python_scalars,
        op_kwargs=op_kwargs,
        lhs_make_tensor_kwargs=lhs_make_tensor_kwargs,
        rhs_make_tensor_kwargs=rhs_make_tensor_kwargs,
        **kwargs,
    )

    lhs = make_tensor((S, S), device=device, dtype=dtype, requires_grad=requires_grad, **lhs_make_tensor_kwargs)
    rhs = make_tensor((S, S), device=device, dtype=dtype, requires_grad=requires_grad, **rhs_make_tensor_kwargs)
    sample_inputs.append(SampleInput(lhs, args=(rhs,), kwargs=dict(op_kwargs, alpha=alpha), broadcasts_input=False))

    return sample_inputs


def sample_inputs_t(op_info, device, dtype, requires_grad, **kwargs):
    make_arg = partial(make_tensor, device=device, dtype=dtype, requires_grad=requires_grad)
    return (SampleInput(make_arg((1, 2))),
            SampleInput(make_arg((2,))),
            SampleInput(make_arg(())))


def sample_inputs_mm(op_info, device, dtype, requires_grad, **kwargs):
    first_shape, second_shape = (S, M), (M, S)
    sample_inputs = []
    sample_inputs.append(
        SampleInput(make_tensor(first_shape, device, dtype,
                                requires_grad=requires_grad),
                    args=(make_tensor(second_shape, device, dtype,
                                      requires_grad=requires_grad),)))

    if dtype.is_complex:
        sample_inputs.append(
            SampleInput(make_tensor(first_shape, device, dtype,
                                    requires_grad=requires_grad),
                        args=(
                            make_tensor(second_shape, device, dtype,
                                        requires_grad=requires_grad).conj(),)))

        sample_inputs.append(
            SampleInput(make_tensor(first_shape, device, dtype,
                                    requires_grad=requires_grad).transpose(0, 1),
                        args=(
                            make_tensor(second_shape, device, dtype,
                                        requires_grad=requires_grad).transpose(0, 1).conj(),)))
    return sample_inputs

def sample_inputs_addmm(op_info, device, dtype, requires_grad, **kwargs):
    alpha_val = kwargs.get('alpha', 2 + 3j if dtype.is_complex else 0.6)
    beta_val = kwargs.get('beta', 1 + 2j if dtype.is_complex else 0.2)
    tests_list = [
        ((2, 3), (2, 2), (2, 3), False)
    ]
    tests_with_lhs_broadcasting = [
        ((1,), (2, 2), (2, 3), True),
        ((), (2, 2), (2, 3), True)
    ]
    test_cases = tests_list + tests_with_lhs_broadcasting  # type: ignore[operator]

    sample_inputs = []

    for shape_a, shape_b, shape_c, broadcasts_input in test_cases:
        sample_inputs.append(
            SampleInput(
                make_tensor(shape_a, device, dtype, requires_grad=requires_grad),
                args=(
                    make_tensor(shape_b, device, dtype,
                                requires_grad=requires_grad),
                    make_tensor(shape_c, device, dtype,
                                requires_grad=requires_grad)),
                kwargs={'alpha': alpha_val, 'beta': beta_val},
                broadcasts_input=broadcasts_input))

    if dtype.is_complex:
        shape = (3, 3)
        sample_inputs.append(
            SampleInput(make_tensor(shape, device, dtype, requires_grad=requires_grad),
                        args=(
                            make_tensor(shape, device, dtype,
                                        requires_grad=requires_grad).t().conj(),
                            make_tensor(shape, device, dtype,
                                        requires_grad=requires_grad)),
                        kwargs={'alpha': alpha_val, 'beta': beta_val},))
        sample_inputs.append(
            SampleInput(make_tensor(shape, device, dtype, requires_grad=requires_grad),
                        args=(
                            make_tensor(shape, device, dtype,
                                        requires_grad=requires_grad),
                            make_tensor(shape, device, dtype,
                                        requires_grad=requires_grad).t().conj()),
                        kwargs={'alpha': alpha_val, 'beta': beta_val},))
    return sample_inputs

def sample_inputs_mv(self, device, dtype, requires_grad, **kwargs):
    return (
        SampleInput(
            make_tensor((S, M, ), device, dtype, low=None, high=None, requires_grad=requires_grad),
            args=(
                make_tensor((M, ), device, dtype, low=None, high=None, requires_grad=requires_grad),
            )
        ),
    )

def sample_inputs_bmm(self, device, dtype, requires_grad, **kwargs):
    return (
        SampleInput(
            make_tensor((M, S, M, ), device, dtype, low=None, high=None, requires_grad=requires_grad),
            args=(
                make_tensor((M, M, S, ), device, dtype, low=None, high=None, requires_grad=requires_grad),
            )
        ),
    )

def sample_inputs_dot_vdot(self, device, dtype, requires_grad, **kwargs):
    sample_inputs = []
    sample_inputs.append(SampleInput(
        make_tensor((S, ), device, dtype, low=None, high=None, requires_grad=requires_grad),
        args=(
            make_tensor((S, ), device, dtype, low=None, high=None, requires_grad=requires_grad),
        )
    ))
    if dtype.is_complex:
        # dot/vdot for (conj(input), conj(arg_tensor)) and (conj(input), arg_tensor)
        # is tested in test_conj_view (which tests operations with only conjugated input tensor
        # -- not conjugated arg tensors)
        sample_inputs.append(SampleInput(
            make_tensor((S, ), device, dtype, low=None, high=None, requires_grad=requires_grad),
            args=(
                torch.conj(make_tensor((S, ), device, dtype, low=None, high=None, requires_grad=requires_grad)),
            )
        ))
    return sample_inputs

def sample_inputs_addmv(op_info, device, dtype, requires_grad, **kwargs):
    make_arg = partial(make_tensor, dtype=dtype, device=device, requires_grad=requires_grad)

    test_cases = (((S,), (S, M), (M,), 1, 1, False),
                  ((S,), (S, M), (M,), 0.2, 0.6, False),
                  )

    test_cases_with_broadcast = (((1,), (S, M), (M,), 1, 1, True),
                                 ((1,), (S, M), (M,), 0.2, 0.6, True),
                                 ((), (S, M), (M,), 1, 1, True),
                                 ((), (S, M), (M,), 0.2, 0.6, True),
                                 )

    cases = test_cases + test_cases_with_broadcast

    def generator():
        # addmv performs: beta * M + alpha * (mat @ vec)
        for M, mat, vec, beta, alpha, broadcasts_input in cases:
            yield SampleInput(make_arg(M), args=(make_arg(mat), make_arg(vec)),
                              kwargs=dict(beta=beta, alpha=alpha), broadcasts_input=broadcasts_input)

    return list(generator())

def sample_inputs_addbmm(op_info, device, dtype, requires_grad, **kwargs):
    make_arg = partial(make_tensor, device=device, dtype=dtype, requires_grad=requires_grad)

    # input_shape, batch1_shape, batch2_shape, beta_val, alpha_val, is_broadcasting
    test_cases = [((S, M), (S, S, S), (S, S, M), 1, 1, False),
                  ((1,), (S, S, S), (S, S, M), 1, 1, True),
                  ((S, M), (S, S, S), (S, S, M), 0.6, 0.2, False),
                  ((1,), (S, S, S), (S, S, M), 0.6, 0.2, True),
                  ((), (S, S, S), (S, S, M), 1, 1, True),
                  ((), (S, S, S), (S, S, M), 0.6, 0.2, True),
                  ]

    def generator():
        for input_shape, batch1_shape, batch2_shape, beta, alpha, is_broadcasting in test_cases:
            if dtype.is_complex:
                beta_complex, alpha_complex = beta * (1 + 2j), alpha * (2 + 3j)
                yield SampleInput(make_arg(input_shape), args=(make_arg(batch1_shape), make_arg(batch2_shape)),
                                  kwargs=dict(beta=beta_complex, alpha=alpha_complex), broadcasts_input=is_broadcasting)
            yield SampleInput(make_arg(input_shape), args=(make_arg(batch1_shape), make_arg(batch2_shape)),
                              kwargs=dict(beta=beta, alpha=alpha), broadcasts_input=is_broadcasting)

    return list(generator())

def sample_inputs_addcmul_addcdiv(op_info, device, dtype, requires_grad, **kwargs):
    test_cases = [(((S, S), (S, S), (S, S)), False),
                  (((S, S), (S, 1), (1, S)), False),
                  (((1,), (S, S, 1), (1, S)), True),
                  (((), (), ()), False),
                  (((S, S), (), ()), True),
                  (((), (S, S, 1), (1, S)), True)
                  ]

    sample_inputs = []
    for input_args, broadcasts_input in test_cases:
        args = tuple(make_tensor(arg, device, dtype, requires_grad=requires_grad) if isinstance(arg, tuple) else arg
                     for arg in input_args)
        sample_inputs.append(SampleInput(args[0], args=args[1:], broadcasts_input=broadcasts_input))

        sample_inputs.append(SampleInput(args[0], args=args[1:], kwargs=dict(value=3.14), broadcasts_input=broadcasts_input))

    return tuple(sample_inputs)

def sample_inputs_baddbmm(op_info, device, dtype, requires_grad, **kwargs):
    test_cases = [((S, S, M), (S, S, S), (S, S, M), 1, 1, False),
                  ((1,), (S, S, S), (S, S, M), 1, 1, True),
                  ((S, S, M), (S, S, S), (S, S, M), 0.6, 0.2, False),
                  ((1,), (S, S, S), (S, S, M), 0.6, 0.2, True),
                  ((), (S, S, S), (S, S, M), 1, 1, True),
                  ((), (S, S, S), (S, S, M), 0.6, 0.2, True),
                  ]
    sample_inputs = []
    for (input_shape, batch1_shape, batch2_shape, alpha, beta, broadcasts_input) in test_cases:
        args = (make_tensor(input_shape, device, dtype,
                            low=None, high=None,
                            requires_grad=requires_grad),
                make_tensor(batch1_shape, device, dtype,
                            low=None, high=None,
                            requires_grad=requires_grad),
                make_tensor(batch2_shape, device, dtype,
                            low=None, high=None,
                            requires_grad=requires_grad))
        sample_inputs.append(SampleInput(args[0], args=(args[1], args[2]),
                             kwargs=dict(beta=beta, alpha=alpha), broadcasts_input=broadcasts_input))
        if dtype.is_complex:
            sample_inputs.append(SampleInput(args[0], args=(args[1], args[2]),
                                             kwargs=dict(beta=beta * (1 + 2j), alpha=alpha * (2 + 3j)),
                                             broadcasts_input=broadcasts_input))

    if dtype.is_complex:
        shapes = [(S, S, S), (S, M, S), (S, S, M)]
        args = (make_tensor(shapes[0], device, dtype,
                            low=None, high=None,
                            requires_grad=requires_grad),
                make_tensor(shapes[1], device, dtype,
                            low=None, high=None,
                            requires_grad=requires_grad),
                make_tensor(shapes[2], device, dtype,
                            low=None, high=None,
                            requires_grad=requires_grad))
        sample_inputs.append(
            SampleInput(
                args[0].transpose(-1, 1), args=(args[1].transpose(-1, 1).conj(), args[2].transpose(-1, 1).conj()),
                kwargs=dict(beta=beta * (1 + 2j), alpha=alpha * (2 + 3j)),))

    return tuple(sample_inputs)

def sample_inputs_addr(op_info, device, dtype, requires_grad, **kwargs):
    input1 = SampleInput(
        make_tensor((S, M), device, dtype, low=None, high=None, requires_grad=requires_grad),
        args=(
            make_tensor((S, ), device, dtype, low=None, high=None, requires_grad=requires_grad),
            make_tensor((M, ), device, dtype, low=None, high=None, requires_grad=requires_grad)))

    input2 = SampleInput(
        make_tensor((), device, dtype, low=None, high=None, requires_grad=requires_grad),
        args=(
            make_tensor((S, ), device, dtype, low=None, high=None, requires_grad=requires_grad),
            make_tensor((M, ), device, dtype, low=None, high=None, requires_grad=requires_grad)),
        broadcasts_input=True)

    if dtype.is_complex:
        alpha, beta = 0.1 + 0.3j, 0.4 + 0.6j
    elif dtype.is_floating_point:
        alpha, beta = 0.2, 0.6
    else:
        alpha, beta = 2, 3

    input3 = SampleInput(
        make_tensor((S, M), device, dtype, low=None, high=None, requires_grad=requires_grad),
        args=(
            make_tensor((S, ), device, dtype, low=None, high=None, requires_grad=requires_grad),
            make_tensor((M, ), device, dtype, low=None, high=None, requires_grad=requires_grad)),
        kwargs=dict(beta=beta, alpha=alpha))

    input4 = SampleInput(
        make_tensor((), device, dtype, low=None, high=None, requires_grad=requires_grad),
        args=(
            make_tensor((S, ), device, dtype, low=None, high=None, requires_grad=requires_grad),
            make_tensor((M, ), device, dtype, low=None, high=None, requires_grad=requires_grad)),
        kwargs=dict(beta=beta, alpha=alpha),
        broadcasts_input=True)

    return (input1, input2, input3, input4)

def sample_inputs_xlogy(self, device, dtype, requires_grad, **kwargs):
    return (
        SampleInput(
            make_tensor((S, S), device, dtype, low=None, high=None, requires_grad=requires_grad),
            args=(
                make_tensor((S, S), device, dtype, low=0, high=None, requires_grad=requires_grad),
            )
        ),
    )


def sample_inputs_xlog1py(self, device, dtype, requires_grad):
    make_arg = partial(make_tensor, device=device, dtype=dtype, requires_grad=requires_grad)

    def generator():
        # same shape
        yield SampleInput(make_arg((S, S)), args=(make_arg((S, S), low=-1),))
        # rhs broadcast
        yield SampleInput(make_arg((S, S)), args=(make_arg((S,), low=-1),))
        # all zero `x`
        with torch.no_grad():
            x = make_arg((S, S))
            x.fill_(0)
        yield SampleInput(x, args=(make_arg((S, S), low=-1),))

        # randomly zero-masked `x`
        x = make_arg((S, S))
        y = make_arg((S, S), low=-1)
        with torch.no_grad():
            x[torch.rand(x.shape) > 0.5] = 0
        yield SampleInput(x, args=(y,))

        # Scalar x
        # `input` has to be a tensor
        # yield SampleInput(0, args=(make_arg((S, S), low=-1),))
        # yield SampleInput(2.1, args=(make_arg((S, S), low=-1),))

        # Scalar y
        yield SampleInput(make_arg((S, S)), args=(-0.5,))
        yield SampleInput(make_arg((S, S)), args=(1.2,))

    return list(generator())

def sample_inputs_zero_(op_info, device, dtype, requires_grad, **kwargs):
    make_arg = partial(make_tensor, device=device, dtype=dtype, requires_grad=requires_grad)

    cases = ((), (S, S, S), (S,))

    def generator():
        for shape in cases:
            yield(SampleInput(make_arg(shape)))

    return list(generator())


def sample_inputs_logsumexp(self, device, dtype, requires_grad):
    inputs = (
        ((), (0,), True),
        ((S, S), (1,), True),
        ((S, S), (1,), False)
    )
    samples = []

    for shape, dim, keepdim in inputs:
        t = make_tensor(shape, device, dtype,
                        low=None, high=None,
                        requires_grad=requires_grad)
        samples.append(SampleInput(t, args=(dim, keepdim)))

    return tuple(samples)

def sample_inputs_logcumsumexp(self, device, dtype, requires_grad):
    inputs = (
        ((S, S, S), 0),
        ((S, S, S), 1),
        ((), 0),
    )
    samples = []

    for shape, dim in inputs:
        t = make_tensor(shape, device, dtype,
                        low=None, high=None,
                        requires_grad=requires_grad)
        samples.append(SampleInput(t, args=(dim,)))

    return tuple(samples)

def sample_inputs_trace(self, device, dtype, requires_grad, **kwargs):
    return (SampleInput((make_tensor((S, S), device, dtype,
                                     low=None, high=None,
                                     requires_grad=requires_grad))),)


def sample_inputs_renorm(self, device, dtype, requires_grad, **kwargs):
    make_arg = partial(make_tensor, dtype=dtype, device=device, requires_grad=requires_grad)
    cases = (((S, S, S), (2, 1, 0.5)),
             ((S, S, S), (2, -1, 0.5)),
             ((S, S, S), (1, 2, 3)),
             ((S, S, S), (float('inf'), 2, 0.5)),
             )

    def generator():
        for shape, args in cases:
            yield SampleInput(make_arg(shape), args=args)

    return list(generator())


def sample_inputs_transpose_swapdims(self, device, dtype, requires_grad, **kwargs):
    make_arg = partial(make_tensor, dtype=dtype, device=device, requires_grad=requires_grad)

    cases = (((1, 2, 3), (-1, -2)),
             ((1, 2, 3), (-1, 2)),
             ((1, 2, 3), (1, -2)),
             ((1, 2, 3), (1, 2)),
             ((), (0, 0)),
             ((1, ), (0, 0)),
             ((M, M), (0, 1)),
             ((S, S, S), (2, 0)), )

    def generator():
        for shape, args in cases:
            yield SampleInput(make_arg(shape), args=args)

    return list(generator())


def sample_inputs_linalg_invertible(op_info, device, dtype, requires_grad=False, **kwargs):
    """
    This function generates always invertible input for linear algebra ops using
    random_fullrank_matrix_distinct_singular_value.
    The input is generated as the itertools.product of 'batches' and 'ns'.
    In total this function generates 8 SampleInputs
    'batches' cases include:
        () - single input,
        (0,) - zero batched dimension,
        (2,) - batch of two matrices,
        (1, 1) - 1x1 batch of matrices
    'ns' gives 0x0 and 5x5 matrices.
    Zeros in dimensions are edge cases in the implementation and important to test for in order to avoid unexpected crashes.
    """
    from torch.testing._internal.common_utils import random_fullrank_matrix_distinct_singular_value

    batches = [(), (0, ), (2, ), (1, 1)]
    ns = [5, 0]
    out = []
    for batch, n in product(batches, ns):
        a = random_fullrank_matrix_distinct_singular_value(n, *batch, dtype=dtype, device=device)
        a.requires_grad = requires_grad
        out.append(SampleInput(a))
    return out

def sample_inputs_linalg_cond(op_info, device, dtype, requires_grad=False, **kwargs):
    make_arg = partial(make_tensor, dtype=dtype, device=device, requires_grad=requires_grad)

    # autograd is not supported for inputs with zero number of elements
    shapes = ((S, S),
              (2, S, S),
              (2, 1, S, S), )

    def generator():
        for shape in shapes:
            yield SampleInput(make_arg(shape))

    return list(generator())

def np_sinc_with_fp16_as_fp32(x):
    # Wraps numpy's sinc function so that fp16 values are promoted to fp32
    # before sinc is invoked. Context: numpy's sinc returns NaN when evaluated
    # at 0 for fp16.
    if x.dtype == np.float16:
        return np.sinc(x.astype(np.float32))
    else:
        return np.sinc(x)

def sample_inputs_broadcast_to(op_info, device, dtype, requires_grad, **kwargs):
    test_cases = (
        ((S, 1, 1), (S, S, S)),
        ((S, 1, S), (S, S, S)),
        ((S, 1), (S, S, S)),
        ((1,), (S, S, S)),
        ((1, S), (1, 1, S)),
        ((), ()),
        ((), (1, 3, 2)),
    )

    return tuple(
        SampleInput(
            make_tensor(size, device, dtype, low=None, high=None, requires_grad=requires_grad),
            args=(shape,)) for size, shape in test_cases)

def sample_inputs_broadcast_tensors(op_info, device, dtype, requires_grad, **kwargs):
    make_arg = partial(make_tensor, dtype=dtype, device=device, requires_grad=requires_grad)
    test_cases: Tuple[tuple] = (((3,), (1, 2, 1), (1, 1), (5, 1, 1),),)

    samples: List[SampleInput] = []
    for shape, *other_shapes in test_cases:
        samples.append(SampleInput(make_arg(shape), args=tuple(make_arg(s) for s in other_shapes)))

    return samples

def sample_inputs_block_diag(op_info, device, dtype, requires_grad, **kwargs):
    make_arg = partial(make_tensor, dtype=dtype, device=device, requires_grad=requires_grad)
    test_cases: Tuple[tuple] = (((1, S), (2, S), (3, S),),)

    samples: List[SampleInput] = []
    for shape, *other_shapes in test_cases:
        samples.append(SampleInput(make_arg(shape), args=tuple(make_arg(s) for s in other_shapes)))

    return samples

def sample_inputs_bitwise_shift(op_info, device, dtype, requires_grad, **kwargs):
    test_cases = (
        (S, S, S),
        (S,),
        (),
    )

    sample_inputs = []
    for size in test_cases:
        tensor1 = make_tensor(size, device, dtype, low=-32, high=32, requires_grad=requires_grad)
        tensor2 = make_tensor(size, device, dtype, low=0, high=5, requires_grad=requires_grad)
        sample_inputs.append(SampleInput(tensor1, args=(tensor2,)))
        sample_inputs.append(SampleInput(tensor1, args=(2,)))

    return tuple(sample_inputs)


def sample_inputs_cdist(op_info, device, dtype, requires_grad, **kwargs):
    small_S = 2
    test_cases = (
        ((S, S, 2), (S, S + 1, 2)),
        ((S, S), (S, S)),
        ((S, S, S), (S, S, S)),
        ((3, 5), (3, 5)),
        ((2, 3, 5), (2, 3, 5)),
        ((1, 2, 3), (1, 2, 3)),
        ((1, 1), (S, 1)),
        ((0, 5), (4, 5)),
        ((4, 5), (0, 5)),
        ((0, 4, 5), (3, 5)),
        ((4, 5), (0, 3, 5)),
        ((0, 4, 5), (1, 3, 5)),
        ((1, 4, 5), (0, 3, 5)),
        # Using S here would make this one test take 9s
        ((small_S, small_S, small_S + 1, 2), (small_S, small_S, small_S + 2, 2)),
        ((small_S, 1, 1, small_S), (1, small_S, small_S)),
        ((1, 1, small_S), (small_S, 1, small_S, small_S)),
    )

    samples = []
    for cm in ['use_mm_for_euclid_dist', 'donot_use_mm_for_euclid_dist']:
        # FIXME add an override for JIT and revert 0. back to 0
        # since it's accepted by eager
        for p in [0., 1., 2., 3., 0.5, 1.5, 2.5, float("inf")]:
            for t1_size, t2_size in test_cases:
                # The args should never be non-contiguous as this is not supported in the backward
                samples.append(SampleInput(
                    make_tensor(t1_size, device, dtype, requires_grad=requires_grad, noncontiguous=False),
                    args=(make_tensor(t2_size, device, dtype, requires_grad=requires_grad, noncontiguous=False), p, cm)))

    return samples


def sample_inputs_fill_(op_info, device, dtype, requires_grad, **kwargs):
    make_arg = partial(make_tensor, device=device, dtype=dtype,
                       low=None, high=None, requires_grad=requires_grad)

    cases = (((S, S, S), (1,)),
             ((), (1,)),
             # For requires_grad=False below,
             # check https://github.com/pytorch/pytorch/issues/59137
             ((S, S, S), (make_arg((), requires_grad=False),)))

    def generator():
        for shape, args in cases:
            yield SampleInput(make_arg(shape), args=args)

    return list(generator())


def sample_inputs_comparison_ops(self, device, dtype, requires_grad, **kwargs):
    test_cases = (
        ((S, S, S), (S, S, S), False),
        ((S, S, S), (), False),
        ((S, S, S), (1,), False),
        ((S,), (1,), False),
        ((), (), False),
    )
    test_cases_lhs_broadcasting = (
        ((S, 1, S), (S, S, S), True),
        ((1,), (S, S, S), True),
        ((1, S), (1, 1, S), True),
        ((), (0,), True),
        ((), (S, S, S), True),
    )
    cases = test_cases + test_cases_lhs_broadcasting
    sample_inputs = list(SampleInput(make_tensor(first_shape, device, dtype,
                                                 requires_grad=requires_grad),
                                     args=(make_tensor(second_shape, device, dtype,
                                                       requires_grad=requires_grad),),
                                     broadcasts_input=broadcasts_input)
                         for first_shape, second_shape, broadcasts_input in cases)
    equal_tensors_non_bool = (
        ([[[-8, 6], [9, 0]], [[0, 5], [5, 7]]]),
        ([[[6, 5]], [[1, -5]]]),
        ([[2], [-1]]),
        ([0, -6]),
        ([3],),
    )
    equal_tensors_bool = (
        ([[[1, 0], [0, 0]], [[0, 1], [1, 0]]]),
        ([[[1, 1]], [[1, 0]]]),
        ([[1], [0]]),
        ([0, 1]),
        ([1],),
    )
    more_cases = equal_tensors_bool if dtype is torch.bool else equal_tensors_non_bool
    more_inputs = list(SampleInput(torch.tensor(elements, device=device, dtype=dtype,
                                                requires_grad=requires_grad),
                                   args=(torch.tensor(elements, device=device, dtype=dtype,
                                                      requires_grad=requires_grad),))
                       for elements in more_cases)
    sample_inputs = [*sample_inputs, *more_inputs]
    return tuple(sample_inputs)


def sample_inputs_stack(op_info, device, dtype, requires_grad, **kwargs):
    tensors = [
        make_tensor((S, S), device, dtype, requires_grad=requires_grad),
        make_tensor((S, S), device, dtype, requires_grad=requires_grad),
        make_tensor((S, S), device, dtype, requires_grad=requires_grad),
    ]

    return (SampleInput(tensors, args=(0,)),)

def sample_inputs_cat_concat(op_info, device, dtype, requires_grad, **kwargs):
    make_arg = partial(make_tensor, device=device, dtype=dtype, requires_grad=requires_grad)

    cases: Tuple[tuple, tuple, dict] = (  # type: ignore[assignment]
        ((S, S), (S, S), {'dim': -1}),
        ((S, S), (S, S), {'dim': 1}),
        ((M, S), (S, S), {'dim': 0}),  # different shapes
        ((1, 2, 3), (1, 2, 3), {'dim': -2}),
        ((0,), (0,), {'dim': 0}),  # empty tensor
        ((0, S), (S, S), {'dim': 0}),
        ((1,), (1,), {})  # dim not passed, fallback to default
    )

    def generator():
        for input_shape1, input_shape2, kwargs in cases:
            yield SampleInput([make_arg(input_shape1), make_arg(input_shape2)], kwargs=kwargs)

    return list(generator())

def sample_inputs_hstack_dstack_vstack(op_info, device, dtype, requires_grad, **kwargs):
    tensors = [
        make_tensor((S, S), device, dtype, requires_grad=requires_grad),
        make_tensor((S, S), device, dtype, requires_grad=requires_grad),
        make_tensor((S, S), device, dtype, requires_grad=requires_grad),
    ]

    return (SampleInput(tensors),)

def sample_inputs_hypot(op_info, device, dtype, requires_grad):
    input = make_tensor((S, S), device, dtype, requires_grad=requires_grad)
    args = make_tensor((S, S), device, dtype, requires_grad=requires_grad)

    return (
        SampleInput(input, args=(args,)),
    )

def sample_inputs_gather(op_info, device, dtype, requires_grad, **kwargs):
    return (
        SampleInput(
            make_tensor((M, S), device, dtype, low=None, high=None, requires_grad=requires_grad),
            args=(0, gather_variable((S, S), 1, M, True, device=device))),
        SampleInput(
            make_tensor((M, S), device, dtype, low=None, high=None, requires_grad=requires_grad),
            args=(1, gather_variable((M, S // 2), 0, S, True, device=device))),
        SampleInput(
            make_tensor((), device, dtype, low=None, high=None, requires_grad=requires_grad),
            args=(0, torch.tensor([0], dtype=torch.int64, device=device))),
        # Empty index tensor case, see: https://github.com/pytorch/pytorch/pull/65006
        SampleInput(
            make_tensor((S,), device, dtype, low=None, high=None, requires_grad=requires_grad),
            args=(0, torch.tensor([], dtype=torch.uint8, device=device))),
        SampleInput(
            make_tensor((), device, dtype, low=None, high=None, requires_grad=requires_grad),
            args=(0, torch.tensor(0, dtype=torch.int64, device=device))),
    )


def sample_inputs_take_along_dim(op_info, device, dtype, requires_grad, **kwargs):
    return (SampleInput(make_tensor((S, S), device, dtype,
                                    low=None, high=None,
                                    requires_grad=requires_grad),
                        args=(gather_variable((S, S), 1, S, True, device=device), 0)),

            # `indices` broadcast
            SampleInput(make_tensor((S, S), device, dtype,
                                    low=None, high=None,
                                    requires_grad=requires_grad),
                        args=(gather_variable((1, S // 2), 0, S, True, device=device), 1)),

            # `self` broadcast
            SampleInput(make_tensor((1, S), device, dtype,
                                    low=None, high=None,
                                    requires_grad=requires_grad),
                        args=(gather_variable((S, S // 2), 0, S, True, device=device), 1)),

            # without `dim` arg
            SampleInput(make_tensor((S, S), device, dtype,
                                    low=None, high=None,
                                    requires_grad=requires_grad),
                        args=(gather_variable((S, S // 2), 0, S, True, device=device), )),
            SampleInput(make_tensor((S, S), device, dtype,
                                    low=None, high=None,
                                    requires_grad=requires_grad),
                        args=(gather_variable((S, S // 2), 0, S, True, device=device),)),
            )


def sample_inputs_aminmax(op_info, device, dtype, requires_grad, **kwargs):
    test_cases: Tuple[tuple, dict] = (  # type: ignore[assignment]
        ((S, S, S), {}),
        ((S, S, S), {'dim': 1}),
        ((S, S, S), {'dim': 1, 'keepdim': True}),
        ((), {'dim': 0}),
        ((), {}),
        ((), {'dim': 0, 'keepdim': True}),
    )

    samples: List[SampleInput] = []
    for shape, kwargs in test_cases:
        samples.append(SampleInput(
            make_tensor(shape, device, dtype, requires_grad=requires_grad),
            kwargs=kwargs))

    return samples

def sample_inputs_diff(op_info, device, dtype, requires_grad, **kwargs):
    test_cases = (
        ((1,), 0, None, None),
        ((S,), 0, None, None),
        ((S, 1), 0, None, None),
        ((S, 1), 1, None, None),
        ((S, S), 0, None, None),
        ((S, S), 1, None, None),
        ((S, S), 0, (1, S), (2, S)),
        ((S, S), 0, None, (2, S)),
        ((S, S, S), 1, None, None),
        ((S, S, S), 1, (S, 1, S), (S, 1, S)),)

    sample_inputs = []
    for size, dim, size_prepend, size_append in test_cases:
        args = (make_tensor(size, device, dtype,
                            low=None, high=None,
                            requires_grad=requires_grad), 1, dim,
                make_tensor(size_prepend, device, dtype,
                            low=None, high=None,
                            requires_grad=requires_grad) if size_prepend else None,
                make_tensor(size_append, device, dtype,
                            low=None, high=None,
                            requires_grad=requires_grad) if size_append else None)
        sample_inputs.append(SampleInput(args[0], args=args[1:]))

    return tuple(sample_inputs)

def sample_inputs_histogram(op_info, device, dtype, requires_grad):
    make_arg = partial(make_tensor, dtype=dtype, device=device, requires_grad=requires_grad)

    sizes = ((), (S,), (S, S), (S, S, S), (S, 1, S), (S, 0, S))

    sample_inputs = []
    for size, bin_ct, weighted, density in product(sizes, range(1, 5), [False, True], [False, True]):
        input_tensor = make_arg(size)
        weight_tensor = make_arg(size) if weighted else None

        sample_inputs.append(SampleInput(input_tensor, args=(bin_ct,),
                                         kwargs=dict(weight=weight_tensor, density=density)))

        bins_tensor = make_arg((bin_ct + 1,))
        sample_inputs.append(SampleInput(input_tensor, args=(bins_tensor,),
                                         kwargs=dict(weight=weight_tensor, density=density)))

    return sample_inputs

def sample_inputs_gradient(op_info, device, dtype, requires_grad):
    sample_inputs = []
    test_cases_float = (
        ((S,), None, None, 1),
        ((S,), 2., None, 1),
        ((S, S), None, None, 2),
        ((S, S), [2.0, 2.1], None, 1),
        ((S, S), [2.0, 2.1], (0, 1), 1),
        ((4, 4, 4), [2., 1.], (0, 1), 2),
    )
    for size, spacing, dim, edge_order in test_cases_float:
        t = make_tensor(size, device, dtype, low=None, high=None, requires_grad=requires_grad)
        sample_inputs.append(SampleInput(t, kwargs=dict(dim=dim, spacing=spacing, edge_order=edge_order)))

    test_cases_tensor = (
        ((3, 3, 3), ((1.1, 2.0, 3.5), (4.0, 2, 6.0)), (0, -1), 1),
        ((3, 3, 3), ((1.0, 3.0, 2.0), (8.0, 6.0, 1.0)), (0, 1), 2),
    )
    for size, coordinates, dim, edge_order in test_cases_tensor:
        t = make_tensor(size, device, dtype, low=None, high=None, requires_grad=requires_grad)
        coordinates_tensor_list = []
        for coords in coordinates:
            a = torch.tensor(coords, dtype=dtype, device=device)
            coordinates_tensor_list.append(a)
        sample_inputs.append(SampleInput(t, kwargs=dict(dim=dim, spacing=coordinates_tensor_list, edge_order=edge_order)))

    return tuple(sample_inputs)

def sample_inputs_index_select(op_info, device, dtype, requires_grad):
    return (
        SampleInput(
            make_tensor((S, S, S), device, dtype, low=None, high=None, requires_grad=requires_grad),
            args=(0, index_variable(2, S, device=device))),
        SampleInput(
            make_tensor((), device, dtype, low=None, high=None, requires_grad=requires_grad),
            args=(0, torch.tensor([0], dtype=torch.int64, device=device))),
        SampleInput(
            make_tensor((), device, dtype, low=None, high=None, requires_grad=requires_grad),
            args=(0, torch.tensor(0, dtype=torch.int64, device=device))),
    )

def sample_inputs_getitem(op_info, device, dtype, requires_grad, **kwargs):
    test_args = [
        ([1, 2],),
        (slice(0, 3),),
        ([slice(0, 3), 1],),
        ([[0, 2, 3], [1, 3, 3], [0, 0, 2]],),
        ([[0, 0, 3], [1, 1, 3], [0, 0, 2]],),
        ([slice(None), slice(None), [0, 3]],),
        ([slice(None), [0, 3], slice(None)],),
        ([[0, 3], slice(None), slice(None)],),
        ([[0, 3], [1, 2], slice(None)],),
        ([[0, 3], ],),
        ([[0, 3], slice(None)],),
        ([[0, 3], Ellipsis],),
        ([[0, 2, 3], [1, 3, 3], torch.LongTensor([0, 0, 2])],),
        (index_variable(2, S, device=device),),
        (mask_not_all_zeros((S,)),),
    ]

    return tuple(SampleInput(
        make_tensor((S, S, S), device, dtype, low=None, high=None, requires_grad=requires_grad),
        args=args)
        for args in test_args)

def sample_inputs_index_put(op_info, device, dtype, requires_grad, **kwargs):
    inputs = []
    for accumulate in [False, True]:
        # Test with indices arg
        inputs.append(SampleInput(
            make_tensor((S, S,), device, dtype, low=None, high=None, requires_grad=requires_grad),
            args=(
                (index_variable(2, S, device=device), ),
                make_tensor((2, S), device, dtype, low=None, high=None)),
            kwargs=dict(accumulate=accumulate)))

        # Test with mask arg
        mask = torch.zeros(S, dtype=torch.bool) if accumulate else mask_not_all_zeros((S,))
        inputs.append(SampleInput(
            make_tensor((S, S), device, dtype, low=None, high=None, requires_grad=requires_grad),
            args=(
                (mask, ),
                make_tensor((S,), device, dtype, low=None, high=None),),
            kwargs=dict(accumulate=accumulate)))

    return inputs

# Missing to test the nondeterminism of the operation
# https://github.com/pytorch/pytorch/issues/53352
def sample_inputs_index_add(op_info, device, dtype, requires_grad, **kwargs):
    # These testa are pretty much the same as those from index_copy.
    # Perhaps merge?
    make_arg = partial(make_tensor, dtype=dtype, device=device, requires_grad=requires_grad)

    t = make_arg((S, S))
    s = make_arg((S, S))
    # non-contiguous target
    t_nonctg = t.transpose(0, 1)
    # non-contiguous source
    s_nonctg = s.transpose(0, 1)

    idx = make_arg((S,), dtype=torch.int64, low=0, high=S)
    idx_nonctg = make_arg((S,), dtype=torch.int64, low=0, high=S, noncontiguous=True)
    samples = [SampleInput(tensor, args=(1, idx, source))
               for tensor, idx, source in product([t, t_nonctg], [idx, idx_nonctg], [s, s_nonctg])]
    samples.extend(SampleInput(tensor, args=(1, idx, source), kwargs=dict(alpha=a))
                   for tensor, idx, source, a in product([t, t_nonctg], [idx, idx_nonctg], [s, s_nonctg], [-1, 0, 2]))

    # Add scalar cases
    scalar_sizes = [(), (1,)]
    ts = (make_arg(size) for size in scalar_sizes)
    idxs = (make_arg(size, dtype=torch.int64, low=0, high=1) for size in scalar_sizes)
    ss = (make_arg(size) for size in scalar_sizes)

    samples.extend(SampleInput(t, args=(0, idx, s)) for t, idx, s in product(ts, idxs, ss))
    samples.extend(SampleInput(t, args=(0, idx, s), kwargs=dict(alpha=a)) for t, idx, s, a in product(ts, idxs, ss, [-1, 0, 2]))
    return samples

def sample_inputs_sort(op_info, device, dtype, requires_grad, **kwargs):
    def apply_grad(t):
        if dtype in floating_types_and(torch.float16, torch.bfloat16):
            t.requires_grad_(requires_grad)

    def small_3d_unique(dtype, device):
        res = torch.randperm(S * S * S, dtype=torch.int64, device=device).view(S, S, S)
        res = res.to(dtype)
        apply_grad(res)
        return res

    def large_1d_unique(dtype, device):
        res = torch.randperm(L * L * L, dtype=torch.int64, device=device)
        res = res.to(dtype)
        apply_grad(res)
        return res

    samples = []
    # Test case for large tensor.
    largesample = SampleInput(large_1d_unique(dtype, device))
    samples.append(largesample)

    # Test cases for small 3d tensors.
    # Imitates legacy tests from test/test_torch.py
    t = small_3d_unique(dtype, device)
    dims = range(-3, 3)
    flag = [True, False]
    for dim, descending, stable in product(dims, flag, flag):
        # default schema without stable sort
        samples.append(SampleInput(t, args=(dim, descending)))
        # schema with stable sort, no CUDA support yet
        if torch.device(device).type == 'cpu':
            samples.append(
                SampleInput(t, kwargs=dict(dim=dim, descending=descending, stable=stable))
            )

    # Test cases for scalar tensor
    scalar = torch.tensor(1, dtype=dtype, device=device)
    apply_grad(scalar)
    samples.append(SampleInput(scalar))
    samples.append(SampleInput(scalar, args=(0,)))
    samples.append(SampleInput(scalar, args=(0, True)))

    # Test cases for stable sort
    samples.append(SampleInput(scalar, kwargs=dict(stable=True)))
    samples.append(SampleInput(scalar, kwargs=dict(dim=0, stable=True)))
    samples.append(SampleInput(scalar, kwargs=dict(dim=0, descending=True, stable=True)))
    return samples

def sample_inputs_argsort(*args, **kwargs):
    return [sample_input for sample_input in sample_inputs_sort(*args, **kwargs) if "stable" not in sample_input.kwargs]

def sample_inputs_index_fill(op_info, device, dtype, requires_grad, **kwargs):
    samples = []
    t = make_tensor((S, S, S), device, dtype,
                    low=None, high=None,
                    requires_grad=requires_grad)
    fill_val = torch.tensor(-1 + 1j if t.is_complex() else -1)
    # non-contiguous input
    t01 = t.transpose(0, 1)
    t02 = t.transpose(0, 2)
    t12 = t.transpose(1, 2)
    idx = index_variable(1, S, device=device)
    # non-contiguous index
    idx_nonctg = torch.empty_strided((S,), (2,), device=device, dtype=torch.int64)
    idx_nonctg.copy_(idx)
    for d in range(t.dim()):
        for tensor in [t, t01, t02, t12]:
            samples.append(SampleInput(tensor, args=(d, idx, fill_val)))
            samples.append(SampleInput(tensor, args=(d, -idx - 1, fill_val)))
            samples.append(SampleInput(tensor, args=(d, idx_nonctg, fill_val)))

    make_arg = partial(make_tensor, device=device, dtype=dtype, requires_grad=requires_grad)
    index_tensor = partial(torch.tensor, device=device, dtype=torch.long)

    def unique_idx(numel, max_idx):
        # Generate unique random indices vector of `numel`
        # elements in range [0, max_idx).
        indices = random.sample(range(max_idx), numel)
        return index_tensor(indices)

    samples.append(SampleInput(make_arg((S, S)), args=(0, unique_idx(2, S), 2)))
    samples.append(SampleInput(make_arg((S, S)), args=(0, unique_idx(2, S), make_arg(()))))
    samples.append(SampleInput(make_arg((S, S)), args=(0, index_tensor(0), 2)))
    samples.append(SampleInput(make_arg(()), args=(0, index_tensor([0]), 2)))
    samples.append(SampleInput(make_arg(()), args=(0, index_tensor(0), 2)))

    # Duplicate indices
    samples.append(SampleInput(make_arg((S, S)), args=(0, index_tensor([0, 0]), 2)))
    samples.append(SampleInput(make_arg((S, S)), args=(0, index_tensor([0, 0, 2]), make_arg(()))))

    return samples

def sample_inputs_max_min_binary(op_info, device, dtype, requires_grad, **kwargs):
    inputs = []
    args_for_binary_op = (
        ((S, S, S), (S, S, S),),
        ((S, S, S), (S,),),
        ((S,), (S, S, S),),
        ((S, 1, S), (S, S),),
        ((S, S), (S, S),),
        ((), (),),
        ((S, S, S), (),),
        ((), (S, S, S),),
    )
    inputs = list((SampleInput(make_tensor(input_tensor, device, dtype,
                                           low=None, high=None,
                                           requires_grad=requires_grad),
                               args=(make_tensor(other_tensor, device, dtype,
                                                 low=None, high=None,
                                                 requires_grad=requires_grad),),))
                  for input_tensor, other_tensor in args_for_binary_op)
    return inputs

def sample_inputs_adaptive_avg_pool2d(op_info, device, dtype, requires_grad, **kwargs):
    make_arg = partial(make_tensor, device=device, dtype=dtype, requires_grad=requires_grad)

    # Ordered as (input shape, output size)
    cases = (
        ((1, 8, 8, 8), (5, 7)),
        ((2, 8, 8, 8), (None, 7)),
        ((1, 8, 4, 3), (5, None)),
        ((1, 8, 4, 3), (None, None)),
        ((1, 8, 4, 3), (5)),
    )

    def generator():
        for input_shape, output_size in cases:
            yield SampleInput(make_arg(input_shape), args=(output_size,))

    return list(generator())

def sample_inputs_max_pool2d(op_info, device, dtype, requires_grad, **kwargs):
    make_arg = partial(make_tensor, device=device, dtype=dtype, requires_grad=requires_grad)

    kerneli = [[3, 2], 3]
    stridei = [[2, 2]]
    Ni = [1, 2, None]
    Ci = [2]
    Hi = [3, 6]
    Wi = [6]
    ceil_modei = [True, False]
    paddingi = [0, 1]
    dilationi = [1, (1, 2)]
    return_indicesi = [True, False]

    products = product(kerneli, stridei, Ni, Ci, Hi, Wi, ceil_modei, paddingi, dilationi, return_indicesi)

    def generator():
        for kernel, stride, N, C, H, W, ceil_mode, padding, dilation, return_indices in products:
            max_pool = torch.nn.MaxPool2d(kernel, stride, ceil_mode=ceil_mode, padding=padding,
                                          dilation=dilation, return_indices=return_indices)
            kwargs = {
                "kernel_size": max_pool.kernel_size,
                "stride": max_pool.stride,
                "padding": max_pool.padding,
                "dilation": max_pool.dilation,
                "ceil_mode": max_pool.ceil_mode,
                "return_indices": max_pool.return_indices,
            }
            sample_input = make_arg((N, C, H, W)) if N is not None else (make_arg((C, H, W)))

            yield SampleInput(sample_input, kwargs=kwargs)

    return list(generator())

def sample_inputs_normalize(self, device, dtype, requires_grad, **kwargs):
    make_arg = partial(make_tensor, low=-1, high=1, device=device, dtype=dtype, requires_grad=requires_grad)

    cases: Tuple[Tuple[int], dict] = (  # type: ignore[assignment]
                                     ((2, 1, 4, 5), {'p': 1., 'dim': 2}),
                                     ((2, 3, 4, 5), {'p': 2., 'dim': 1}),
                                     ((1, 2, 4, 5), {'p': 0.5, 'dim': 0}),
                                     ((1, 3, 4, 5), {'p': -1., 'dim': 1}),
                                     ((1, 3, 4, 5), {'p': 0., 'dim': -1}),
                                     ((), {'p': 1.2, 'dim': 0}),
                                     ((2, 3, 4, 5), {}),
                                     ((2, 3, 4, 5), {'eps': 1e-4}))

    def generator():
        for input_shape, kwargs in cases:
            yield SampleInput(make_arg(input_shape), kwargs=kwargs)

    return list(generator())

def sample_inputs_conv_transpose2d(op_info, device, dtype, requires_grad, **kwargs):
    make_arg = partial(make_tensor, device=device, dtype=dtype, requires_grad=requires_grad)

    # Ordered as shapes for input, weight, bias
    # and a dict of values of (stride, padding, output_padding, groups, dilation)
    cases: Tuple[Tuple[int], Tuple[int], Tuple[int], dict] = (  # type: ignore[assignment]
        ((1, 3, 4, 4), (3, 3, 3, 3), (3,),
         {'stride': (2, 2), 'padding': 2, 'output_padding': (1, 1), 'groups': 1}),
        ((2, 2, 4, 4), (2, 2, 4, 5), (4,),
         {'stride': (3, 2), 'padding': (1, 2), 'output_padding': (2, 3), 'groups': 2, 'dilation': (4, 4)}),
        ((1, 1, 4, 5), (1, 1, 4, 3), (1,),
         {'stride': 2, 'padding': 1, 'output_padding': 1, 'groups': 1, 'dilation': (2, 3)}),
        ((1, 1, 4, 3), (1, 2, 3, 4), None,
         {'stride': 2, 'padding': 1, 'output_padding': 1, 'groups': 1}),
        ((1, 4, 5, 5), (4, 8, 3, 3), None,
         {})
    )

    def generator():
        for input_shape, weight, bias, kwargs in cases:
            yield SampleInput(make_arg(input_shape), args=(
                make_arg(weight),
                make_arg(bias) if bias is not None else bias
            ), kwargs=kwargs)

    return list(generator())


def sample_inputs_conv2d(op_info, device, dtype, requires_grad, jit_fail_sample=False, **kwargs):
    make_arg = partial(make_tensor, device=device, dtype=dtype, requires_grad=requires_grad)

    # Ordered as shapes for input, weight, bias
    # and a dict of values of (stride, padding, groups, dilation)
    cases: Tuple = (
        ((1, 3, 4, 4), (3, 3, 3, 3), (3,),
            {'stride': (2, 2), 'padding': 2, 'groups': 1}),
        ((2, 4, 8, 8), (2, 2, 3, 3), (2,),
            {'stride': (3, 2), 'padding': (2, 1), 'groups': 2, 'dilation': (4, 4)}),
        ((1, 4, 5, 5), (1, 4, 2, 3), (1,),
            {'stride': 2, 'padding': 1, 'groups': 1, 'dilation': (2, 3)}),
        ((1, 4, 5, 5), (1, 4, 2, 3), (1,),
            {'stride': 2, 'padding': 1, 'groups': 1, 'dilation': (2, 3)}),
        ((1, 2, 4, 3), (4, 2, 3, 4), None,
            {'stride': 2, 'padding': 1, 'groups': 1}),
        ((1, 4, 5, 5), (1, 4, 2, 3), (1,),
            {'stride': 2, 'padding': "valid"}),
        ((1, 4, 5, 5), (1, 4, 2, 3), (1,),
            {'stride': 1, 'padding': "same", 'dilation': 3}),
        # Below are the group related samples from common_nn.py
        ((2, 4, 6, 6), (4, 1, 3, 3), (4,), {'groups': 4}),
        ((2, 4, 6, 6), (8, 1, 3, 3), (8,), {'groups': 4}),
        ((2, 4, 6, 6), (8, 1, 3, 3), None, {'groups': 4}),
        ((2, 4, 6, 6), (4, 1, 3, 3), (4,), {'groups': 4, 'stride': (3, 2)}),
        ((2, 4, 6, 6), (4, 1, 3, 3), (4,), {'groups': 4, 'padding': (1, 1)}),
        ((2, 4, 5, 5), (4, 1, 2, 2), (4,), {'groups': 4, 'dilation': (2, 2)}),
        ((2, 4, 6, 5), (6, 2, 3, 2), (6,), {'groups': 2}),
        # With defaults
        ((1, 4, 5, 5), (3, 4, 3, 3), None, {}),
    )

    def generator():
        for input_shape, weight, bias, kwargs in cases:
            yield SampleInput(make_arg(input_shape), args=(
                make_arg(weight),
                make_arg(bias) if bias is not None else bias
            ), kwargs=kwargs)

    return list(generator())


def sample_inputs_layer_norm(opinfo, device, dtype, requires_grad, **kwargs):
    make_arg = partial(make_tensor, device=device, dtype=dtype, requires_grad=requires_grad)

    # Ordered as input shape, normalized_shape and a kwarg dict for eps
    cases: Tuple[Tuple[int], Tuple[int], dict] = (  # type: ignore[assignment]
        ((1, 2, 3), (1, 2, 3), {'eps': 0.5}),
        ((2, 2, 3), (2, 3), {'eps': -0.5}),
        ((1,), (1,), {}),
        ((1, 2), (2,), {}),
        ((0, 1), (1,), {}),
    )

    def generator():
        for input_shape, normalized_shape, kwargs in cases:
            # Shape of weight and bias should be the same as normalized_shape
            weight = make_arg(normalized_shape)
            bias = make_arg(normalized_shape)
            yield SampleInput(
                make_arg(input_shape),
                args=(normalized_shape, weight, bias),
                kwargs=kwargs
            )
        # Without any optional args
        yield SampleInput(make_arg((1, 2)), args=((2,),))

        # TODO: @krshrimali, once to_numpy method in SampleInput class is modified to take None inputs,
        # enable these inputs; see https://github.com/pytorch/pytorch/pull/63276#discussion_r691950400

        # With weight and a `None` bias
        # yield SampleInput(make_arg((1, 2)), args=((2,), make_arg((2,)), None))

        # With `None` weight and bias (tests failing for this, see the link above)
        # yield SampleInput(make_arg((1, 2)), args=((2,), None, make_arg((2,))))

    return list(generator())

def sample_inputs_hardswish(self, device, dtype, requires_grad):
    N = 5
    # make sure we are testing -3 -> 3 range. default is -10 -> 10 so maybe unnecessary ?
    tensors = [SampleInput(make_tensor((N * 2, N * 2), device=device, dtype=dtype,
               requires_grad=requires_grad, low=-5, high=5)) for _ in range(1, N)]
    return tensors

def sample_inputs_linear(self, device, dtype, requires_grad):
<<<<<<< HEAD
    features_options = [[3, 4], [128, 128]]
    batch_options: List[List[int]] = [
        [],  # no batch
        [0],
        [64],
        [5, 7],
=======
    features_options = [[3, 4], [8, 8]]
    batch_options: List[List[int]] = [
        [],  # no batch
        [0],
        [8],
        [2, 3],
>>>>>>> 4666e3f1
    ]
    create_tensor = partial(make_tensor, device=device, dtype=dtype,
                            requires_grad=requires_grad, low=-2, high=2)

    sample_inputs = []
    for has_bias, (in_feat, out_feat), batch_shape in \
            itertools.product([True, False], features_options, batch_options):
        input_tensor = create_tensor(batch_shape + [in_feat])
        weight = create_tensor([out_feat, in_feat])
        if not has_bias:
            sample_inputs.append(SampleInput(input_tensor, args=(weight,)))
            continue

        bias = create_tensor([out_feat])
        sample_inputs.append(SampleInput(input_tensor, args=(weight, bias)))
    return sample_inputs

def sample_inputs_interpolate(mode, self, device, dtype, requires_grad):
    N, C = 2, 3
    D = 4
    S = 3
    L = 5

    align_corners_options: Tuple[Any, ...] = (None,)
    if mode in ('linear', 'bilinear', 'bicubic', 'trilinear'):
        align_corners_options = (True, False, None)
    ranks_for_mode = {
        'nearest': [1, 2, 3],
        'linear': [1],
        'bilinear': [2],
        'bicubic': [2],
        'trilinear': [3],
        'area': [1, 2, 3]
    }

    def shape(size, rank, with_batch_channel=True):
        if with_batch_channel:
            return tuple([N, C] + ([size] * rank))
        return tuple([size] * rank)

    make_arg = partial(make_tensor, device=device, dtype=dtype,
                       requires_grad=requires_grad, low=-1, high=1)

    sample_inputs = []
    for align_corners in align_corners_options:
        for rank in ranks_for_mode[mode]:
            sample_inputs.extend([
                SampleInput(make_arg(shape(D, rank)),
                            args=(shape(S, rank, False), None, mode, align_corners)),
                SampleInput(make_arg(shape(D, rank)),
                            args=(shape(L, rank, False), None, mode, align_corners)),
                SampleInput(make_arg(shape(D, rank)),
                            args=(None, 1.7, mode, align_corners)),
                SampleInput(make_arg(shape(D, rank)),
                            args=(None, 0.6, mode, align_corners)),
            ])

    return sample_inputs

def sample_inputs_gelu(self, device, dtype, requires_grad):
    N = 5
    tensors = [SampleInput(make_tensor((N * 2, N * 2), device=device, dtype=dtype,
               requires_grad=requires_grad, low=-3, high=3)) for _ in range(1, N)]
    return tensors

def sample_inputs_max_min_reduction_with_dim(op_info, device, dtype, requires_grad, **kwargs):
    inputs = []
    args_for_reduction_with_dim = (
        ((S, S, S), (1,),),
        ((S, S, S), (1, True, ),),
        ((), (0,),),
        ((), (0, True,),),
    )
    inputs = list((SampleInput(make_tensor(input_tensor, device, dtype,
                                           low=None, high=None,
                                           requires_grad=requires_grad),
                               args=args,))
                  for input_tensor, args in args_for_reduction_with_dim)
    return inputs

def sample_inputs_max_min_reduction_no_dim(op_info, device, dtype, requires_grad, **kwargs):
    inputs = []
    inputs.append(SampleInput(make_tensor((S, S, S), device, dtype,
                                          low=None, high=None,
                                          requires_grad=requires_grad),))
    inputs.append(SampleInput(make_tensor((), device, dtype,
                                          low=None, high=None,
                                          requires_grad=requires_grad),))
    return inputs

def _generate_nan_reduction_inputs(device, dtype, requires_grad):
    yield from _generate_reduction_inputs(device, dtype, requires_grad)
    yield torch.tensor([2, torch.nan, -1], device=device, dtype=dtype, requires_grad=requires_grad)
    yield torch.tensor([[torch.nan, 2], [0, 1]], device=device, dtype=dtype, requires_grad=requires_grad)

def sample_inputs_nan_reduction(supports_multiple_dims):
    # Generates sample inputs for reduction ops that contain the input tensor
    # and dim and keepdim kwargs. If a reduction op needs to test additional
    # args/kwargs then create a separate sample_inputs function
    def fn(op_info, device, dtype, requires_grad):
        inputs = []

        for t in _generate_nan_reduction_inputs(device, dtype, requires_grad):
            # Add case without dim and keepdim kwargs
            inputs.append(SampleInput(t))
            for kwargs in _generate_reduction_kwargs(t.ndim, supports_multiple_dims):
                inputs.append(SampleInput(t, kwargs=kwargs))

        return inputs

    return fn

def sample_inputs_reduction_quantile(op_info, device, dtype, requires_grad):
    test_quantiles = (0.5, make_tensor((2,), device, dtype, low=0, high=1))
    test_interpolations = ['linear', 'midpoint']

    inputs = []
    for quantiles in test_quantiles:
        for t in _generate_reduction_inputs(device, dtype, requires_grad):
            # Add case without dim and keepdim kwargs
            inputs.append(SampleInput(t, args=(quantiles,)))
            for kwargs in _generate_reduction_kwargs(t.ndim, supports_multiple_dims=False):
                # Interpolation kwarg for now is only supported when providing both dim and keepdim
                kwargs.setdefault('dim', 0)
                kwargs.setdefault('keepdim', False)
                for interpolation in test_interpolations:
                    kwargs['interpolation'] = interpolation
                    inputs.append(SampleInput(t, args=(quantiles,), kwargs=kwargs))

    return inputs

def sample_inputs_reduction_count_nonzero(*args, **kwargs):
    """Sample inputs for count_nonzero"""
    samples: List[SampleInput] = sample_inputs_reduction(*args, **kwargs)
    # count_nonzero does not support keepdim yet
    for sample in samples:
        sample.kwargs.pop('keepdim', None)
    return samples

def sample_inputs_leaky_relu(op_info, device, dtype, requires_grad):
    N = 10
    tensors = [SampleInput(make_tensor((N, N), device=device, dtype=dtype,
               requires_grad=requires_grad)) for _ in range(1, N)]
    return tensors

def sample_inputs_avgpool2d(op_info, device, dtype, requires_grad, **kwargs):
    make_arg = partial(make_tensor, device=device, dtype=dtype, requires_grad=requires_grad)

    # Order: input_shape, kernel_size, stride, padding, ceil_mode, count_include_pad, divisor_override
    cases = (((1, 3, 9, 9), 3, 1, 1, True, False, 2),
             ((1, 3, 9, 9), (4, 4), (2, 3), 1, True, False, 2),
             ((1, 3, 9, 9), (6, 6), (3, 3), (2, 3), True, True, 2),
             ((2, 3, 9, 9), (3, 3), (1, 1), (1, ), True, False, 2),
             ((1, 1, 4, 4), (2, 2), (), (0, ), False, True, -2),
             ((1, 2, 6, 6), (4, 4), (2, 2), (2, ), True, True, None))

    def generator():
        for input_shape, kernel_size, stride, padding, ceil_mode, count_include_pad, divisor_override in cases:
            yield SampleInput(make_arg(input_shape),
                              args=(kernel_size, stride, padding, ceil_mode, count_include_pad, divisor_override))
        # Case with just input_shape and kernel_size
        yield SampleInput(make_arg((1, 3, 9, 9)), args=((3, 3)))

    return list(generator())

def sample_inputs_topk(op_info, device, dtype, requires_grad, **kwargs):
    def get_tensor_input(size):
        return make_tensor(size, device, dtype, requires_grad=requires_grad)

    inputs = []
    inputs.append(SampleInput(get_tensor_input((S, M, S)), args=(3,)))
    inputs.append(SampleInput(get_tensor_input((S, M, S)), args=(3, 1)))
    inputs.append(SampleInput(get_tensor_input((S, M, S)), args=(3, -2)))
    inputs.append(SampleInput(get_tensor_input((S, M, S)), args=(3, 1, True)))
    inputs.append(SampleInput(get_tensor_input((S, M, S)), args=(3, -2, True)))
    inputs.append(SampleInput(get_tensor_input((S, M, S)), args=(3, 1, True, True)))
    inputs.append(SampleInput(get_tensor_input((S, M, S)), args=(3, -2, True, True)))

    inputs.append(SampleInput(get_tensor_input(()), args=(1,)))
    inputs.append(SampleInput(get_tensor_input(()), args=(1, 0)))
    inputs.append(SampleInput(get_tensor_input(()), args=(1, -1)))
    inputs.append(SampleInput(get_tensor_input(()), args=(1, 0, True)))
    inputs.append(SampleInput(get_tensor_input(()), args=(1, -1, True)))
    inputs.append(SampleInput(get_tensor_input(()), args=(1, 0, True, True)))
    inputs.append(SampleInput(get_tensor_input(()), args=(1, -1, True, True)))

    return inputs

def sample_inputs_outer(op_info, device, dtype, requires_grad, **kwargs):
    inputs = []
    arg_a = make_tensor((S,), device, dtype, requires_grad=requires_grad)
    arg_b = make_tensor((M,), device, dtype, requires_grad=requires_grad)
    inputs.append(SampleInput(arg_a, args=(arg_b,)))
    return inputs


def sample_inputs_igamma_igammac(op_info, device, dtype, requires_grad, **kwargs):
    make_arg = partial(make_tensor, device=device, dtype=dtype, low=1e-3)
    cases = (((S, S), (S, S), False),
             ((S, S), (S, ), False),
             ((S, ), (S, S), True),
             ((), (), False))

    def generator():
        for shape, other_shape, broadcasts_input in cases:
            yield SampleInput(make_arg(shape, requires_grad=requires_grad),
                              args=(make_arg(other_shape, requires_grad=False),),
                              broadcasts_input=broadcasts_input)

    return list(generator())


def sample_inputs_dist(op_info, device, dtype, requires_grad):
    make_arg = partial(make_tensor, device=device, dtype=dtype, requires_grad=requires_grad)
    sizes = ((S, S, S), (S,), (S, 1, S), (), (S, S))
    ps = (2, 4)

    def generate_samples():
        for size_x, size_y, p in product(sizes, sizes, ps):
            yield SampleInput(make_arg(size_x), args=(make_arg(size_y), p))

    return list(generate_samples())

# Missing to test the nondeterminism of the operation
# https://github.com/pytorch/pytorch/issues/53352
def sample_inputs_index_copy(op_info, device, dtype, requires_grad, **kwargs):
    def make_arg(shape, low=None, high=None, dtype=dtype):
        return make_tensor(shape, device=device, dtype=dtype,
                           low=low, high=high,
                           requires_grad=requires_grad)

    t = make_arg((S, S))
    s = make_arg((S, S))
    # non-contiguous input
    t01 = t.transpose(0, 1)
    # non-contiguous input
    s01 = s.transpose(0, 1)

    # idx is a permutation of 0...S-1 for this function to be deterministic
    idx = torch.randperm(S, device=device, dtype=torch.int64)
    # non-contiguous index
    idx_nonctg = torch.repeat_interleave(idx, 2, dim=-1)[::2]
    # index_copy_ does not support negative indices
    # idx_neg = -idx - 1
    samples = [SampleInput(tensor, args=(1, idx, source))
               for tensor, idx, source in product([t, t01], [idx, idx_nonctg], [s, s01])]

    # Add scalar cases
    scalar_sizes = [(), (1,)]
    ts = (make_arg(size) for size in scalar_sizes)
    idxs = (make_arg(size, dtype=torch.int64, low=0, high=1) for size in scalar_sizes)
    ss = (make_arg(size) for size in scalar_sizes)

    samples.extend(SampleInput(t, args=(0, idx, s)) for t, idx, s in product(ts, idxs, ss))
    return samples

def sample_inputs_mode(op_info, device, dtype, requires_grad):
    inputs = []
    args = (
        ((S, S, S), (),),
        ((S, S, S), (1, ),),
        ((S, S, S), (1, True, ),),
        ((), (),),
        ((), (0,),),
        ((), (0, True,),),
    )
    inputs = list((SampleInput(make_tensor(input_tensor, device, dtype,
                                           low=None, high=None,
                                           requires_grad=requires_grad),
                               args=args,))
                  for input_tensor, args in args)
    return inputs

# Missing to test the nondeterminism of the operation
# https://github.com/pytorch/pytorch/issues/53352
def sample_inputs_put(op_info, device, dtype, requires_grad):
    make_arg = partial(make_tensor, dtype=dtype, device=device, requires_grad=requires_grad)
    make_idx = partial(make_tensor, low=0, dtype=torch.int64, device=device, requires_grad=False)

    S = 3

    def gen_inputs():
        # Generic inputs
        tgt_gen = (make_arg((S, S), noncontiguous=not ctg) for ctg in (True, False))
        src_gen = (make_arg((S,), noncontiguous=not ctg) for ctg in (True, False))
        idx = torch.randperm(S * S, device=device, dtype=torch.int64)[:S]
        idx_nonctg = torch.repeat_interleave(idx, 2, dim=-1)[::2]
        idx_neg = -idx - 1
        idx_list = [idx, idx_nonctg, idx_neg]
        for tgt, idx, src, acc in product(tgt_gen, idx_list, src_gen, (True, False)):
            yield SampleInput(input=tgt, args=(idx, src, acc))

        # Scalar cases
        scalar_sizes = [(), (1,)]
        tgt_gen = (make_arg(size) for size in scalar_sizes)
        idx_gen = (make_idx(size, high=1) for size in scalar_sizes)
        src_gen = (make_arg(size) for size in scalar_sizes)
        for tgt, idx, src, acc in product(tgt_gen, idx_gen, src_gen, (True, False)):
            yield SampleInput(input=tgt, args=(idx, src, acc))

        # Empty cases
        tgt_sizes = [(0,), (), (1,), (3, 2)]
        tgt_gen = (make_arg(size) for size in tgt_sizes)
        idx = make_idx((0,), high=1)
        src = make_arg((0,))
        for tgt, acc in product(tgt, (True, False)):
            yield SampleInput(input=tgt, args=(idx, src, acc))

    return list(gen_inputs())

def sample_inputs_take(op_info, device, dtype, requires_grad):
    make_arg = partial(make_tensor, dtype=dtype, device=device, requires_grad=requires_grad)
    make_idx = partial(make_tensor, low=0, dtype=torch.int64, device=device, requires_grad=False)

    S = 3

    def gen_inputs():
        # Generic inputs: take S elements out of S * S
        src_gen = (make_arg((S, S), noncontiguous=not ctg) for ctg in (True, False))
        idx = make_idx((S,), high=S * S)
        idx_nonctg = make_idx((S,), high=S * S, noncontiguous=True)
        idx_neg = -idx - 1
        idx_list = [idx, idx_nonctg, idx_neg]
        for src, idx in product(src_gen, idx_list):
            yield SampleInput(input=src, args=(idx,))

        # Scalar cases
        scalar_sizes = [(), (1,)]
        src_gen = (make_arg(size) for size in scalar_sizes)
        idx_gen = (make_idx(size, high=1) for size in scalar_sizes)
        for src, idx in product(src_gen, idx_gen):
            yield SampleInput(input=src, args=(idx,))

        # Empty cases
        src_sizes = [(0,), (), (1,), (3, 2)]
        src_gen = (make_arg(size) for size in src_sizes)
        idx = make_idx((0,), high=1)
        for src in src_gen:
            yield SampleInput(input=src, args=(idx,))

    return list(gen_inputs())

def sample_movedim_moveaxis(op_info, device, dtype, requires_grad):
    return (
        SampleInput(
            make_tensor((4, 3, 2, 1), device, dtype, low=None, high=None, requires_grad=requires_grad),
            args=([0, 1, 2, 3], [3, 2, 1, 0])),
        SampleInput(
            make_tensor((4, 3, 2, 1), device, dtype, low=None, high=None, requires_grad=requires_grad),
            args=([0, -1, -2, -3], [-3, -2, -1, -0]))
    )


def sample_repeat_tile(op_info, device, dtype, requires_grad, **kwargs):
    rep_dims = ((), (0, ), (1, ), (0, 2), (1, 1), (2, 3), (2, 3, 2), (0, 2, 3), (2, 1, 1, 1),)
    shapes = ((), (0,), (2,), (3, 0), (3, 2), (3, 0, 1))

    if requires_grad:
        # Tests for variant_consistency_jit, grad, gradgrad
        # are slower. Use smaller bags of `rep_dims` and `shapes`
        # in this case.
        rep_dims = ((), (0, ), (0, 2), (1, 1), (2, 3), (1, 3, 2), (3, 1, 1))  # type: ignore[assignment]
        shapes = ((), (0,), (2,), (3, 2))  # type: ignore[assignment]

    tensors = [make_tensor(shape, device, dtype,
                           low=None, high=None,
                           requires_grad=requires_grad) for shape in shapes]

    samples = []
    for rep_dim, tensor in product(rep_dims, tensors):
        for t in (tensor, tensor.T):
            if op_info.name == 'repeat' and len(rep_dim) >= t.dim():
                # `torch.repeat` errors for `len(rep_dims) < t.dim()`,
                # so we filter such combinations.
                samples.append(SampleInput(t, args=(rep_dim,),))
            elif op_info.name == 'tile':
                samples.append(SampleInput(t, args=(rep_dim,),))

    return samples


def sample_inputs_narrow(op_info, device, dtype, requires_grad, **kwargs):
    shapes_and_args = (
        ((S, S, S), (1, 2, 2)),
        ((S, S, S), (-1, 2, 2)),
        ((S, S, S), (1, 0, 0)),
        ((S, S, S), (-1, 0, 0)),
    )

    def generator():
        for shape, args in shapes_and_args:
            tensor = make_tensor(shape, device, dtype, low=None, high=None,
                                 requires_grad=requires_grad)
            yield SampleInput(tensor, args=args)

    return list(generator())

def sample_trapezoid(op_info, device, dtype, requires_grad, **kwargs):
    y_shape_x_shape_and_kwargs = [
        ((2, 3), (2, 3), {}),
        ((2, 3), (2, 3), {'dim': 1}),
        ((6,), (6,), {}),
        ((6,), None, {}),
        # When 'trapezoid' is called with an empty input, it does not produce an output with requires_grad
        # See Issue #{61619}
        # ((6,0), (6,0), {}),
        ((2, 3), (1, 3), {}),
        ((3, 3), (3, 3), {}),
        ((3, 3), (3, 3), {'dim': -2}),
        ((5,), None, {'dx': 2.0}),
        ((2, 2), None, {'dx': 3.0})
    ]
    samples = []
    for y_shape, x_shape, kwarg in y_shape_x_shape_and_kwargs:
        y_tensor = make_tensor(y_shape, device, dtype, low=None, high=None,
                               requires_grad=requires_grad)
        if x_shape is not None:
            x_tensor = make_tensor(x_shape, device, dtype, low=None, high=None,
                                   requires_grad=requires_grad)
            samples.append(SampleInput(y_tensor, args=(x_tensor,), kwargs=kwarg))
        else:
            samples.append(SampleInput(y_tensor, kwargs=kwarg))
    return samples

def sample_cumulative_trapezoid(op_info, device, dtype, requires_grad, **kwargs):

    y_shape_x_shape_and_kwargs = [
        ((2, 3), (2, 3), {}),
        ((2, 3), (2, 3), {'dim': 1}),
        ((6,), (6,), {}),
        ((6,), None, {}),
        # When 'cumulative_trapezoid' is called with an empty input, it does not produce an output with requires_grad
        # See Issue #{61619}
        # ((6,0), (6,0), {}),
        ((2, 3), (1, 3), {}),
        ((3, 3), (3, 3), {}),
        ((3, 3), (3, 3), {'dim': -2}),
        ((5,), None, {'dx': 2.0}),
        ((2, 2), None, {'dx': 3.0})
    ]
    samples = []
    for y_shape, x_shape, kwarg in y_shape_x_shape_and_kwargs:
        y_tensor = make_tensor(y_shape, device, dtype, low=None, high=None,
                               requires_grad=requires_grad)
        if x_shape is not None:
            x_tensor = make_tensor(x_shape, device, dtype, low=None, high=None,
                                   requires_grad=requires_grad)
            samples.append(SampleInput(y_tensor, args=(x_tensor,), kwargs=kwarg))
        else:
            samples.append(SampleInput(y_tensor, kwargs=kwarg))
    return samples

def sample_unsqueeze(op_info, device, dtype, requires_grad, **kwargs):
    shapes_and_axes = [
        ((3, 4, 5), 0),
        ((3, 4, 5), 1),
        ((3, 4, 5), 3),
        ((3, 4, 5), -1),
        ((3, 4, 5), -3),
        ((), 0)
    ]

    samples = []
    for shape, axis in shapes_and_axes:
        tensor = make_tensor(shape, device, dtype, low=None, high=None,
                             requires_grad=requires_grad)
        samples.append(SampleInput(tensor, args=(axis,),))

    return samples


def sample_inputs_nn_unfold(op_info, device, dtype, requires_grad, **kwargs):
    shapes = ((0, 1, 5, 5), (1, 1, 5, 5), (2, 3, 5, 5))
    kernel_sizes = (2, (2, 2), (3, 3))
    dilations = (1, 2, (1, 2))
    paddings = (0, 1, (1, 1))
    strides = (1, 2, (1, 2))

    def generator():
        cases = product(shapes, kernel_sizes, dilations, paddings, strides)
        for shape, kernel_size, dilation, padding, stride in cases:
            tensor = make_tensor(shape, device, dtype, requires_grad=requires_grad)
            yield SampleInput(tensor, args=(kernel_size, dilation, padding, stride))

        # With default args
        yield SampleInput(make_tensor((1, 1, 5, 5), device, dtype, requires_grad=requires_grad),
                          args=((3, 3),))

    return list(generator())


def sample_inputs_squeeze(op_info, device, dtype, requires_grad, **kwargs):
    shapes_and_args = (
        ((S, 1, S, 1), ()),
        ((1, 1, 1, 1), ()),
        ((S, 1, S, 1), (1,)),
        ((S, 1, S, 1), (-1,)),
        ((S, 1, S, 1), (2,)),
        ((S, 1, S, 1), (-2,)),
        ((), (0, )),
    )

    def generator():
        for shape, args in shapes_and_args:
            tensor = make_tensor(shape, device, dtype, low=None, high=None,
                                 requires_grad=requires_grad)

            yield SampleInput(tensor, args=args)

    return list(generator())


def sample_inputs_nn_pad(op_info, device, dtype, requires_grad, mode, **kwargs):
    assert mode in ('constant', 'reflect', 'replicate', 'circular')
    if mode in ['reflect', 'replicate']:
        cases: tuple = (  # ignore
            ((1, 3), (1, 2)),
            ((1, 3), (0, 1)),
            ((0, 3, 3), (1, 2)),
            ((0, 3, 3), (0, 1)),
            ((1, 3, 3), (1, 2)),
            ((1, 3, 3), (0, 1)),
            ((1, 3, 3), (0, 2, 0, 1)),
            ((0, 3, 3, 3), (0, 2, 0, 1)),
            ((3, 3, 5, 5), (0, 2, 0, 1)),
            ((3, 3, 5, 5), (1, 1, 1, 1, 1, 1)),
            ((1, 3, 3, 3, 3), (1, 1, 1, 1, 1, 1)),
            ((1, 3, 4, 4), (-1, 1, -2, 1)),
        )
    elif mode == 'constant':
        cases = (
            ((1, 3), (1, 2)),
            ((1, 3), (0, 1)),
            ((1, 3), (0, 2, 0, 1)),
            ((0, 3, 3), (1, 2)),
            ((0, 3, 3), (0, 1)),
            ((0, 3, 3), (0, 2, 0, 1)),
            ((0, 3, 3), (1, 1, 1, 1, 1, 1)),
            ((1, 3, 3), (1, 2)),
            ((1, 3, 3), (0, 1)),
            ((1, 3, 3), (0, 2, 0, 1)),
            ((1, 3, 3), (1, 1, 1, 1, 1, 1)),
            ((0, 3, 3, 3), (1, 2)),
            ((0, 3, 3, 3), (0, 1)),
            ((0, 3, 3, 3), (0, 2, 0, 1)),
            ((0, 3, 3, 3), (1, 1, 1, 1, 1, 1)),
            ((3, 3, 5, 5), (1, 2)),
            ((3, 3, 5, 5), (0, 1)),
            ((3, 3, 5, 5), (0, 2, 0, 1)),
            ((3, 3, 5, 5), (1, 1, 1, 1, 1, 1)),
            ((1, 3, 3, 3, 3), (1, 2)),
            ((1, 3, 3, 3, 3), (0, 1)),
            ((1, 3, 3, 3, 3), (0, 2, 0, 1)),
            ((1, 3, 3, 3, 3), (1, 1, 1, 1, 1, 1)),
            ((1, 3, 4, 4), (-1, 1, -2, 1)),
        )
    else:  # mode == 'circular'
        if dtype == torch.bool:
            # test_dtypes fails on ASAN with for the case ab
            # runtime error: load of value 190, which is not a valid value for type 'bool'
            # Reference: https://github.com/pytorch/pytorch/pull/62814#issuecomment-894156562
            # Reference Issue: https://github.com/pytorch/pytorch/issues/63034
            cases = (
                ((2, 3, 3), (1, 2)),
                ((1, 3, 3), (1, 2)),
            )
        else:
            cases = (
                ((0, 3, 3), (1, 2)),
                ((0, 3, 3), (0, 1)),
                ((1, 3, 3), (1, 2)),
                ((1, 3, 3), (0, 1)),
                ((0, 3, 3, 3), (0, 2, 0, 1)),
                ((3, 3, 5, 5), (0, 2, 0, 1)),
                ((1, 3, 3, 3, 3), (1, 1, 1, 1, 1, 1)),
                ((1, 3, 4, 4), (-1, 1, -2, 1)),
            )

    make_inp = partial(make_tensor, device=device, dtype=dtype, requires_grad=requires_grad)

    def generator():
        if mode == 'constant':
            # Default args
            yield SampleInput(make_inp((1, 3, 3)), args=((2, 2),))

        if mode in ['reflect', 'replicate', 'circular']:
            for shape, pad in cases:
                yield SampleInput(make_inp(shape), args=(pad, mode))
        else:  # mode == 'constant'
            for pad_value in (1., 2.):
                for shape, pad in cases:
                    yield SampleInput(make_inp(shape), args=(pad, mode, pad_value))

    return list(generator())


# TODO: reconcile with torch.linalg.det and torch.linalg.slogdet
# Creates matrices with a positive nonzero determinant
def sample_inputs_logdet(op_info, device, dtype, requires_grad, **kwargs):
    def make_nonzero_det(A, *, sign=1, min_singular_value=0.1, **kwargs):
        u, s, vh = torch.linalg.svd(A, full_matrices=False)
        s.clamp_(min=min_singular_value)
        A = (u * s.unsqueeze(-2)) @ vh
        det = A.det()
        if sign is not None:
            if A.dim() == 2:
                if (det < 0) ^ (sign < 0):
                    A[0, :].neg_()
            else:
                cond = ((det < 0) ^ (sign < 0)).nonzero()
                if cond.size(0) > 0:
                    for i in range(cond.size(0)):
                        A[list(cond[i])][0, :].neg_()
        return A

    samples = []

    # cases constructed using make_tensor()
    tensor_shapes = (
        (S, S),
        (1, 1),
        (3, 3, S, S),
        (3, 3, 1, 1)
    )

    for shape in tensor_shapes:
        t = make_tensor(shape, device=device, dtype=dtype)
        d = make_nonzero_det(t).requires_grad_(requires_grad)
        samples.append(SampleInput(d))

    # cases constructed using:
    #  1) make_symmetric_matrices
    #  2) make_symmetric_pd_matrices
    #  3) make_fullrank_matrices_with_distinct_singular_values
    symmetric_shapes = (
        (S, S),
        (3, S, S),
    )


    def _helper(constructor, *shape, **kwargs):
        t = constructor(*shape, device=device, dtype=dtype)
        d = make_nonzero_det(t, **kwargs).requires_grad_(requires_grad)
        samples.append(SampleInput(d))

    for shape in symmetric_shapes:
        _helper(make_symmetric_matrices, *shape)
        _helper(make_symmetric_pd_matrices, *shape)
        _helper(make_fullrank_matrices_with_distinct_singular_values, *shape, min_singular_value=0)

    return tuple(samples)

def np_unary_ufunc_integer_promotion_wrapper(fn):
    # Wrapper that passes PyTorch's default scalar
    #   type as an argument to the wrapped NumPy
    #   unary ufunc when given an integer input.
    #   This mimicks PyTorch's integer->floating point
    #   type promotion.
    #
    # This is necessary when NumPy promotes
    #   integer types to double, since PyTorch promotes
    #   integer types to the default scalar type.

    # Helper to determine if promotion is needed
    def is_integral(dtype):
        return dtype in [np.bool_, bool, np.uint8, np.int8, np.int16, np.int32, np.int64]

    @wraps(fn)
    def wrapped_fn(x):
        # As the default dtype can change, acquire it when function is called.
        # NOTE: Promotion in PyTorch is from integer types to the default dtype
        np_dtype = torch_to_numpy_dtype_dict[torch.get_default_dtype()]

        if is_integral(x.dtype):
            return fn(x.astype(np_dtype))
        return fn(x)

    return wrapped_fn

def sample_inputs_spectral_ops(self, device, dtype, requires_grad=False, **kwargs):
    nd_tensor = make_tensor((S, S + 1, S + 2), device, dtype, low=None, high=None,
                            requires_grad=requires_grad)
    tensor = make_tensor((31,), device, dtype, low=None, high=None,
                         requires_grad=requires_grad)

    if self.ndimensional:
        return [
            SampleInput(nd_tensor, kwargs=dict(s=(3, 10), dim=(1, 2), norm='ortho')),
            SampleInput(nd_tensor, kwargs=dict(norm='ortho')),
            SampleInput(nd_tensor, kwargs=dict(s=(8,))),
            SampleInput(tensor),

            *(SampleInput(nd_tensor, kwargs=dict(dim=dim))
                for dim in [-1, -2, -3, (0, -1)]),
        ]
    else:
        return [
            SampleInput(nd_tensor, kwargs=dict(n=10, dim=1, norm='ortho')),
            SampleInput(nd_tensor, kwargs=dict(norm='ortho')),
            SampleInput(nd_tensor, kwargs=dict(n=7)),
            SampleInput(tensor),

            *(SampleInput(nd_tensor, kwargs=dict(dim=dim))
                for dim in [-1, -2, -3]),
        ]

def sample_inputs_repeat_interleave(op_info, device, dtype, requires_grad, **kwargs):
    make_input = partial(make_tensor, device=device, dtype=dtype, requires_grad=requires_grad)

    return [
        SampleInput(make_input(()), kwargs=dict(repeats=2)),
        SampleInput(make_input((2, 3, 4)), kwargs=dict(repeats=2)),
        SampleInput(make_input((2, 3, 4)), kwargs=dict(repeats=2, dim=1)),
        SampleInput(make_input((2, 3, 4)), kwargs=dict(repeats=torch.arange(3, device=device), dim=1))
    ]

# Metadata class for Fast Fourier Transforms in torch.fft.
class SpectralFuncInfo(OpInfo):
    """Operator information for torch.fft transforms. """

    def __init__(self,
                 name,  # the string name of the function
                 *,
                 ref=None,  # Reference implementation (probably in np.fft namespace)
                 dtypes=floating_and_complex_types(),
                 ndimensional: bool,  # Whether dim argument can be a tuple
                 sample_inputs_func=sample_inputs_spectral_ops,
                 decorators=None,
                 **kwargs):
        decorators = list(decorators) if decorators is not None else []
        decorators += [
            skipCPUIfNoFFT,
            skipCUDAIfRocm,
        ]

        super().__init__(name=name,
                         dtypes=dtypes,
                         decorators=decorators,
                         sample_inputs_func=sample_inputs_func,
                         **kwargs)
        self.ref = ref if ref is not None else _getattr_qual(np, name)
        self.ndimensional = ndimensional


class ShapeFuncInfo(OpInfo):
    """Early version of a specialized OpInfo for Shape manipulating operations like tile and roll"""
    def __init__(self,
                 name,  # the string name of the function
                 *,
                 ref,  # a reference function
                 dtypes=floating_types(),
                 dtypesIfCPU=None,
                 dtypesIfCUDA=None,
                 dtypesIfROCM=None,
                 sample_inputs_func=None,
                 **kwargs):
        super(ShapeFuncInfo, self).__init__(name,
                                            dtypes=dtypes,
                                            dtypesIfCPU=dtypesIfCPU,
                                            dtypesIfCUDA=dtypesIfCUDA,
                                            dtypesIfROCM=dtypesIfROCM,
                                            sample_inputs_func=sample_inputs_func,
                                            **kwargs)
        self.ref = ref

def sample_inputs_foreach(self, device, dtype, N, *, noncontiguous=False, same_size=False):
    if same_size:
        return [make_tensor((N, N), device, dtype, noncontiguous=noncontiguous) for _ in range(N)]
    else:
        return [make_tensor((N - i, N - i), device, dtype, noncontiguous=noncontiguous) for i in range(N)]


def get_foreach_method_names(name):
    # get torch inplace reference function
    op_name = "_foreach_" + name
    inplace_op_name = "_foreach_" + name + "_"

    op = getattr(torch, op_name, None)
    inplace_op = getattr(torch, inplace_op_name, None)

    ref = getattr(torch, name, None)
    ref_inplace = getattr(torch.Tensor, name + "_", None)
    return op, inplace_op, ref, ref_inplace

class ForeachFuncInfo(OpInfo):
    """Early version of a specialized OpInfo for foreach functions"""
    def __init__(self,
                 name,
                 dtypes=floating_and_complex_types(),
                 dtypesIfCPU=all_types_and_complex(),
                 dtypesIfCUDA=floating_and_complex_types_and(torch.half),
                 dtypesIfROCM=None,
                 safe_casts_outputs=True,
                 supports_alpha_param=False,
                 sample_inputs_func=sample_inputs_foreach,
                 **kwargs):
        super().__init__(
            "_foreach_" + name,
            dtypes=dtypes,
            dtypesIfCPU=dtypesIfCPU,
            dtypesIfCUDA=dtypesIfCUDA,
            dtypesIfROCM=dtypesIfROCM,
            safe_casts_outputs=safe_casts_outputs,
            sample_inputs_func=sample_inputs_func,
            **kwargs
        )

        foreach_method, foreach_method_inplace, torch_ref_method, torch_ref_inplace = get_foreach_method_names(name)
        self.method_variant = foreach_method
        self.inplace_variant = foreach_method_inplace
        self.ref = torch_ref_method
        self.ref_inplace = torch_ref_inplace
        self.supports_alpha_param = supports_alpha_param


def sample_inputs_linalg_cholesky_inverse(op_info, device, dtype, requires_grad=False):
    # Generate Cholesky factors of positive-definite (non-singular) Hermitian (symmetric) matrices
    from torch.testing._internal.common_utils import random_hermitian_pd_matrix
    inputs = (
        torch.zeros(0, 0, dtype=dtype, device=device),  # 0x0 matrix
        torch.zeros(0, 2, 2, dtype=dtype, device=device),  # zero batch of matrices
        random_hermitian_pd_matrix(S, dtype=dtype, device=device),  # single matrix
        random_hermitian_pd_matrix(S, 2, dtype=dtype, device=device),  # batch of matrices
    )
    test_cases = (torch.linalg.cholesky(a) for a in inputs)
    out = []
    for a in test_cases:
        a.requires_grad = requires_grad
        out.append(SampleInput(a))
        out.append(SampleInput(a, kwargs=dict(upper=True)))
    return out

def sample_inputs_linalg_lstsq(op_info, device, dtype, requires_grad=False, **kwargs):
    from torch.testing._internal.common_utils import random_well_conditioned_matrix
    out = []
    for batch in ((), (3,), (3, 3)):
        shape = batch + (3, 3)
        # NOTE: inputs are not marked with `requires_grad` since
        # linalg_lstsq is not differentiable
        a = random_well_conditioned_matrix(*shape, dtype=dtype, device=device)
        b = make_tensor(shape, device, dtype, low=None, high=None)
        out.append(SampleInput(a, args=(b,)))
    return out

def sample_inputs_householder_product(op_info, device, dtype, requires_grad, **kwargs):
    """
    This function generates input for torch.linalg.householder_product (torch.orgqr).
    The first argument should be a square matrix or batch of square matrices, the second argument is a vector or batch of vectors.
    Empty, square, rectangular, batched square and batched rectangular input is generated.
    """
    # Each column of the matrix is getting multiplied many times leading to very large values for
    # the Jacobian matrix entries and making the finite-difference result of grad check less accurate.
    # That's why gradcheck with the default range [-9, 9] fails and [-2, 2] is used here.
    samples = (
        SampleInput(make_tensor((S, S), device, dtype, low=-2, high=2, requires_grad=requires_grad),
                    args=(make_tensor((S,), device, dtype, low=-2, high=2, requires_grad=requires_grad),)),

        SampleInput(make_tensor((S + 1, S), device, dtype, low=-2, high=2, requires_grad=requires_grad),
                    args=(make_tensor((S,), device, dtype, low=-2, high=2, requires_grad=requires_grad),)),

        SampleInput(make_tensor((2, 1, S, S), device, dtype, low=-2, high=2, requires_grad=requires_grad),
                    args=(make_tensor((2, 1, S,), device, dtype, low=-2, high=2, requires_grad=requires_grad),)),

        SampleInput(make_tensor((2, 1, S + 1, S), device, dtype, low=-2, high=2, requires_grad=requires_grad),
                    args=(make_tensor((2, 1, S,), device, dtype, low=-2, high=2, requires_grad=requires_grad),)),

        SampleInput(make_tensor((0, 0), device, dtype, low=None, high=None, requires_grad=requires_grad),
                    args=(make_tensor((0,), device, dtype, low=None, high=None, requires_grad=requires_grad),)),

        SampleInput(make_tensor((S, S), device, dtype, low=-2, high=2, requires_grad=requires_grad),
                    args=(make_tensor((0,), device, dtype, low=None, high=None, requires_grad=requires_grad),)),
    )

    return samples

def sample_inputs_ormqr(op_info, device, dtype, requires_grad):
    # create a helper function wrapping `make_tensor`
    make_input = partial(make_tensor, dtype=dtype, device=device, requires_grad=requires_grad)

    def gen_inputs():
        batches = [(), (0, ), (2, ), (2, 1)]
        ns = [5, 2, 0]
        tf = [True, False]
        for batch, (m, n), left, transpose in product(batches, product(ns, ns), tf, tf):
            reflectors = make_input((*batch, m, n))
            tau = make_input((*batch, min(m, n)))
            other_matrix_shape = (m, n) if left else (n, m)
            other = make_input((*batch, *other_matrix_shape))
            kwargs = {"left": left, "transpose": transpose}
            yield SampleInput(reflectors, args=(tau, other,), kwargs=kwargs)

    return tuple(gen_inputs())

def sample_inputs_linalg_cholesky(op_info, device, dtype, requires_grad=False, **kwargs):
    """
    This function generates always positive-definite input for torch.linalg.cholesky using
    random_hermitian_pd_matrix.
    The input is generated as the itertools.product of 'batches' and 'ns'.
    In total this function generates 8 SampleInputs
    'batches' cases include:
        () - single input,
        (0,) - zero batched dimension,
        (2,) - batch of two matrices,
        (1, 1) - 1x1 batch of matrices
    'ns' gives 0x0 and 5x5 matrices.
    Zeros in dimensions are edge cases in the implementation and important to test for in order to avoid unexpected crashes.
    """
    from torch.testing._internal.common_utils import random_hermitian_pd_matrix

    batches = [(), (0, ), (2, ), (1, 1)]
    ns = [5, 0]
    out = []
    for batch, n, upper in product(batches, ns, [True, False]):
        a = random_hermitian_pd_matrix(n, *batch, dtype=dtype, device=device)
        a.requires_grad = requires_grad
        out.append(SampleInput(a, kwargs={"upper": upper}))
    return out

def sample_inputs_symeig(op_info, device, dtype, requires_grad=False):
    out = sample_inputs_linalg_invertible(op_info, device, dtype, requires_grad)

    for o in out:
        o.kwargs = {"upper": bool(np.random.choice([True, False])),
                    "eigenvectors": True}
        # A gauge-invariant function
        o.output_process_fn_grad = lambda output: (output[0], abs(output[1]))
    return out

def sample_inputs_linalg_eig(op_info, device, dtype, requires_grad=False):
    """
    This function generates input for torch.linalg.eigh with UPLO="U" or "L" keyword argument.
    """
    def out_fn(output):
        return output[0], abs(output[1])

    samples = sample_inputs_linalg_invertible(op_info, device, dtype, requires_grad)
    for sample in samples:
        sample.output_process_fn_grad = out_fn

    return samples

def sample_inputs_linalg_eigh(op_info, device, dtype, requires_grad=False, **kwargs):
    """
    This function generates input for torch.linalg.eigh/eigvalsh with UPLO="U" or "L" keyword argument.
    """
    def out_fn(output):
        if isinstance(output, tuple):
            # eigh function
            return output[0], abs(output[1])
        else:
            # eigvalsh function
            return output

    samples = sample_inputs_linalg_invertible(op_info, device, dtype, requires_grad)
    for sample in samples:
        sample.kwargs = {"UPLO": np.random.choice(["L", "U"])}
        sample.output_process_fn_grad = out_fn

    return samples


def sample_inputs_linalg_slogdet(op_info, device, dtype, requires_grad=False):
    def out_fn(output):
        return output[1]

    samples = sample_inputs_linalg_invertible(op_info, device, dtype, requires_grad)
    for sample in samples:
        sample.output_process_fn_grad = out_fn

    return samples


def sample_inputs_linalg_pinv_hermitian(op_info, device, dtype, requires_grad=False, **kwargs):
    """
    This function generates input for torch.linalg.pinv with hermitian=True keyword argument.
    """
    out = sample_inputs_linalg_invertible(op_info, device, dtype, requires_grad, **kwargs)
    for o in out:
        o.kwargs = {"hermitian": True}
    return out

def sample_inputs_linalg_solve(op_info, device, dtype, requires_grad=False, vector_rhs_allowed=True, **kwargs):
    """
    This function generates always solvable input for torch.linalg.solve
    Using random_fullrank_matrix_distinct_singular_value gives a non-singular (=invertible, =solvable) matrices 'a'.
    The first input to torch.linalg.solve is generated as the itertools.product of 'batches' and 'ns'.
    The second input is generated as the product of 'batches', 'ns' and 'nrhs'.
    In total this function generates 18 SampleInputs
    'batches' cases include:
        () - single input,
        (0,) - zero batched dimension,
        (2,) - batch of two matrices.
    'ns' gives 0x0 and 5x5 matrices.
    and 'nrhs' controls the number of vectors to solve for:
        () - using 1 as the number of vectors implicitly
        (1,) - same as () but explicit
        (3,) - solve for 3 vectors.
    Zeros in dimensions are edge cases in the implementation and important to test for in order to avoid unexpected crashes.
    'vector_rhs_allowed' controls whether to include nrhs = () to the list of SampleInputs.
    torch.solve / triangular_solve / cholesky_solve (opposed to torch.linalg.solve) do not allow
    1D tensors (vectors) as the right-hand-side.
    Once torch.solve / triangular_solve / cholesky_solve and its testing are removed,
    'vector_rhs_allowed' may be removed here as well.
    """
    from torch.testing._internal.common_utils import random_fullrank_matrix_distinct_singular_value

    batches = [(), (0, ), (2, )]
    ns = [5, 0]
    if vector_rhs_allowed:
        nrhs = [(), (1,), (3,)]
    else:
        nrhs = [(1,), (3,)]
    out = []
    for n, batch, rhs in product(ns, batches, nrhs):
        a = random_fullrank_matrix_distinct_singular_value(n, *batch, dtype=dtype, device=device)
        a.requires_grad = requires_grad
        b = torch.randn(*batch, n, *rhs, dtype=dtype, device=device)
        b.requires_grad = requires_grad
        out.append(SampleInput(a, args=(b,)))
    return out


def sample_inputs_legacy_solve(op_info, device, dtype, requires_grad=False, **kwargs):
    """
    This function generates always solvable input for legacy solve functions
    (the ones that are not in torch.linalg module).
    The difference from sample_inputs_linalg_solve is that here the right-hand-side of A x = b equation
    should have b.ndim >= 2, vectors are not allowed.
    Also the arguments order is swapped.
    """
    out = sample_inputs_linalg_solve(
        op_info, device, dtype, requires_grad=requires_grad, vector_rhs_allowed=False
    )

    # Reverses tensor order
    for sample in out:
        sample.input, sample.args = sample.args[0], (sample.input,)

    return out


def sample_inputs_lu(op_info, device, dtype, requires_grad=False, **kwargs):
    # not needed once OpInfo tests support Iterables
    def generate_samples():
        batch_shapes = ((), (3,), (3, 3))
        for batch_shape, get_infos, size_delta in product(batch_shapes, (True, False), (-2, -1, 0, +1, +2)):
            shape = batch_shape + (S + size_delta, S)
            input = make_tensor(shape, device, dtype, requires_grad=requires_grad, low=None, high=None)
            yield SampleInput(input, args=(True, get_infos))

    return list(generate_samples())


def sample_inputs_lu_solve(op_info, device, dtype, requires_grad=False, **kwargs):
    from torch.testing._internal.common_utils import random_fullrank_matrix_distinct_singular_value

    batches = [(), (0, ), (2, )]
    ns = [5, 3, 0]
    nrhs = [0, 1, 6]

    def generate_samples():
        for n, batch, rhs in product(ns, batches, nrhs):
            a = random_fullrank_matrix_distinct_singular_value(n, *batch, dtype=dtype, device=device)
            requires_grad_options = (False,) if not requires_grad else (True, False)
            # we try all possible combinations of requires_grad for each input
            for lu_requires_grad, b_requires_grad in product(requires_grad_options, requires_grad_options):
                # when requires_grad == True, at least one input has to have requires_grad enabled
                if requires_grad and not lu_requires_grad and not b_requires_grad:
                    continue
                # we run LU several times to guarantee that the produced SampleInputs are independent
                # this is especially important when setting different requries_grad for same tensors!
                lu, pivs = a.lu()
                lu.requires_grad = lu_requires_grad
                b = torch.randn(*batch, n, rhs, dtype=dtype, device=device)
                b.requires_grad = b_requires_grad
                yield SampleInput(b, args=(lu, pivs))

    return list(generate_samples())


def sample_inputs_lu_unpack(op_info, device, dtype, requires_grad=False, **kwargs):
    # not needed once OpInfo tests support Iterables
    def generate_samples():
        for lu_sample in sample_inputs_lu(op_info, device, dtype, requires_grad, **kwargs):
            lu_data, pivots = lu_sample.input.lu()
            yield SampleInput(lu_data, args=(pivots,))

            # generate rectangular inputs
            lu_data_shape = lu_data.shape
            batch_shape = lu_data_shape[:-2]
            n = lu_data_shape[-2]

            for shape_inc in ((1, 0), (0, 1)):
                lu_data, pivots = make_tensor(
                    batch_shape + (n + shape_inc[0], n + shape_inc[1]),
                    device, dtype,
                    requires_grad=False,
                    low=None, high=None
                ).lu()
                lu_data.requires_grad_(requires_grad)
                yield SampleInput(lu_data, args=(pivots,))

    return list(generate_samples())


def sample_inputs_roll(op_info, device, dtype, requires_grad=False, **kwargs):
    make_arg = partial(make_tensor, device=device, dtype=dtype, requires_grad=requires_grad)

    args = ((0, 0), (1, 2), (0, 2), (2, 0), (-1, 0), (10000, 1), (2,), ((1, 2, -1), (0, 1, 2)))

    def generator():
        for arg in args:
            yield SampleInput(make_arg((S, S, S)), args=arg)

    return list(generator())


def sample_inputs_rot90(op_info, device, dtype, requires_grad=False, **kwargs):
    make_arg = partial(make_tensor, device=device, dtype=dtype, requires_grad=requires_grad)

    args = ((1, (0, 1),),
            (1, (1, 2),),
            (1, (1, -1),),
            ())

    def generator():
        for arg in args:
            yield SampleInput(make_arg((S, S, S)), args=arg)

    return list(generator())


def sample_inputs_std_var(op_info, device, dtype, requires_grad, **kwargs):
    tensor_nd = make_tensor((S, S, S), device=device, dtype=dtype,
                            low=None, high=None, requires_grad=requires_grad)
    tensor_1d = make_tensor((S,), device=device, dtype=dtype,
                            low=None, high=None, requires_grad=requires_grad)

    return [
        SampleInput(tensor_nd),
        SampleInput(tensor_nd, kwargs=dict(dim=1)),
        SampleInput(tensor_nd, kwargs=dict(dim=1, unbiased=True, keepdim=True)),
        SampleInput(tensor_1d, kwargs=dict(dim=0, unbiased=True, keepdim=True)),
        SampleInput(tensor_1d, kwargs=dict(dim=0, unbiased=False, keepdim=False)),

        SampleInput(tensor_nd, kwargs=dict(dim=(1,), correction=S // 2)),
        SampleInput(tensor_nd, kwargs=dict(dim=None, correction=0, keepdim=True)),
    ]


def _generate_correlation_inputs(device, dtype, requires_grad):
    shapes = [(2,), (1, 2), (3, 2), (2, 3)]
    for shape in shapes:
        yield make_tensor(shape, device, dtype, requires_grad=requires_grad)


def sample_inputs_corrcoef(op_info, device, dtype, requires_grad, **kwargs):
    return [SampleInput(t) for t in _generate_correlation_inputs(device, dtype, requires_grad)]


def sample_inputs_cov(op_info, device, dtype, requires_grad, **kwargs):
    inputs = []
    for t in _generate_correlation_inputs(device, dtype, requires_grad):
        inputs.append(SampleInput(t))
        num_observations = t.numel() if t.ndimension() < 2 else t.size(1)
        fweights = make_tensor((num_observations,), device, torch.int, low=0, high=10, requires_grad=requires_grad)
        aweights = make_tensor((num_observations,), device, torch.float, low=0, high=1, requires_grad=requires_grad)
        for correction, fw, aw in product(range(num_observations), [None, fweights], [None, aweights]):
            inputs.append(SampleInput(t, kwargs={'correction': correction, 'fweights': fw, 'aweights': aw}))
    return inputs


def _sample_inputs_svd(op_info, device, dtype, requires_grad=False, is_linalg_svd=False):
    """
    This function generates input for torch.svd with distinct singular values so that autograd is always stable.
    Matrices of different size:
        square matrix - S x S size
        tall marix - S x (S-2)
        wide matrix - (S-2) x S
    and batched variants of above are generated.
    Each SampleInput has a function 'output_process_fn_grad' attached to it that is applied on the output of torch.svd
    It is needed for autograd checks, because backward of svd doesn't work for an arbitrary loss function.
    """
    from torch.testing._internal.common_utils import random_fullrank_matrix_distinct_singular_value

    # svd and linalg.svd returns V and V.conj().T, respectively. So we need to slice
    # along different dimensions when needed (this is used by
    # test_cases2:wide_all and wide_all_batched below)
    if is_linalg_svd:
        def slice_V(v):
            return v[..., :(S - 2), :]

        def uv_loss(usv):
            u00 = usv[0][0, 0]
            v00_conj = usv[2][0, 0]
            return u00 * v00_conj
    else:
        def slice_V(v):
            return v[..., :, :(S - 2)]

        def uv_loss(usv):
            u00 = usv[0][0, 0]
            v00_conj = usv[2][0, 0].conj()
            return u00 * v00_conj

    test_cases1 = (  # some=True (default)
        # loss functions for complex-valued svd have to be "gauge invariant",
        # i.e. loss functions shouldn't change when sigh of the singular vectors change.
        # the simplest choice to satisfy this requirement is to apply 'abs'.
        (random_fullrank_matrix_distinct_singular_value(S, dtype=dtype, device=device),
            lambda usv: usv[1]),  # 'check_grad_s'
        (random_fullrank_matrix_distinct_singular_value(S, dtype=dtype, device=device),
            lambda usv: abs(usv[0])),  # 'check_grad_u'
        (random_fullrank_matrix_distinct_singular_value(S, dtype=dtype, device=device),
            lambda usv: abs(usv[2])),  # 'check_grad_v'
        # this test is important as it checks the additional term that is non-zero only for complex-valued inputs
        # and when the loss function depends both on 'u' and 'v'
        (random_fullrank_matrix_distinct_singular_value(S, dtype=dtype, device=device),
            uv_loss),  # 'check_grad_uv'
        (random_fullrank_matrix_distinct_singular_value(S, dtype=dtype, device=device)[:(S - 2)],
            lambda usv: (abs(usv[0]), usv[1], abs(usv[2][..., :, :(S - 2)]))),  # 'wide'
        (random_fullrank_matrix_distinct_singular_value(S, dtype=dtype, device=device)[:, :(S - 2)],
            lambda usv: (abs(usv[0]), usv[1], abs(usv[2]))),  # 'tall'
        (random_fullrank_matrix_distinct_singular_value(S, 2, dtype=dtype, device=device),
            lambda usv: (abs(usv[0]), usv[1], abs(usv[2]))),  # 'batched'
        (random_fullrank_matrix_distinct_singular_value(S, 2, dtype=dtype, device=device)[..., :(S - 2), :],
            lambda usv: (abs(usv[0]), usv[1], abs(usv[2]))),  # 'wide_batched'
        (random_fullrank_matrix_distinct_singular_value(S, 2, dtype=dtype, device=device)[..., :, :(S - 2)],
            lambda usv: (abs(usv[0]), usv[1], abs(usv[2]))),  # 'tall_batched'
    )
    test_cases2 = (  # some=False
        (random_fullrank_matrix_distinct_singular_value(S, dtype=dtype, device=device)[:(S - 2)],
            lambda usv: (abs(usv[0]), usv[1], abs(slice_V(usv[2])))),  # 'wide_all'
        (random_fullrank_matrix_distinct_singular_value(S, dtype=dtype, device=device)[:, :(S - 2)],
            lambda usv: (abs(usv[0][:, :(S - 2)]), usv[1], abs(usv[2]))),  # 'tall_all'
        (random_fullrank_matrix_distinct_singular_value(S, 2, dtype=dtype, device=device)[..., :(S - 2), :],
            lambda usv: (abs(usv[0]), usv[1], abs(slice_V(usv[2])))),  # 'wide_all_batched'
        (random_fullrank_matrix_distinct_singular_value(S, 2, dtype=dtype, device=device)[..., :, :(S - 2)],
            lambda usv: (abs(usv[0][..., :, :(S - 2)]), usv[1], abs(usv[2]))),  # 'tall_all_batched'
    )

    out = []
    for a, out_fn in test_cases1:
        a.requires_grad = requires_grad
        if is_linalg_svd:
            kwargs = {'full_matrices': False}
        else:
            kwargs = {'some': True}
        out.append(SampleInput(a, kwargs=kwargs, output_process_fn_grad=out_fn))

    for a, out_fn in test_cases2:
        a.requires_grad = requires_grad
        if is_linalg_svd:
            kwargs = {'full_matrices': True}
        else:
            kwargs = {'some': False}
        out.append(SampleInput(a, kwargs=kwargs, output_process_fn_grad=out_fn))

    return out


def sample_inputs_permute(op_info, device, dtype, requires_grad, **kwargs):
    make_arg = partial(make_tensor, device=device, dtype=dtype, requires_grad=requires_grad)

    cases = [((1, 2, 3, 4), (0, 2, 3, 1)),
             ((1, 2, 3, 4), (0, -2, -1, 1)),
             ((), ()),
             ((1, 2, 3, 4), (2, 1, 3, 0))]

    def generator():
        for shape, args in cases:
            yield SampleInput(make_arg(shape), args=(args,))

    return list(generator())


# Based on erstwhile method_tests tests & some tensor_op_tests for pow
def sample_inputs_pow(op_info, device, dtype, requires_grad, **kwargs):
    samples = []

    if dtype in [torch.float16, torch.bfloat16, torch.float32, torch.float64]:
        test_cases = (
            ((2, 2), 0, 5, 1e-3, requires_grad, (2, 2), 0, 1, 0.1, requires_grad, False),
            ((2, 2), 0, 5, 1e-3, requires_grad, (1,), 0, 1, 0.1, requires_grad, False),
            ((), 1e-3, 1e-3 + 1, 0, requires_grad, (), 0.1, 1.1, 0, False, False),
            ((2, 2), 0, 5, 1e-3, requires_grad, (), 0.1, 1.1, 1, False, False),
        )
        tests_require_resizing = (
            ((1,), 0, 5, 1e-3, requires_grad, (2, 2), 0, 1, 0.1, requires_grad, requires_grad),
            ((2, 1, 2), 0, 5, 1e-3, requires_grad, (1, 2, 1), 0, 1, 0.1, requires_grad, requires_grad),
            ((), 1e-3, 1e-3 + 1, 0, requires_grad, (1, S, 1), 0, 1, 0.1, requires_grad, requires_grad),
        )
        cases = test_cases + tests_require_resizing
        samples = list(SampleInput(make_tensor(shape_b, low=low_b, high=high_b,
                                               requires_grad=b_grad, device=device,
                                               dtype=dtype) + additive_b,
                                   args=(make_tensor(shape_e, low=low_e, high=high_e,
                                                     requires_grad=e_grad, device=device,
                                                     dtype=dtype) + additive_e,),
                                   broadcasts_input=broadcasts_input)
                       for shape_b, low_b, high_b, additive_b, b_grad, shape_e, low_e,
                       high_e, additive_e, e_grad, broadcasts_input in cases)
        tensor_scalar_inputs = (
            ((2, 2), 0, 5, 1e-3, requires_grad, (3.14,)),
            ((), 1e-3, 1e-3 + 1, 0, requires_grad, (3.14,))
        )
        more_samples = list(SampleInput(make_tensor(shape, dtype=dtype, device=device,
                                                    high=high, low=low,
                                                    requires_grad=b_grad) + additive,
                                        args=exp)
                            for shape, low, high, additive, b_grad, exp in tensor_scalar_inputs)
        samples = [*samples, *more_samples]
    elif dtype in [torch.complex64, torch.complex128]:
        args_tuple = (
            ((2, 2), 0, 5, requires_grad, (3.14,)),
            ((), 0, 1, requires_grad, (3.14,)),
            ((), 0, 1, requires_grad, (3.14j,))
        )
        samples = list(SampleInput(make_tensor(shape, dtype=dtype, device=device,
                                               high=high, low=low,
                                               requires_grad=b_grad) + 1e-3 * (1 + 1j),
                                   args=arg)
                       for shape, low, high, b_grad, arg in args_tuple)
    elif dtype == torch.bool:
        arg_tuple = (0, 1, 1., 2.3)
        samples = list(SampleInput(make_tensor((2, 2), device=device, dtype=dtype,
                                               requires_grad=requires_grad),
                                   args=(arg,))
                       for arg in arg_tuple)
        dtypes_list = [torch.float64, torch.float32, torch.int64, torch.int32]
        more_samples = list(SampleInput(make_tensor((2, 2), device, dtype=torch.bool,
                                                    requires_grad=requires_grad),
                                        args=(make_tensor((2, 2), device, dtype=dtype,
                                                          requires_grad=requires_grad),))
                            for dtype in dtypes_list)
        samples = [*samples, *more_samples]
        samples.append(SampleInput(make_tensor((2, 2, 2), device, dtype=torch.bool,
                                               requires_grad=requires_grad),
                                   args=(make_tensor((2, 1), device, dtype=torch.float64,
                                                     requires_grad=requires_grad),)))
    else:
        exp_tuple = (1, 2, 3)
        samples = list(SampleInput(make_tensor((2, 2), device, dtype,
                                               requires_grad=requires_grad),
                                   args=(arg,))
                       for arg in exp_tuple)
        samples.append(SampleInput(make_tensor((2, 2), device, dtype,
                                               requires_grad=requires_grad),
                                   args=(make_tensor((2, 2), device, dtype,
                                                     requires_grad=requires_grad),)))
    return tuple(samples)

def sample_inputs_svd(op_info, device, dtype, requires_grad=False, **kwargs):
    return _sample_inputs_svd(op_info, device, dtype, requires_grad, is_linalg_svd=False)

def sample_inputs_linalg_svd(op_info, device, dtype, requires_grad=False, **kwargs):
    return _sample_inputs_svd(op_info, device, dtype, requires_grad, is_linalg_svd=True)

def sample_inputs_linalg_svdvals(op_info, device, dtype, requires_grad=False, **kwargs):
    batches = [(), (0, ), (2, ), (1, 1)]
    ns = [5, 2, 0]
    samples = []
    for batch, (m, n) in product(batches, product(ns, ns)):
        a = make_tensor((*batch, m, n), device, dtype, low=None, high=None, requires_grad=requires_grad)
        samples.append(SampleInput(a))
    return samples

def sample_inputs_hardshrink_hardtanh(op_info, device, dtype, requires_grad=False, **kwargs):
    N = 10
    tensors = [SampleInput(make_tensor((N, N), device=device, dtype=dtype,
               requires_grad=requires_grad)) for _ in range(1, N)]
    return tensors

def sample_inputs_eig(op_info, device, dtype, requires_grad=False, **kwargs):
    eigvecs = make_tensor((S, S), device=device, dtype=dtype,
                          low=None, high=None)
    eigvals = make_tensor((S,), device=device, dtype=dtype,
                          low=None, high=None)
    # we produce only diagonazible inputs which do not have
    # complex eigenvalues for real inputs, as there is no
    # backward implementation for real inputs with complex
    # eigenvalues yet.
    input = (eigvecs * eigvals.unsqueeze(-2)) @ eigvecs.inverse()
    input.requires_grad_(requires_grad)

    def process_output(eigpair):
        eigvals, eigvecs = eigpair
        if dtype.is_complex:
            # eig produces eigenvectors which are normalized to 1 norm.
            # Note that if v is an eigenvector, so is v * e^{i \phi},
            # and |v| = |v * e^{i \phi}| = 1.
            # This, however, makes the eigenvector backward computation process
            # rather unstable unless the objective function is gauge-invariant,
            # that is if f(z) == f(|z|), for example.
            # Hence for complex inputs we ignore the phases and return only
            # the absolute values.
            return eigvals, eigvecs.abs()
        else:
            return eigvals, eigvecs

    return [
        SampleInput(
            input,
            kwargs=dict(eigenvectors=True),
            output_process_fn_grad=process_output
        ),
    ]


def sample_inputs_einsum(op_info, device, dtype, requires_grad=False, **kwargs):
    x = make_tensor((3,), device, dtype, requires_grad=requires_grad)
    y = make_tensor((4,), device, dtype, requires_grad=requires_grad)
    A = make_tensor((2, 3,), device, dtype, requires_grad=requires_grad, noncontiguous=True)
    B = make_tensor((1, 3,), device, dtype, requires_grad=requires_grad)
    C = make_tensor((1, 2, 3,), device, dtype, requires_grad=requires_grad)
    D = make_tensor((1, 3, 4,), device, dtype, requires_grad=requires_grad, noncontiguous=True)
    E = make_tensor((4, 4,), device, dtype, requires_grad=requires_grad)
    H = make_tensor((3, 3,), device, dtype, requires_grad=requires_grad, noncontiguous=True)
    I = make_tensor((1, 3, 1,), device, dtype, requires_grad=requires_grad)

    inputs = []

    # Vector operations
    inputs.append(SampleInput([x], args=('i->',)))                      # sum
    inputs.append(SampleInput([x, y], args=('i,j->ij',)))               # outer

    # Matrix operations
    inputs.append(SampleInput([A], args=("ij->i",)))                    # col sum
    inputs.append(SampleInput([A, B], args=("ij,kj->ik",)))             # matmul
    inputs.append(SampleInput([A, E], args=("ij,Ab->ijAb",)))           # matrix outer product

    # Tensor operations
    inputs.append(SampleInput([C, D], args=("aij,ajk->aik",)))          # batch matmul
    inputs.append(SampleInput([D, E], args=("aij,jk->aik",)))           # tensor matrix contraction
    inputs.append(SampleInput([C, B], args=("ijk,ik->j",)))             # non contiguous

    # Test diagonals
    inputs.append(SampleInput([I], args=('iji->j',)))                   # non-contiguous trace

    # Test ellipsis
    inputs.append(SampleInput([H], args=("i...->...",)))
    inputs.append(SampleInput([C, x], args=('...ik, ...j -> ij',)))

    return inputs


def sample_inputs_linalg_qr(op_info, device, dtype, requires_grad=False, **kwargs):
    """
    This function generates input for torch.linalg.qr
    The input is generated as the itertools.product of 'batches' and 'ns'.
    """
    batches = [(), (0,), (2, ), (1, 1)]
    ns = [5, 2, 0]
    out = []
    for batch, (m, n) in product(batches, product(ns, ns)):
        a = torch.randn(*batch, m, n, dtype=dtype, device=device, requires_grad=requires_grad)
        out.append(SampleInput(a))
    return out

def sample_inputs_geqrf(op_info, device, dtype, requires_grad=False):
    batches = [(), (0, ), (2, ), (1, 1)]
    ns = [5, 2, 0]
    samples = []
    for batch, (m, n) in product(batches, product(ns, ns)):
        # TODO: CUDA path doesn't work with batched or empty inputs
        if torch.device(device).type == 'cuda' and (batch != () or m == 0 or n == 0):
            continue
        a = make_tensor((*batch, m, n), device, dtype, low=None, high=None, requires_grad=requires_grad)
        samples.append(SampleInput(a))
    return samples

def sample_inputs_flip(op_info, device, dtype, requires_grad):
    make_arg = partial(make_tensor, dtype=dtype, device=device, requires_grad=requires_grad)
    sizes = ((S, M, S), (S, 0, M))
    all_dims = ((0, 1, 2), (0,), (0, 2), (-1,), ())

    def gen_samples():
        for size, dims in product(sizes, all_dims):
            yield SampleInput(make_arg(size), kwargs={"dims": dims})

    return list(gen_samples())

def sample_inputs_fliplr_flipud(op_info, device, dtype, requires_grad, **kwargs):
    tensors = (
        make_tensor((S, M, S), device, dtype, low=None, high=None, requires_grad=requires_grad),
        make_tensor((S, 0, M), device, dtype, low=None, high=None, requires_grad=requires_grad)
    )
    return [SampleInput(tensor) for tensor in tensors]

def sample_inputs_fmod_remainder(op_info, device, dtype, requires_grad, *, autodiffed=False, **kwargs):
    make_arg = partial(make_tensor, dtype=dtype, device=device, requires_grad=requires_grad)

    if autodiffed:
        samples = (
            ((S, S, S), 1.5, False),
            ((), 1.5, False),
        )
    else:
        cases = (
            ((S, S, S), (), False),
            ((S, S, S), (S, S, S), False),
            ((S, S, S), (S,), False),
        )

        # Sample inputs with scalars as torch tensors
        cases_with_tensor_scalar = (
            ((), torch.tensor(1, dtype=dtype, device=device, requires_grad=False), False),
        )

        # Sample inputs with broadcasting
        cases_with_broadcasting = (
            ((S,), (S, S, S), True),
            ((S, 1, S), (S, S, S), True),
            ((), (S, S, S), True),
        )

        samples = cases + cases_with_tensor_scalar + cases_with_broadcasting  # type: ignore[assignment]

    def generator():
        for shape, arg_other, broadcasts_input in samples:
            if isinstance(arg_other, tuple):
                arg = make_arg(arg_other, requires_grad=False, exclude_zero=True)
            else:
                # shape_other is scalar or torch.tensor
                arg = arg_other
            yield(SampleInput(make_arg(shape), args=(arg,), broadcasts_input=broadcasts_input))

    return list(generator())

# TODO: clamp shares tensors among its sample inputs --- we should prohibit this!
def sample_inputs_clamp(op_info, device, dtype, requires_grad, **kwargs):
    x = make_tensor((S, M, S), device, dtype, low=None, high=None, requires_grad=requires_grad)
    lb = make_tensor((S, M, S), device, dtype, low=None, high=None, requires_grad=requires_grad)
    ub = make_tensor((S, M, S), device, dtype, low=None, high=None, requires_grad=requires_grad)

    def detach(tensor):
        return tensor.clone().detach_().requires_grad_(requires_grad)

    return [
        SampleInput(detach(x), args=(lb, ub)),
        SampleInput(detach(x), args=(detach(lb[0]), detach(ub[0]))),
        SampleInput(detach(x), args=(detach(lb[:, :1]),)),
    ]

def sample_inputs_clamp_scalar(op_info, device, dtype, requires_grad):
    tensors = (
        make_tensor((2, 3, 2), device, dtype, low=None, high=None, requires_grad=requires_grad),
        make_tensor((2, 0, 3), device, dtype, low=None, high=None, requires_grad=requires_grad),
    )
    if dtype is torch.uint8:
        min_max_vals = ((2, 5), (3, 7))
    else:
        min_max_vals = ((0, 1), (-1, 1))
    output = [SampleInput(tensor, args=vals) for tensor, vals in product(tensors, min_max_vals)]
    output += [SampleInput(tensors[0], args=(0.5, None)), SampleInput(tensors[0], args=(None, 0.5))]
    empty_tensor = make_tensor((), device=device, dtype=dtype, low=None, high=None, requires_grad=requires_grad)
    output += [SampleInput(empty_tensor, args=(0.0, 1.0)), ]
    return output

def sample_kwargs_clamp_scalar(device, dtype, input):
    if dtype is torch.uint8:
        min_val, max_val = (random.randint(1, 3), random.randint(4, 8))
    elif dtype.is_floating_point:
        min_val, max_val = (random.uniform(-8, 0), random.uniform(1, 8))  # type: ignore[assignment]
    else:
        min_val, max_val = (random.randint(-8, 0), random.randint(1, 8))
    return {'min': min_val, 'max': max_val}, {'a_min': min_val, 'a_max': max_val}

def sample_inputs_cross(op_info, device, dtype, requires_grad, **kwargs):
    sample0 = SampleInput(make_tensor((S, 3), device=device, dtype=dtype, requires_grad=requires_grad),
                          args=(make_tensor((S, 3), device=device, dtype=dtype, requires_grad=requires_grad),))
    sample1 = SampleInput(make_tensor((S, 3, S), device=device, dtype=dtype, requires_grad=requires_grad),
                          args=(make_tensor((S, 3, S), device=device, dtype=dtype, requires_grad=requires_grad),),
                          kwargs={'dim': 1})

    return (sample0, sample1)

def sample_inputs_cumprod(op_info, device, dtype, requires_grad, **kwargs):
    def make_arg(shape):
        # shrink values to be in the interval [-1, +1] for better precision in gradgradcheck
        return make_tensor(shape, device, dtype, low=-1, high=+1, requires_grad=requires_grad)

    def prod_zeros(dim_select):
        assert len(dim_select) == 2
        result = make_arg(3 * (S,))
        with torch.no_grad():
            result.narrow(dim_select[0], 0, 1).narrow(dim_select[1], 1, 1).zero_()
            result.narrow(dim_select[0], 2, 1).narrow(dim_select[1], 3, 1).zero_()
            result.narrow(dim_select[0], 4, 1).narrow(dim_select[1], 3, 1).zero_()
        return result

    # will not be needed once OpInfo tests suport Iterables
    def sample_generator():
        for dim in range(3):
            yield SampleInput(make_arg((S, S, S)), args=(dim,))
        # Scalar tensors and empty tensor
        for size in [(), (1,), (0,)]:
            yield SampleInput(make_arg(size), args=(0,))

        yield SampleInput(prod_zeros([0, 1]), args=(1,))
        yield SampleInput(prod_zeros([0, 2]), args=(1,))
        yield SampleInput(prod_zeros([1, 2]), args=(1,))

        # test dtype kwarg
        yield SampleInput(prod_zeros([1, 2]), args=(1,), kwargs={'dtype': dtype})

    return list(sample_generator())

def sample_inputs_view_as_complex(op_info, device, dtype, requires_grad, **kwargs):
    return [SampleInput(make_tensor((S, 2), device, dtype, requires_grad=requires_grad),)]

def sample_inputs_view_as_real(op_info, device, dtype, requires_grad, **kwargs):
    tensors = (
        make_tensor((S, S), device, dtype, requires_grad=requires_grad),
        make_tensor((), device, dtype, requires_grad=requires_grad)
    )
    return [SampleInput(tensor) for tensor in tensors]

def sample_inputs_copysign(op_info, device, dtype, requires_grad, **kwargs):
    def _make_tensor(*shape, low=None, high=None):
        return make_tensor(shape, device, dtype, low=low, high=high, requires_grad=requires_grad)

    cases = [
        # no broadcast
        ((S, S, S), (S, S, S), False),
        # broadcast rhs
        ((S, S, S), (S, S), False),

        # scalar
        ((S, S), 3.14, False),
        # scalar positive zero
        ((S, S), 0.0, False),
        # scalar negative zero
        ((S, S), -0.0, False),
    ]

    # broadcast lhs
    cases.append(((S, S), (S, S, S), True))
    # broadcast all
    cases.append(((S, 1, S), (M, S), True))

    def generator():
        for input_shape, arg_val, broadcasts_input in cases:
            if isinstance(arg_val, tuple):
                arg = _make_tensor(*arg_val)
            else:
                # arg_val is scalar
                arg = arg_val

            yield SampleInput(_make_tensor(*input_shape), args=(arg, ), broadcasts_input=broadcasts_input)

    return list(generator())

def sample_inputs_prod(op_info, device, dtype, requires_grad):
    def make_arg(shape):
        # shrink values to be in the interval [-1, +1] for better precision in gradgradcheck
        return make_tensor(shape, device, dtype, low=-1, high=+1, requires_grad=requires_grad)

    def prod_single_zero():
        result = make_arg(2 * (S,))
        with torch.no_grad():
            result[0, 1] = 0
        return result

    # will not be needed once OpInfo tests support Iterables
    def sample_generator():
        for sample in sample_inputs_cumprod(op_info, device, dtype, requires_grad):
            yield SampleInput(sample.input)  # only Tensor, ignore other inputs
            yield sample
            sample.kwargs['keepdim'] = True
            yield sample
        yield SampleInput(prod_single_zero())
        yield SampleInput(make_arg((3, 3, 3)), args=(1,))
        yield SampleInput(make_arg((3, 3, 3)), args=(1,), kwargs={'keepdim': True})

        # test zero scalar tensor
        zero = make_arg(())
        with torch.no_grad():
            zero.zero_()
        yield SampleInput(zero)
        yield SampleInput(zero, args=(0,))
        yield SampleInput(zero, args=(0,), kwargs={'keepdim': True})

    return list(sample_generator())

def sample_inputs_nextafter(op_info, device, dtype, requires_grad, **kwargs):
    make_arg = partial(make_tensor, dtype=dtype, device=device, requires_grad=requires_grad)

    cases = (
        ((S, S), (S, S), False),
        ((S, S), (S,), False),
        ((S, ), (S, S), True)
    )

    def generator():
        for shape, other_shape, broadcasts_input in cases:
            yield SampleInput(make_arg(shape), args=(make_arg(other_shape),), broadcasts_input=broadcasts_input)

    return list(generator())


def sample_inputs_diag(op_info, device, dtype, requires_grad, **kwargs):
    vec_sample = SampleInput(make_tensor((M, ), device, dtype, low=None, high=None, requires_grad=requires_grad))

    tensors = (
        make_tensor((M, M), device, dtype, low=None, high=None, requires_grad=requires_grad),
        make_tensor((3, 5), device, dtype, low=None, high=None, requires_grad=requires_grad),
        make_tensor((5, 3), device, dtype, low=None, high=None, requires_grad=requires_grad),
    )

    args = ((), (2,), (-2,), (1,), (2,))

    samples = []
    for tensor, arg in product(tensors, args):
        samples.append(SampleInput(tensor, args=arg))

    return samples + [vec_sample]

def sample_inputs_diagonal_diag_embed(op_info, device, dtype, requires_grad, **kwargs):
    make_arg = partial(make_tensor, dtype=dtype, device=device, requires_grad=requires_grad)

    # Shapes for 2D Tensors
    shapes_2d = ((M, M), (3, 5), (5, 3))

    # Shapes for 3D Tensors
    shapes_3d = ((M, M, M),)

    args_2d = ((), (2,), (-2,), (1,))
    args_3d = ((1, 1, 2), (2, 0, 1), (-2, 0, 1))

    def generator():
        for shape, arg in chain(product(shapes_2d, args_2d), product(shapes_3d, args_3d)):
            yield SampleInput(make_arg(shape), args=arg)

    return list(generator())


def sample_inputs_to_sparse(op_info, device, dtype, requires_grad, **kwargs):
    make_arg = partial(make_tensor, device=device, dtype=dtype, requires_grad=requires_grad)

    return (SampleInput(make_arg((S, S)), args=(), output_process_fn_grad=lambda x: x.to_dense()),
            SampleInput(make_arg((S, S)), args=(1,), output_process_fn_grad=lambda x: x.to_dense()),)


# Used for both log_softmax and softmax
def sample_inputs_softmax_variant(op_info, device, dtype, requires_grad, with_dtype=False, **kwargs):
    make_arg = partial(make_tensor, device=device, dtype=dtype, requires_grad=requires_grad)

    cases = [
        ((S, ), (0, )),
        ((S, S), (0, )),
        ((S, S), (1, )),
        ((S, S), (-1, )),
        ((S, M, S), (2, )),
    ]

    # PyTorch on XLA throws an error when passed with dim argument for 0d tensor.
    # See https://github.com/pytorch/xla/issues/3061 for more details.
    if torch.device(device).type != 'xla':
        cases.append(((), (0, )))

    return [
        SampleInput(make_arg(shape), args=dim, kwargs=dict(dtype=torch.float64) if with_dtype else None)
        for shape, dim in cases
    ]


def sample_inputs_logit(op_info, device, dtype, requires_grad, **kwargs):
    low, high = op_info.domain

    # Note: Operator is very sensitive at points near the
    # start and end of domain and leads to NaN for float16
    # if domain_eps is 1e-5.
    domain_eps = op_info._domain_eps if dtype != torch.float16 else 3e-2

    low = low + domain_eps
    high = high - domain_eps

    samples = (
        SampleInput(make_tensor((S, S, S), device, dtype, low=low, high=high, requires_grad=requires_grad)),
        SampleInput(make_tensor((S, S, S), device, dtype, low=low,
                                high=high, requires_grad=requires_grad), args=(0.2,)),
        SampleInput(make_tensor((), device, dtype, low=low, high=high, requires_grad=requires_grad)),
        SampleInput(make_tensor((), device, dtype, low=low,
                                high=high, requires_grad=requires_grad), args=(0.2,)),
    )

    return samples

def sample_inputs_isin(op_info, device, dtype, requires_grad):
    element = make_tensor((L,), device, dtype, low=None, high=None, requires_grad=requires_grad)
    indices = torch.randint(0, L, size=[S])
    test_elements = element[indices].clone()
    return [
        SampleInput(element, args=(test_elements,))
    ]

def sample_inputs_masked_scatter(op_info, device, dtype, requires_grad, **kwargs):
    make_arg = partial(make_tensor, device=device, dtype=dtype, requires_grad=requires_grad)

    def samples_generator():
        yield SampleInput(make_arg((S, S)), args=(torch.randn(S, S, device=device) > 0, make_arg((S, S))))
        yield SampleInput(make_arg((S, S)), args=(torch.randn((S,), device=device) > 0, make_arg((S, S))))
        yield SampleInput(make_arg((S, S)), args=(bernoulli_scalar().to(device), make_arg((S, S))))
        yield SampleInput(make_arg((S,)),
                          args=(torch.randn(S, S, device=device) > 0, make_arg((S, S))),
                          broadcasts_input=True)

    samples = tuple(samples_generator())
    return samples


def sample_inputs_masked_fill(op_info, device, dtype, requires_grad, **kwargs):
    make_arg = partial(make_tensor, device=device, dtype=dtype, requires_grad=requires_grad)

    def sample_generator():
        yield SampleInput(make_arg((S, S)), args=(torch.randn(S, S, device=device) > 0, 10))
        yield SampleInput(make_arg((S, S)), args=(torch.randn(S, S, device=device) > 0, make_arg(())))
        yield SampleInput(make_arg((S, S)), args=(torch.randn(S, device=device) > 0, 10))
        yield SampleInput(make_arg(()), args=(torch.randn((), device=device) > 0, 10))
        yield SampleInput(make_arg(()), args=(torch.randn((), device=device) > 0, make_arg(())))
        yield SampleInput(make_arg((S, S)), args=(torch.randn((), device=device) > 0, 10))

        yield SampleInput(make_arg((S,)),
                          args=(torch.randn(S, S, device=device) > 0, make_arg(())),
                          broadcasts_input=True)
        yield SampleInput(make_arg((S,)),
                          args=(torch.randn(S, S, device=device) > 0, 10),
                          broadcasts_input=True)

    samples = tuple(sample_generator())
    return samples

def sample_inputs_masked_select(op_info, device, dtype, requires_grad, **kwargs):
    samples = (
        SampleInput(make_tensor((M, M), device, dtype, low=None, high=None, requires_grad=requires_grad),
                    args=(torch.randn(M, M, device=device) > 0,)),

        SampleInput(make_tensor((M, M), device, dtype, low=None, high=None, requires_grad=requires_grad),
                    args=(torch.randn((M,), device=device) > 0,)),

        SampleInput(make_tensor((M,), device, dtype, low=None, high=None, requires_grad=requires_grad),
                    args=(torch.randn((M, M), device=device) > 0,)),

        SampleInput(make_tensor((M, 1, M), device, dtype, low=None, high=None, requires_grad=requires_grad),
                    args=(torch.randn((M, M), device=device) > 0,)),

        SampleInput(make_tensor((), device, dtype, low=None, high=None, requires_grad=requires_grad),
                    args=(torch.tensor(1, device=device, dtype=torch.bool),)),

        SampleInput(make_tensor((M, M), device, dtype, low=None, high=None, requires_grad=requires_grad),
                    args=(torch.tensor(1, device=device, dtype=torch.bool),)),

        SampleInput(make_tensor((), device, dtype, low=None, high=None, requires_grad=requires_grad),
                    args=(torch.randn((M, M), device=device) > 0,)),
    )

    return samples

def sample_inputs_matrix_exp(op_info, device, dtype, requires_grad, **kwargs):
    samples = (
        SampleInput(make_tensor((S, S), device, dtype, requires_grad=requires_grad)),
        SampleInput(make_tensor((S, S, S), device, dtype, requires_grad=requires_grad)),
    )

    return samples

def sample_inputs_matmul(op_info, device, dtype, requires_grad):
    test_cases = (((L,), (L,)),
                  ((S, M), (M,)),
                  ((M,), (M, S)),
                  ((S, M), (M, S)),
                  ((S, 0), (0, M)),
                  ((S, S, M), (M,)),
                  ((S, S, M), (M, S)),
                  ((S, S, 0), (0, S)),
                  ((M,), (S, M, S)),
                  ((S, M), (S, M, S)),
                  ((0, 0), (S, 0, 0)),
                  ((S, S, M, M), (S, S, M, S)),
                  ((S, S, M, M), (M,)),
                  ((M,), (S, S, M, S)))
    sample_inputs = []
    for lhs_shape, rhs_shape in test_cases:
        lhs = make_tensor(lhs_shape, device, dtype, low=None, high=None, requires_grad=requires_grad)
        rhs = make_tensor(rhs_shape, device, dtype, low=None, high=None, requires_grad=requires_grad)
        if op_info.name == 'matmul':
            sample_inputs.append(SampleInput(lhs, args=(rhs,)))
        elif op_info.name == '__rmatmul__':
            sample_inputs.append(SampleInput(rhs, args=(lhs,)))
        else:
            raise RuntimeError("`op_info.name` must be 'matmul' or '__rmatmul__'")
    return tuple(sample_inputs)


def sample_inputs_meshgrid(op_info: OpInfo, device: torch.device, dtype: torch.dtype,
                           requires_grad: bool,
                           *, variant: str) -> List[SampleInput]:
    if variant == 'variadic':
        def make_inputs(
                tensors: List[torch.Tensor]) -> Tuple[Union[torch.Tensor,
                                                            List[torch.Tensor]],
                                                      Tuple[torch.Tensor, ...]]:
            return tensors[0], tuple(tensors[1:])
    elif variant == 'list':
        def make_inputs(
                tensors: List[torch.Tensor]) -> Tuple[Union[torch.Tensor,
                                                            List[torch.Tensor]],
                                                      Tuple[torch.Tensor, ...]]:
            return tensors, ()
    else:
        raise ValueError(
            'Unsupported variant, must be one of {"variadic", "list"}. '
            f'Got "{variant}".')

    SCALAR = torch.Size([])
    VECTOR = torch.Size([3])
    test_cases: List[List[torch.Size]] = [
        [SCALAR],
        [VECTOR],
        [VECTOR, SCALAR],
        [VECTOR, SCALAR, VECTOR],
        [VECTOR, SCALAR, VECTOR, SCALAR],
    ]

    sample_inputs = []
    for shapes, indexing in itertools.product(test_cases, {'xy', 'ij'}):
        input, args = make_inputs(
            [make_tensor(shape, device, dtype, requires_grad=requires_grad)
             for shape in shapes])
        sample_inputs.append(SampleInput(input=input, args=args,
                                         kwargs=dict(indexing=indexing)))
    return sample_inputs


def sample_inputs_polar(op_info, device, dtype, requires_grad, **kwargs):
    def _make_tensor_helper(shape, low=None, high=None):
        return make_tensor(shape, device, dtype, low=low, high=high, requires_grad=requires_grad)

    samples = (
        SampleInput(_make_tensor_helper((S, S), low=0), args=(_make_tensor_helper((S, S)),)),
        SampleInput(_make_tensor_helper((), low=0), args=(_make_tensor_helper(()),)),
    )

    return samples

def sample_inputs_complex(op_info, device, dtype, requires_grad, **kwargs):
    def _make_tensor_helper(shape):
        return make_tensor(shape, device, dtype, requires_grad=requires_grad)

    samples = (
        SampleInput(_make_tensor_helper((S, S)), args=(_make_tensor_helper((S, S)),)),
        SampleInput(_make_tensor_helper(()), args=(_make_tensor_helper(()),)),
    )

    return samples


def sample_inputs_polygamma(op_info, device, dtype, requires_grad, **kwargs):
    make_arg = partial(make_tensor, device=device, dtype=dtype, requires_grad=requires_grad)
    tensor_shapes = ((S, S), ())
    ns = (1, 2, 3, 4, 5)

    def generator():
        for shape, n in product(tensor_shapes, ns):
            yield SampleInput(make_arg(shape), args=(n,))

    return list(generator())


def sample_inputs_mvlgamma(op_info, device, dtype, requires_grad, **kwargs):
    make_arg = partial(make_tensor, device=device, dtype=dtype, requires_grad=requires_grad)
    tensor_shapes = ((S, S), ())
    ns = (1, 2, 3, 4, 5)

    # Since the accepted lower bound for input
    # to mvlgamma depends on `p` argument,
    # the following function computes the lower bound
    # which we pass to `make_tensor`.
    def compute_min_val(p):
        return (p - 1.) / 2

    def generator():
        for shape, n in product(tensor_shapes, ns):
            min_val = compute_min_val(n)
            if not dtype.is_floating_point:
                # Round-up minimum value for integral dtypes
                min_val += 1
            yield SampleInput(make_arg(shape, low=min_val), args=(n,))

    return list(generator())


# Since `mvlgamma` has multiple entries,
# there are multiple common skips for the additional
# entries. Following function is a helper to that end.
def skips_mvlgamma(skip_redundant=False):
    skips = (
        # outside domain values are hard error for mvlgamma op.
        DecorateInfo(unittest.skip("Skipped!"), 'TestUnaryUfuncs', 'test_float_domains'),
    )
    if skip_redundant:
        # Redundant tests
        skips = skips + (  # type: ignore[assignment]
            DecorateInfo(unittest.skip("Skipped!"), 'TestGradients'),
            DecorateInfo(unittest.skip("Skipped!"), 'TestJit'),
            DecorateInfo(unittest.skip("Skipped!"), 'TestCommon'),
        )
    return skips


# To test reference numerics against multiple values of argument `p`,
# we make multiple OpInfo entries with each entry corresponding to different value of p.
# We run the op tests from test_ops.py only for `p=1` to avoid redundancy in testing.
# Class `MvlGammaInfo` already contains the basic information related to the operator,
# it only takes arguments like `domain`, `skips` and `sample_kwargs`, which
# differ between the entries.
class MvlGammaInfo(UnaryUfuncInfo):
    def __init__(self, variant_test_name, domain, skips, sample_kwargs):
        super(MvlGammaInfo, self).__init__(
            'mvlgamma',
            ref=reference_mvlgamma if TEST_SCIPY else _NOTHING,
            aliases=('special.multigammaln',),
            variant_test_name=variant_test_name,
            domain=domain,
            decorators=(precisionOverride({torch.float16: 5e-2}),),
            dtypes=all_types(),
            dtypesIfCPU=all_types_and(torch.bfloat16),
            dtypesIfCUDA=all_types_and(torch.half),
            sample_inputs_func=sample_inputs_mvlgamma,
            safe_casts_outputs=True,
            supports_forward_ad=True,
            skips=skips,
            sample_kwargs=sample_kwargs)


def sample_inputs_entr(op_info, device, dtype, requires_grad, **kwargs):
    low, _ = op_info.domain

    if requires_grad:
        low = 0 + op_info._domain_eps

    return (SampleInput(make_tensor((L,), device, dtype,
                                    low=low,
                                    requires_grad=requires_grad)),
            SampleInput(make_tensor((), device, dtype,
                                    low=low,
                                    requires_grad=requires_grad)))


def sample_inputs_zeta(op_info, device, dtype, requires_grad, **kwargs):
    make_arg = partial(make_tensor, device=device, dtype=dtype, requires_grad=requires_grad)
    samples = (SampleInput(make_arg((S,), low=1, requires_grad=requires_grad),
                           args=(make_arg((S,), low=2, requires_grad=False),)),
               SampleInput(make_arg((S,), low=1, requires_grad=requires_grad),
                           args=(3.,)),
               )

    return samples


# TODO: Consolidate `i0e` with sample_inputs_unary when `make_tensor`,
#       supports `exclude` argument.
#       For more context: https://github.com/pytorch/pytorch/pull/56352#discussion_r633277617
def sample_inputs_i0_i1(op_info, device, dtype, requires_grad, **kwargs):

    samples = (SampleInput(make_tensor((S,), device, dtype,
                                       requires_grad=requires_grad)),
               SampleInput(make_tensor((), device, dtype,
                                       requires_grad=requires_grad)))

    if requires_grad and op_info.op == torch.special.i0e:
        # NOTE: `i0e`'s first-order gradient is not continous
        # at `0`, hence we don't test `i0e` with any input being `0`.
        # TODO: Remove this when `make_tensor` supports excluding `0`.
        with torch.no_grad():
            for sample in samples:
                t = sample.input
                t[t == 0] = torch.finfo(dtype).eps  # type: ignore[index]
    elif requires_grad and op_info.op != torch.special.i0e:
        # Special Case for gradient
        # Sample with `0` in the input
        t = make_tensor((S,), device, dtype,
                        requires_grad=requires_grad)

        with torch.no_grad():
            t[0] = 0

        samples += (SampleInput(t),)  # type: ignore[assignment]

    return samples


def sample_inputs_rsub(op_info, device, dtype, requires_grad, variant='tensor', **kwargs):
    def _make_tensor_helper(shape, low=None, high=None):
        return make_tensor(shape, device, dtype, low=low, high=high, requires_grad=requires_grad)

    def _samples_with_alpha_helper(args, alphas, filter_fn=lambda arg_alpha: True):
        filtered_product = filter(filter_fn, product(args, alphas))  # type: ignore[var-annotated]
        return (SampleInput(input, args=(arg,), kwargs=dict(alpha=alpha))
                for (input, arg), alpha in filtered_product)

    int_alpha, float_alpha, complex_alpha = 2, 0.1, 1 + 0.6j

    if variant == 'tensor':
        samples = (
            SampleInput(_make_tensor_helper((S, S)), args=(_make_tensor_helper((S, S)),)),
            SampleInput(_make_tensor_helper((S, S)), args=(_make_tensor_helper((S,)),)),
            SampleInput(_make_tensor_helper((S,)), args=(_make_tensor_helper((S, S)),)),
            SampleInput(_make_tensor_helper(()), args=(_make_tensor_helper(()),)),
            SampleInput(_make_tensor_helper(()), args=(_make_tensor_helper((S,)),)),
            SampleInput(_make_tensor_helper((S,)), args=(_make_tensor_helper(()),)),
        )

        if dtype.is_complex:
            alphas = [int_alpha, float_alpha, complex_alpha]
        elif dtype.is_floating_point:
            alphas = [int_alpha, float_alpha]
        else:
            alphas = [int_alpha]

        args = ((_make_tensor_helper((S, S)), _make_tensor_helper((S, S))),
                (_make_tensor_helper((S, S)), _make_tensor_helper((S,))),
                (_make_tensor_helper(()), _make_tensor_helper(())))
        samples += tuple(_samples_with_alpha_helper(args, alphas))  # type: ignore[assignment]
    elif variant == 'scalar':
        # Scalar Other
        samples = (SampleInput(_make_tensor_helper((S, S)), args=(0.5,)),
                   SampleInput(_make_tensor_helper(()), args=(0.5,)),
                   SampleInput(_make_tensor_helper((S, S)), args=(1.5j,)),
                   SampleInput(_make_tensor_helper(()), args=(1.5j,)),
                   SampleInput(_make_tensor_helper((S, S)), args=(0.4 + 1.2j,)),
                   SampleInput(_make_tensor_helper(()), args=(1.2 + 1.76j,)))

        scalar_args = [(_make_tensor_helper((S, S)), 0.5), (_make_tensor_helper(()), 0.5),
                       (_make_tensor_helper((S, S)), 2.7j), (_make_tensor_helper(()), 2.7j),
                       (_make_tensor_helper((S, S)), 1 - 2.7j), (_make_tensor_helper(()), 1 + 2.7j)]

        alphas = [int_alpha, float_alpha, complex_alpha]

        def filter_fn(arg_alpha):
            arg, alpha = arg_alpha
            if isinstance(alpha, complex):
                if dtype.is_complex or isinstance(arg[1], complex):
                    return True
                else:
                    # complex alpha is valid only if either `self` or `other` is complex
                    return False

            # Non-Complex Alpha
            return True

        # Samples with alpha (scalar version) covers the following cases
        # self    | other   | alpha
        # -----------------------------------------
        # real    | real    | real (int and float)
        # real    | complex | real and complex
        # complex | real    | real and complex
        # complex | complex | real and complex
        #
        # It does not cover
        # real    | real    | complex
        # x = torch.randn(2, requires_grad=True, dtype=torch.float64)
        # torch.rsub(x, 1, alpha=1. + 1.6j)
        # RuntimeError: value cannot be converted to type double without overflow: (-1,-1.6)

        samples += tuple(_samples_with_alpha_helper(scalar_args, alphas, filter_fn=filter_fn))  # type: ignore[assignment]
    else:
        raise Exception("Invalid variant!")

    return samples

def sample_inputs_cumulative_ops(op_info, device, dtype, requires_grad, supports_dtype_kwargs=True, **kwargs):
    def _make_tensor_helper(shape, low=None, high=None):
        return make_tensor(shape, device, dtype, low=low, high=high, requires_grad=requires_grad)

    samples = [
        SampleInput(_make_tensor_helper((S, S, S)), args=(0,)),
        SampleInput(_make_tensor_helper((S, S, S)), args=(1,)),
        SampleInput(_make_tensor_helper(()), args=(0,)),
    ]

    if supports_dtype_kwargs:
        # NOTE: if `dtype` is not same as input, then inplace variants fail with
        # `provided dtype must match the dtype of self tensor in cumsum`
        samples.append(SampleInput(_make_tensor_helper((S, S, S)), args=(1,), kwargs={'dtype': dtype}))

    return samples


def sample_inputs_unfold(op_info, device, dtype, requires_grad, **kwargs):
    test_cases = (
        ((), (0, 1, 1)),
        ((S, S, S, S), (0, 3, 1)),
        ((S, S, S, S), (1, 3, 1)),
        ((S, S, S, S), (2, 3, 1)),
        ((S, S, S, S), (3, 3, 1)),
        ((S, S, S, S), (0, 3, 2)),
        ((S, S, S, S), (1, 3, 2)),
        ((S, S, S, S), (2, 3, 2)),
        ((S, S, S, S), (3, 3, 2)),
        ((S, S, S, S), (0, 4, 1)),
        ((S, S, S, S), (1, 4, 1)),
        ((S, S, S, S), (2, 4, 1)),
        ((S, S, S, S), (3, 4, 1)),
        ((M,), (0, 3, 1)),
        ((M,), (0, 3, 2)),
        ((M,), (0, 3, 3)),
        ((1000,), (0, 3, 11)),
        ((1000,), (0, 2, 27)),
        ((10, 10), (0, 1, 2)),
        ((10, 10), (1, 2, 3)),
        ((10, 10), (1, 2, 2)),
        ((S, S, S), (2, 3, 2)),
    )

    sample_inputs = []
    for shape, arguments in test_cases:
        sample_inputs += [SampleInput(make_tensor(shape, device, dtype,
                                      low=None, high=None,
                                      requires_grad=requires_grad),
                                      args=arguments)]
    return sample_inputs


def sample_inputs_atan2(op_info, device, dtype, requires_grad, **kwargs):
    make_arg = partial(make_tensor, device=device, dtype=dtype, requires_grad=requires_grad)
    cases = (
        ((S, S, S), (S, S, S), False),
        ((), (), False),
        ((S, S, S), (S,), False),
        ((S,), (S, S, S), True),
        ((S, 1, S), (S, S), True),
    )

    def generator():
        for x_shape, y_shape, broadcasts_input in cases:
            yield SampleInput(make_arg(x_shape), args=(make_arg(y_shape),),
                              broadcasts_input=broadcasts_input)

    return list(generator())


def sample_inputs_split(op_info, device, dtype, requires_grad, *, list_args=False, **kwargs):
    make_arg = partial(make_tensor, device=device, dtype=dtype, requires_grad=requires_grad)

    if list_args:
        cases = (
            ((S, S, S), ([int(S / 3), S - int(S / 3) * 2, int(S / 3)],)),
            ((S, S, S), ([int(S / 2), S - int(S / 2) * 2, int(S / 2)], 2),),
            ((S, S, S), ([int(S / 2), S - int(S / 2) * 2, int(S / 2)], -2),)
        )
    else:
        cases = (  # type: ignore[assignment]
            ((S, S, S), (2,)),
            ((S, S, S), (S, 1)),
        )

    def generator():
        for shape, args in cases:
            yield SampleInput(make_arg(shape), args=args)

    return list(generator())


def sample_inputs_split_with_sizes(op_info, device, dtype, requires_grad, **kwargs):
    make_arg = partial(make_tensor, device=device, dtype=dtype, requires_grad=requires_grad)

    cases = (((S, S, S), ([int(S / 3), S - int(S / 3) * 2, int(S / 3)],)),
             ((S, S, S), ([int(S / 3), S - int(S / 3), 0],)),
             ((S, S, S), ([int(S / 3), S - int(S / 3) * 2, int(S / 3)], 2)),
             ((S, S, S), ([int(S / 3), S - int(S / 3) * 2, int(S / 3)], -2)),
             )

    def generator():
        for shape, args in cases:
            yield SampleInput(make_arg(shape), args=args)

    return list(generator())


def sample_inputs_msort(op_info, device, dtype, requires_grad):
    def apply_grad(t):
        if dtype in floating_types_and(torch.float16, torch.bfloat16):
            t.requires_grad_(requires_grad)

    def large_1d_unique(dtype, device):
        res = torch.randperm(L * L * L, dtype=torch.int64, device=device)
        res = res.to(dtype)
        apply_grad(res)
        return res

    samples = []
    # Test case for large tensor.
    largesample = SampleInput(large_1d_unique(dtype, device))

    sample = SampleInput(make_tensor((S, M, S), device, dtype,
                                     low=None, high=None,
                                     requires_grad=requires_grad))

    return [largesample, sample]

def sample_inputs_lerp(op_info, device, dtype, requires_grad, **kwargs):
    make_arg = partial(make_tensor, dtype=dtype, device=device, requires_grad=requires_grad)

    samples = (
        # no broadcast
        SampleInput(make_arg((S, S)), args=(make_arg((S, S)), 0.4)),
        # broadcast rhs
        SampleInput(make_arg((S, S)), args=(make_arg((S,)), 0.4)),
        # scalar tensor
        SampleInput(make_arg(()), args=(make_arg(()), 0.4)),
        # broadcast rhs scalar-tensor
        SampleInput(make_arg((S, S)), args=(make_arg(()), 0.4)),
        # broadcast rhs with weight tensor
        SampleInput(make_arg((S, S)), args=(make_arg((S,)), make_arg((S, S)))),
        # broadcast rhs and weight tensor
        SampleInput(make_arg((S, S)), args=(make_arg((S, 1)), make_arg((S,)))),
        # broadcast_lhs
        SampleInput(make_arg((S,)), args=(make_arg((S, S)), 0.4), broadcasts_input=True),
        # scalar broadcast_lhs
        SampleInput(make_arg(()), args=(make_arg((S, S)), 0.4), broadcasts_input=True),
        # broadcast all
        SampleInput(make_arg((S, 1)), args=(make_arg((S, S)), 0.4), broadcasts_input=True),
        # tensor broadcast all
        SampleInput(make_arg((S, 1)), args=(make_arg((S, S)), make_arg((S, 1))),
                    broadcasts_input=True),
    )

    if dtype.is_complex:
        samples = samples + (  # type: ignore[assignment]
            # no broadcast
            SampleInput(make_arg((S, S)), args=(make_arg((S, S)), 0.4j)),
            SampleInput(make_arg((S, S)), args=(make_arg((S, S)), 1.2 + 0.1j)),
            # broadcast rhs
            SampleInput(make_arg((S, S)), args=(make_arg((S,)), 0.4j)),
            SampleInput(make_arg((S, S)), args=(make_arg((S, S)), 5.4 + 9j)),
            # scalar tensor
            SampleInput(make_arg(()), args=(make_arg(()), 0.4j)),
            SampleInput(make_arg(()), args=(make_arg(()), 6.1 + 0.004j)),
            # broadcast rhs scalar-tensor
            SampleInput(make_arg((S, S)), args=(make_arg(()), 0.4j)),
            SampleInput(make_arg((S, S)), args=(make_arg(()), 1 + 2j)),
        )

    return samples

def sample_inputs_tensordot(self, device, dtype, requires_grad, **kwargs):
    cases = (
        ((2, 2, 2), (2, 2, 2), (2)),
        ((2, 2, 1), (2, 1, 2), ([0, 1], [2, 0])),
    )
    samples = []
    for first_shape, second_shape, dims in cases:
        samples.append(SampleInput(make_tensor(first_shape, device, dtype,
                                   requires_grad=requires_grad),
                       args=(make_tensor(second_shape, device, dtype,
                             requires_grad=requires_grad),),
                       kwargs=dict(dims=dims,)))
    return tuple(samples)

def sample_inputs_kron(op_info, device, dtype, requires_grad):
    test_cases = (
        ((S, S), (M, L)),
    )

    sample_inputs = []
    for input_shape, other_shape in test_cases:
        input = make_tensor(input_shape, device, dtype, low=None, high=None, requires_grad=requires_grad)
        other = make_tensor(other_shape, device, dtype, low=None, high=None, requires_grad=requires_grad)
        sample = SampleInput(input, args=(other,))
        sample_inputs.append(sample)
    return tuple(sample_inputs)

def sample_inputs_inner(self, device, dtype, requires_grad, **kwargs):
    return (
        SampleInput(
            make_tensor((S, ), device, dtype, requires_grad=requires_grad),
            args=(
                make_tensor((S, ), device, dtype, requires_grad=requires_grad),
            )
        ),
        SampleInput(
            make_tensor((), device, dtype, requires_grad=requires_grad),
            args=(
                make_tensor((S, S), device, dtype, requires_grad=requires_grad),
            )
        ),
    )

def sample_inputs_scatter(op_info, device, dtype, requires_grad):
    def _tensor(shape, dtype=dtype, low=None, high=None):
        return make_tensor(shape, device, dtype, low=low, high=high, requires_grad=requires_grad)

    def _gather(shape, index_dim, max_indices):
        return gather_variable(shape, index_dim, max_indices, device=device)

    zero = torch.tensor(0, dtype=torch.long, device=device)
    test_cases = (
        (_tensor((M, S)), (0, _gather((S, S), 1, M), _tensor((S, S)))),
        (_tensor((M, S)), (1, _gather((S, S), 0, S), _tensor((S, S)))),
        (_tensor((M, S)), (-1, _gather((S, S), 0, S), _tensor((S, S)))),
        (_tensor((M, S)), (0, _gather((M, S // 2), 1, M), _tensor((M, S // 2)))),
        (_tensor((M, S)), (1, _gather((M, S // 2), 0, S), _tensor((M, S // 2)))),
        (_tensor((M, S)), (-1, _gather((M, S // 2), 0, S), _tensor((M, S // 2)))),
        (_tensor(()), (0, zero.clone().detach(), _tensor(()))),
        (_tensor(()), (0, zero.clone().detach(), 2.5)),
    )

    samples = []
    for tensor, args in test_cases:
        samples.append(SampleInput(tensor, args=args))

        if not requires_grad:
            samples.append(SampleInput(
                tensor.clone().detach(),
                args=args, kwargs={'reduce': 'add'}
            ))

            if dtype.is_floating_point:
                samples.append(SampleInput(
                    tensor.clone().detach(),
                    args=args, kwargs={'reduce': 'multiply'}
                ))

    return samples

def sample_inputs_scatter_add(op_info, device, dtype, requires_grad):
    def _tensor(shape, dtype=dtype, low=None, high=None):
        return make_tensor(shape, device, dtype, low=low, high=high, requires_grad=requires_grad)

    def _gather(shape, index_dim, max_indices):
        return gather_variable(shape, index_dim, max_indices, device=device)

    zero = torch.tensor(0, dtype=torch.long, device=device)
    test_cases = (
        (_tensor((M, S)), (0, _gather((S, S), 1, M), _tensor((S, S)))),
        (_tensor((M, S)), (1, _gather((S, S), 0, S), _tensor((S, S)))),
        (_tensor((M, S)), (-1, _gather((S, S), 0, S), _tensor((S, S)))),
        (_tensor((M, S)), (0, _gather((M, S // 2), 1, M), _tensor((M, S // 2)))),
        (_tensor((M, S)), (1, _gather((M, S // 2), 0, S), _tensor((M, S // 2)))),
        (_tensor((M, S)), (-1, _gather((M, S // 2), 0, S), _tensor((M, S // 2)))),
        (_tensor(()), (0, zero.clone().detach(), _tensor(()))),
    )

    return [SampleInput(tensor, args=args) for tensor, args in test_cases]


def sample_inputs_ravel(op_info, device, dtype, requires_grad, **kwargs):
    samples = (SampleInput(make_tensor((S, S, S), device, dtype,
                                       low=None, high=None,
                                       requires_grad=requires_grad)),
               SampleInput(make_tensor((), device, dtype,
                                       low=None, high=None,
                                       requires_grad=requires_grad)),)

    return samples


def sample_inputs_tril_triu(op_info, device, dtype, requires_grad, **kwargs):
    make_arg = partial(make_tensor, dtype=dtype, device=device, requires_grad=requires_grad)
    cases = (((M, M), ()),
             ((M, M), (2,),),
             ((S, M, M), ()),
             ((S, M, M), (2,)),
             ((3, 3, S, S), ()),)

    def generator():
        for shape, args in cases:
            yield SampleInput(make_arg(shape), args=args)

    return list(generator())


def sample_inputs_clone(op_info, device, dtype, requires_grad, **kwargs):
    make_arg = partial(make_tensor, dtype=dtype, device=device, requires_grad=requires_grad)

    def generator():
        yield SampleInput(make_arg((S, M, S)))
        yield SampleInput(make_arg(()))

    return list(generator())


def sample_inputs_contiguous(op_info, device, dtype, requires_grad, **kwargs):
    make_arg = partial(make_tensor, dtype=dtype, device=device, requires_grad=requires_grad)

    def generator():
        yield SampleInput(make_arg((S, S)))
        yield SampleInput(make_arg((S, S), noncontiguous=True))

    return list(generator())


def sample_inputs_resize_ops(op_info, device, dtype, requires_grad, **kwargs):
    make_arg = partial(make_tensor, dtype=dtype, device=device)
    cases = (((S, S, S), (S * S, S)),
             ((), ()),
             ((), (1, 1, 1)),
             )

    def generator():
        for shape, args_or_shape in cases:
            # Update `args` based on operator
            if op_info.name == 'resize_':
                # resize_ takes shape/tuple of ints,
                args = (args_or_shape, )
            elif op_info.name == 'resize_as_':
                # resize_as_ takes another tensor
                args = (make_arg(shape, requires_grad=False), )  # type:ignore[assignment]
            else:
                raise ValueError("sample_inputs_resize_ops is being used with incorrect operator")

            yield(SampleInput(make_arg(shape, requires_grad=requires_grad), args=args))

    return list(generator())

def sample_inputs_view_reshape(op_info, device, dtype, requires_grad, **kwargs):
    make_arg = partial(make_tensor, dtype=dtype, device=device, requires_grad=requires_grad)

    cases = (((S, S, S), (S * S, S)),
             ((S * S, S), (S, S, S)),
             ((S * S, S), (S, -1, S)),
             ((S * S * 2, S), (S, -1)),
             ((S,), (S,)),
             ((), ()),
             ((), (1,)))

    def generator():
        for case in cases:
            shape, args = case
            inp = make_arg(shape, requires_grad=requires_grad)
            yield(SampleInput(inp, args=(args, )))

            if op_info.name != "view" and len(shape) >= 2:
                yield(SampleInput(inp.transpose(0, 1), args=(args, )))

    return list(generator())

def sample_inputs_view_as_reshape_as(op_info, device, dtype, requires_grad, **kwargs):
    make_arg = partial(make_tensor, dtype=dtype, device=device)

    cases = (((S, S, S), (S * S, S)),
             ((), ()),
             ((), (1, 1)),
             )

    def generator():
        for case in cases:
            shape, shape_other = case
            inp = make_arg(shape, requires_grad=requires_grad)
            yield(SampleInput(inp, args=(make_arg(shape_other, requires_grad=False),)))

            if op_info.name != "view_as" and len(shape) >= 2:
                yield(SampleInput(inp.transpose(0, 1), args=(make_arg(shape_other, requires_grad=False),)))

    return list(generator())


def sample_inputs_select(op_info, device, dtype, requires_grad, **kwargs):
    make_arg = partial(make_tensor, dtype=dtype, device=device, requires_grad=requires_grad)

    cases = (((S, S, S), (1, 2)),
             ((S, S, S), (-1, 2)),
             ((S, S, S), (-1, -1)),
             ((S, S, S), (1, -1)),
             ((S,), (0, 2))
             )

    def generator():
        for shape, args in cases:
            yield SampleInput(make_arg(shape), args=args)

    return list(generator())


def sample_inputs_rbinops(op_info, device, dtype, requires_grad, supports_dtype_kwargs=True, **kwargs):
    def _make_tensor_helper(shape, low=None, high=None):
        return make_tensor(shape, device, dtype, low=low, high=high, requires_grad=requires_grad)

    scalar: Union[int, float, complex] = 3

    if dtype.is_floating_point:
        scalar = 3.14
    elif dtype.is_complex:
        scalar = 3.14j

    samples = [
        SampleInput(_make_tensor_helper((S, S, S)), args=(scalar,)),
        SampleInput(_make_tensor_helper(()), args=(scalar,)),
    ]

    return samples


def sample_inputs_expand(op_info, device, dtype, requires_grad, **kwargs):
    make_arg = partial(make_tensor, dtype=dtype, device=device, requires_grad=requires_grad)

    cases = (((S, 1, 1), (S, S, S)),
             ((S, 1, S), (S, S, S)),
             ((S, 1, S), (-1, S, -1)),
             ((S, 1, S), (-1, S, S)),
             ((S, 1), (S, S, S)),
             ((1,), (S, S, S)),
             ((1, S), (1, 1, S)),
             ((), ()),
             ((), (1, 3, 2)),
             )

    def generator():
        for case in cases:
            shape, args = case
            yield(SampleInput(make_arg(shape), args=(args, )))

    return list(generator())


def sample_inputs_expand_as(op_info, device, dtype, requires_grad, **kwargs):
    make_arg = partial(make_tensor, dtype=dtype, device=device)

    cases = (((S, 1, 1), (S, S, S)),
             ((), ()),
             ((), (1, 1)),
             )

    def generator():
        for shape, shape_other in cases:
            yield(SampleInput(make_arg(shape, requires_grad=requires_grad),
                              args=(make_arg(shape_other, requires_grad=False), )))

    return list(generator())


def sample_inputs_where(op_info, device, dtype, requires_grad, **kwargs):
    make_arg = partial(make_tensor, dtype=dtype, device=device, requires_grad=requires_grad)

    def make_bool_mask(shape):
        # Make sure atleast one element is nonzero,
        # except for empty tensor
        mask_t = make_tensor(shape, dtype=torch.bool, device=device, requires_grad=False)

        if mask_t.numel() == 0:
            return mask_t
        elif mask_t.numel() == 1:
            mask_t.fill_(True)
            return mask_t

        if mask_t.sum() == 0:
            def random_index(shape):
                return tuple(map(lambda max_idx: random.randint(0, max_idx), shape))

            mask_t[random_index(mask_t.shape)] = True
            return mask_t

        return mask_t

    cases = (((M, M), (M, M), (M, M), False),
             ((M, 1, M), (M, M), (M, M, 1), True),
             ((), (), (), False),
             ((M, 1, M), (), (M, M, 1), True),
             ((), (M, M), (), True),)

    def generator():
        for shape, mask_shape, other_shape, broadcasts_input in cases:
            yield SampleInput(make_arg(shape),
                              args=(make_bool_mask(mask_shape), make_arg(other_shape)),
                              broadcasts_input=broadcasts_input)

    return list(generator())


def sample_inputs_chunk(op_info, device, dtype, requires_grad, **kwargs):
    make_arg = partial(make_tensor, dtype=dtype, device=device)

    cases = (((S, S, S), (2,)),
             ((S, S, S), (S, 1)),
             ((S, S, S), (S, -1)))

    def generator():
        for case in cases:
            shape, args = case
            yield(SampleInput(make_arg(shape, requires_grad=requires_grad), args=args))

    return list(generator())

def sample_inputs_kthvalue(op_info, device, dtype, requires_grad, **kwargs):
    def _tensor(shape, dtype=dtype, low=None, high=None):
        return make_tensor(shape, device, dtype, low=low, high=high, requires_grad=requires_grad)

    test_cases = [
        (_tensor((S, S, S)), (2,)),
        (_tensor((S, S, S)), (2, 1,)),
        (_tensor((S, S, S)), (2, -1,)),
        (_tensor((S, S, S)), (2, 1, True,)),
        (_tensor((S, S, S)), (2, -1, True,)),
        (_tensor((S,)), (2, 0,)),
        (_tensor((S,)), (2, 0, True,)),
        (_tensor(()), (1,)),
        (_tensor(()), (1, 0,)),
        (_tensor(()), (1, 0, True))
    ]

    return [SampleInput(tensor, args=args) for tensor, args in test_cases]

def sample_inputs_dropout(op_info, device, dtype, requires_grad, **kwargs):
    input = make_tensor((S,), device=device, dtype=dtype, requires_grad=requires_grad)

    return [
        SampleInput(input),
        SampleInput(input, kwargs=dict(p=0.0)),
        SampleInput(input, kwargs=dict(p=1.0)),
        SampleInput(input, kwargs=dict(training=False)),
    ]

def sample_inputs_one_hot(op_info, device, dtype, requires_grad, **kwargs):
    def make_input(shape, *, low, high):
        return make_tensor(shape, device=device, dtype=dtype, low=low, high=high, requires_grad=requires_grad)

    shapes = ((), (S,), (L, M, S))
    num_classess = (-1, 10)

    return [
        SampleInput(
            make_input(
                shape,
                low=0,
                high=10 if num_classes == -1 else num_classes // 2,
            ),
            kwargs=dict(num_classes=num_classes),
        )
        for shape, num_classes in itertools.product(shapes, num_classess)
    ]

def sample_inputs_softplus(op_info, device, dtype, requires_grad, **kwargs):
    make_input = partial(make_tensor, (S,), device=device, dtype=dtype, requires_grad=requires_grad)

    return [
        SampleInput(make_input()),
        SampleInput(make_input(), kwargs=dict(beta=3)),
        SampleInput(make_input(low=1), kwargs=dict(threshold=1)),
    ]

def sample_inputs_tensorinv(op_info, device, dtype, requires_grad, **kwargs):
    def make_input():
        input = make_fullrank_matrices_with_distinct_singular_values(12, 12, device=device, dtype=dtype)
        return input.requires_grad_(requires_grad)

    # lhs / rhs shape can have any number of dimensions as long as their product equals 12
    shapes = [
        ((2, 2, 3), (12, 1)),
        ((4, 3), (6, 1, 2)),
    ]

    return [
        SampleInput(make_input().reshape(*shape_lhs, *shape_rhs), kwargs=dict(ind=len(shape_lhs)))
        for shape_lhs, shape_rhs in shapes
    ]

def sample_inputs_mse_loss(op_info, device, dtype, requires_grad, **kwargs):
    _make_tensor = partial(make_tensor, device=device, dtype=dtype, requires_grad=requires_grad)

    shapes_and_kwargs = [
        ((), None),
        ((S,), dict(reduction="mean")),
        ((S,), dict(reduction="sum")),
        ((S,), dict(reduction="none")),
        ((S, S), None),
        ((S, S, S), None),
    ]

    return [
        SampleInput(_make_tensor(shape), args=(_make_tensor(shape),), kwargs=kwargs)
        for shape, kwargs in shapes_and_kwargs
    ]

def sample_inputs_grid_sample(op_info, device, dtype, requires_grad, **kwargs):
    _make_tensor = partial(make_tensor, device=device, dtype=dtype, requires_grad=requires_grad)

    batch_size = 2
    num_channels = 3
    modes = ("bilinear", "nearest")
    align_cornerss = (False, True)
    padding_modes = ("zeros", "border", "reflection")

    sample_inputs = []
    for dim in (2, 3):
        input = _make_tensor((batch_size, num_channels, *[S] * dim))
        grid = _make_tensor((batch_size, *[S] * dim, dim))

        modes_ = (*modes, "bicubic") if dim == 2 else modes

        for mode, padding_mode, align_corners in itertools.product(modes_, padding_modes, align_cornerss):
            sample_inputs.append(
                SampleInput(
                    input,
                    args=(grid,),
                    kwargs=dict(
                        mode=mode,
                        padding_mode=padding_mode,
                        align_corners=align_corners,
                    )
                )
            )

    return sample_inputs

def sample_inputs_nll_loss(op_info, device, dtype, requires_grad, **kwargs):
    batch_size, num_classes = shape = (2, 3)

    input_shape_and_kwargs: List[Tuple[Tuple[int, ...], Dict[str, Any]]] = [
        ((*shape, 1), dict()),
        ((*shape, 1, 2), dict()),
        ((*shape, 1, 2, 3), dict()),
        (shape, dict(weight=make_tensor((num_classes,), device=device, dtype=dtype).abs())),
        (shape, dict(ignore_index=num_classes // 2)),
        (shape, dict(reduction="sum")),
        (shape, dict(reduction="mean")),
    ]

    sample_inputs = []
    for input_shape, kwargs in input_shape_and_kwargs:
        input = make_tensor(input_shape, device=device, dtype=dtype, requires_grad=requires_grad)

        target = make_tensor(
            (batch_size, *input_shape[2:]),
            low=0,
            high=num_classes,
            device=device,
            dtype=torch.long,
            requires_grad=requires_grad
        )

        sample_inputs.append(SampleInput(input, args=(target,), kwargs=kwargs))

    return sample_inputs

foreach_unary_op_db: List[OpInfo] = [
    ForeachFuncInfo('exp'),
    ForeachFuncInfo('acos'),
    ForeachFuncInfo('asin'),
    ForeachFuncInfo('atan'),
    ForeachFuncInfo('cos'),
    ForeachFuncInfo('cosh'),
    ForeachFuncInfo('log'),
    ForeachFuncInfo('log10'),
    ForeachFuncInfo('log2'),
    ForeachFuncInfo('tan'),
    ForeachFuncInfo('tanh'),
    ForeachFuncInfo('sin'),
    ForeachFuncInfo('sinh'),

    ForeachFuncInfo(
        'neg',
        dtypes=all_types_and_complex(),
        dtypesIfCPU=all_types_and_complex(),
        dtypesIfCUDA=all_types_and_complex(),
        sample_inputs_func=sample_inputs_foreach,
        safe_casts_outputs=False,
    ),

    ForeachFuncInfo(
        'sqrt',
        dtypes=floating_types(),
        dtypesIfCPU=floating_and_complex_types_and(torch.bfloat16),
        dtypesIfCUDA=floating_and_complex_types_and(torch.half),
    ),

    ForeachFuncInfo(
        'ceil',
        dtypes=floating_types(),
        dtypesIfCPU=floating_types_and(torch.bfloat16),
        dtypesIfCUDA=floating_types_and(torch.half, torch.bfloat16),
    ),

    ForeachFuncInfo(
        'erf',
        dtypes=floating_types(),
        dtypesIfCPU=floating_types_and(torch.bfloat16),
        dtypesIfCUDA=floating_types_and(torch.half, torch.bfloat16),
    ),

    ForeachFuncInfo(
        'erfc',
        dtypes=floating_types(),
        dtypesIfCPU=floating_types_and(torch.bfloat16),
        dtypesIfCUDA=floating_types_and(torch.half, torch.bfloat16),
    ),

    ForeachFuncInfo(
        'expm1',
        dtypes=floating_types(),
        dtypesIfCPU=floating_types_and(torch.bfloat16),
        dtypesIfCUDA=floating_types_and(torch.half, torch.bfloat16),
    ),

    ForeachFuncInfo(
        'floor',
        dtypes=floating_types(),
        dtypesIfCPU=floating_types_and(torch.bfloat16),
        dtypesIfCUDA=floating_types_and(torch.half, torch.bfloat16),
    ),

    ForeachFuncInfo(
        'log1p',
        dtypes=floating_types(),
        dtypesIfCPU=floating_types_and(torch.bfloat16),
        dtypesIfCUDA=floating_types_and(torch.half),
    ),

    ForeachFuncInfo(
        'round',
        dtypes=floating_types(),
        dtypesIfCPU=floating_types_and(torch.bfloat16),
        dtypesIfCUDA=floating_types_and(torch.half, torch.bfloat16),
    ),

    ForeachFuncInfo(
        'frac',
        dtypes=floating_types(),
        dtypesIfCPU=floating_types_and(torch.bfloat16),
        dtypesIfCUDA=floating_types_and(torch.half, torch.bfloat16),
    ),

    ForeachFuncInfo(
        'reciprocal',
        dtypes=floating_types(),
        dtypesIfCPU=floating_types_and(torch.bfloat16),
        dtypesIfCUDA=floating_types_and(torch.half),
    ),

    ForeachFuncInfo(
        'sigmoid',
        dtypes=floating_types(),
        dtypesIfCPU=floating_types_and(torch.bfloat16),
        dtypesIfCUDA=floating_types_and(torch.half),
    ),

    ForeachFuncInfo(
        'trunc',
        dtypes=floating_types(),
        dtypesIfCPU=floating_types_and(torch.bfloat16),
        dtypesIfCUDA=floating_types_and(torch.half, torch.bfloat16),
    ),

    ForeachFuncInfo(
        'abs',
        dtypes=all_types_and_complex_and(torch.bfloat16, torch.half, torch.bool),
        dtypesIfCPU=all_types_and_complex_and(torch.bfloat16, torch.half),
        dtypesIfCUDA=all_types_and_complex_and(torch.bfloat16, torch.half, torch.bool),
        safe_casts_outputs=False,
        supports_forward_ad=True,
    ),
]

foreach_binary_op_db: List[OpInfo] = [
    ForeachFuncInfo(
        "add",
        dtypesIfCPU=all_types_and_complex_and(torch.bool, torch.bfloat16, torch.float16),
        dtypesIfCUDA=all_types_and_complex_and(torch.bool, torch.bfloat16, torch.float16),
        supports_alpha_param=True,
    ),
    ForeachFuncInfo(
        "sub",
        dtypesIfCPU=all_types_and_complex_and(torch.bool, torch.bfloat16, torch.float16),
        dtypesIfCUDA=all_types_and_complex_and(torch.bool, torch.bfloat16, torch.float16),
        supports_alpha_param=True,
    ),
    ForeachFuncInfo(
        "mul",
        dtypesIfCPU=all_types_and_complex_and(torch.bool, torch.bfloat16, torch.float16),
        dtypesIfCUDA=all_types_and_complex_and(torch.bool, torch.bfloat16, torch.float16),
    ),
    ForeachFuncInfo(
        "div",
        dtypesIfCPU=all_types_and_complex_and(torch.bool, torch.bfloat16, torch.float16),
        dtypesIfCUDA=all_types_and_complex_and(torch.bool, torch.bfloat16, torch.float16),
    ),
]

foreach_pointwise_op_db: List[ForeachFuncInfo] = [
    ForeachFuncInfo(
        "addcmul",
        dtypesIfCPU=all_types_and_complex(),
        dtypesIfCUDA=all_types_and_complex_and(torch.half, torch.bfloat16),
    ),
    ForeachFuncInfo(
        "addcdiv",
        dtypesIfCPU=all_types_and_complex(),
        dtypesIfCUDA=all_types_and_complex_and(torch.half, torch.bfloat16),
    ),
]

foreach_minmax_op_db: List[ForeachFuncInfo] = [
    ForeachFuncInfo(
        "maximum",
        dtypesIfCPU=all_types_and(torch.float16, torch.bfloat16, torch.bool),
        dtypesIfCUDA=all_types_and(torch.float16, torch.bool),
    ),
    ForeachFuncInfo(
        "minimum",
        dtypesIfCPU=all_types_and(torch.float16, torch.bfloat16, torch.bool),
        dtypesIfCUDA=all_types_and(torch.float16, torch.bool),
    ),
]

def reference_sign(x):
    if x.dtype == np.bool_:
        # `np.sign` doesn't support `bool`.
        # >>> np.sign(True)
        # ufunc 'sign' did not contain a loop
        # with signature matching types dtype('bool') -> dtype('bool')
        return np.sign(x, dtype=np.uint8).astype(np.bool_)
    return np.sign(x)


def reference_sgn(x):
    # NumPy doesn't have an equivalent to `torch.sgn` when the dtype is complex.
    # For complex inputs, `np.sign` returns sign(x.real) + 0j if x.real != 0 else sign(x.imag) + 0j.
    # while `torch.sgn` returns, 0 if abs(input) == 0 else input/abs(input)
    if x.dtype not in [np.complex64, np.complex128]:
        return reference_sign(x)

    out = (x / np.abs(x))
    if out.ndim == 0:
        # Handle x == 0 case
        if (x == 0):
            # Can't assign to np.complex object
            # So make a new one.
            return np.array(complex(0, 0), dtype=x.dtype)
        return out

    # Handle x == 0 case
    mask = (x == 0)
    out[mask] = complex(0, 0)
    return out


def reference_sigmoid(x):
    # 'scipy.special.expit' not supported for the input types
    if x.dtype in [np.complex64, np.complex128]:
        return (1 / (1 + np.exp(-x)))
    return scipy.special.expit(x)


def reference_logsigmoid(x):
    max_ = np.maximum(x.dtype.type(0), -x)
    z = np.exp(-max_) + np.exp(-x - max_)
    return -(max_ + np.log(z))


def reference_lgamma(x):
    # scipy.special.gammaln returns `-inf` when input is `-inf`.
    # While Pytorch, C and C++, all return `inf` when input is `-inf`.
    # Reference:
    # https://en.cppreference.com/w/cpp/numeric/math/lgamma
    # https://en.cppreference.com/w/c/numeric/math/lgamma

    # To handle the above discrepancy,
    # we replace -inf with inf so values
    # that were originally -inf map to inf as expected
    if x.dtype.kind == 'f':
        x = np.where(x == float('-inf'), np.array(float('inf'), dtype=x.dtype), x)

    out = scipy.special.gammaln(x)

    if x.dtype == np.float16:
        # `scipy.special.gammaln` returns output of float32 when input is float16,
        # while `torch.lgamma` preserves `float16`. But due to smaller range of float16,
        # Pytorch version outputs `inf` while SciPy returns finite values.
        out = out.astype(np.float16)

    return out

def reference_polygamma(x, n):
    # WEIRD `scipy.special.polygamma` behavior
    # >>> scipy.special.polygamma(0, np.array(501, dtype=np.float32)).dtype
    # dtype('float64')
    # >>> scipy.special.polygamma(0, np.array([501], dtype=np.float32)).dtype
    # dtype('float32')
    #
    # Thus we cast output to the default torch dtype.
    np_dtype = torch_to_numpy_dtype_dict[torch.get_default_dtype()]
    return scipy.special.polygamma(n, x).astype(np_dtype)


def reference_mvlgamma(x, d):
    if x.dtype == np.float16:
        return scipy.special.multigammaln(x, d).astype(np.float16)

    return scipy.special.multigammaln(x, d)

def reference_softplus(input, beta=1, threshold=20):
    non_linear = input * beta <= threshold
    output = input.copy()
    output[non_linear] = np.log(1 + np.exp(beta * input[non_linear])) / beta
    return output


def reference_one_hot(a: np.ndarray, num_classes: int = -1) -> np.ndarray:
    if num_classes == -1:
        num_classes = int(np.amax(a) + 1)

    idcs = a.reshape(-1) + np.arange(0, a.size, dtype=np.int64) * num_classes
    one_hot = np.zeros((a.size, num_classes), dtype=a.dtype)
    np.put(one_hot, idcs, 1)
    return one_hot.reshape(*a.shape, -1)


def reference_mse_loss(input, target, reduction="mean"):
    se = (input - target) ** 2
    if reduction == "mean":
        return np.mean(se)
    elif reduction == "sum":
        return np.sum(se)
    else:  # reduction == "none"
        return se


def wrapper_set_seed(op, input, *args, **kwargs):
    """Wrapper to set seed manually for some functions like dropout
    See: https://github.com/pytorch/pytorch/pull/62315#issuecomment-896143189 for more details.
    """
    torch.manual_seed(42)
    return op(input, *args, **kwargs)


def reference_layer_norm(inp: np.ndarray, normalized_shape: Tuple[int], weight=None, bias=None, eps=1e-5):
    feature_size = np.prod(normalized_shape)
    inp_view = inp.reshape(-1, feature_size)  # type: ignore[call-overload]
    mean = inp_view.mean(axis=-1, keepdims=True)
    var = inp_view.var(axis=-1, ddof=0, keepdims=True)
    Y = (inp_view - mean) / np.sqrt(var + eps)
    if weight is None and bias is not None:
        Y = Y + bias.reshape(-1)
    elif weight is not None and bias is None:
        Y = Y * weight.reshape(-1)
    elif weight is not None and bias is not None:
        Y = Y * weight.reshape(-1) + bias.reshape(-1)
    return Y.reshape(*inp.shape)


def gradcheck_wrapper_hermitian_input(op, input, *args, **kwargs):
    """Gradcheck wrapper for functions that take Hermitian matrices as input.

    They require a modified function because the finite-difference algorithm
    for calculating derivatives does not preserve the Hermitian property of the input.
    """
    return op(input + input.conj().transpose(-2, -1), *args, **kwargs)


def gradcheck_wrapper_triangular_input(op, input, *args, upper=False, **kwargs):
    """Gradcheck wrpper for functions that take lower or upper triangular matrices as input.

    They require a modified function because the finite-difference algorithm
    for calculating derivatives does not preserve the triangular property of the input.
    """
    return op(input.triu() if upper else input.tril(), upper)


def reference_reduction_numpy(f, supports_keepdims=True):
    """Wraps a NumPy reduction operator.

    The wrapper function will forward dim and keepdim kwargs to the wrapped
    function as the NumPy equivalent axis and keepdims kwargs.

    Args:
        f: NumPy reduction operator to wrap
        supports_keepdims (bool, optional): Whether the NumPy operator accepts
            keepdims parameter. If it does not, the wrapper will manually unsqueeze
            the reduced dimensions if it was called with keepdim=True. Defaults to True.

    Returns:
        Wrapped function
    """
    @wraps(f)
    def wrapper(x: np.ndarray, *args, **kwargs):
        # Copy keys into a set
        keys = set(kwargs.keys())

        dim = kwargs.pop('dim', None)
        keepdim = kwargs.pop('keepdim', False)

        if 'dim' in keys:
            dim = tuple(dim) if isinstance(dim, Sequence) else dim

            # NumPy reductions don't accept dim=0 for scalar inputs
            # so we convert it to None if and only if dim is equivalent
            if x.ndim == 0 and dim in {0, -1, (0,), (-1,)}:
                kwargs['axis'] = None
            else:
                kwargs['axis'] = dim

        if 'keepdim' in keys and supports_keepdims:
            kwargs['keepdims'] = keepdim

        result = f(x, *args, **kwargs)

        # Unsqueeze reduced dimensions if NumPy does not support keepdims
        if keepdim and not supports_keepdims and x.ndim > 0:
            dim = list(range(x.ndim)) if dim is None else dim
            result = np.expand_dims(result, dim)

        return result

    return wrapper


def reference_std_var(f):
    """Forwards unbiased/correction kwargs as NumPy's equivalent ddof"""
    g = reference_reduction_numpy(f)

    @wraps(g)
    def wrapper(x: np.ndarray, *args, **kwargs):
        assert not ('unbiased' in kwargs and 'correction' in kwargs)

        if 'unbiased' in kwargs:
            kwargs['ddof'] = int(kwargs.pop('unbiased'))
        elif 'correction' in kwargs:
            kwargs['ddof'] = kwargs.pop('correction')

        return g(x, *args, **kwargs)

    return wrapper


def generate_std_var_kwargs(t: torch.Tensor, **kwargs):
    """Generates unbiased/correction kwargs for std/var operators"""
    yield ((), {'unbiased': True})
    yield ((), {'unbiased': False})

    # Currently, calling std with correction is only enabled when
    # both dim and keepdim are provided.
    if 'dim' in kwargs and 'keepdim' in kwargs:
        yield ((), {'correction': 0})
        yield ((), {'correction': 1})

        numel = torch.tensor(t.shape)[kwargs.get('dim')].prod()
        yield ((), {'correction': numel // 2})


# Operator database (sorted alphabetically)
op_db: List[OpInfo] = [
    UnaryUfuncInfo('abs',
                   aliases=('absolute', ),
                   ref=np.abs,
                   dtypes=all_types_and_complex_and(torch.half, torch.bfloat16),
                   dtypesIfCUDA=all_types_and_complex_and(torch.bool, torch.half, torch.bfloat16),
                   skips=(
                       DecorateInfo(unittest.skip("Skipped!"), 'TestUnaryUfuncs', 'test_reference_numerics_extremal',
                                    device_type='cpu', dtypes=[torch.cfloat, torch.cdouble]),
                       DecorateInfo(unittest.skip("Skipped!"), 'TestUnaryUfuncs', 'test_reference_numerics_hard',
                                    device_type='cpu', dtypes=[torch.cfloat]),
                       # Reference: https://github.com/pytorch/pytorch/issues/49224
                       DecorateInfo(unittest.skip("Skipped!"), 'TestUnaryUfuncs', 'test_reference_numerics_normal',
                                    dtypes=[torch.int8], active_if=TEST_WITH_ASAN),
                       # TODO: Fix test_out_arg_all_dtypes as torch.empty_like(expected_output) where expected_output=op(input)
                       # We can break the logic of the loop over all possible types but it is OK.
                       # https://github.com/pytorch/pytorch/blob/master/test/test_unary_ufuncs.py#L440-L449
                       DecorateInfo(unittest.skip("Skipped!"), 'TestUnaryUfuncs', 'test_out_arg_all_dtypes',
                                    dtypes=[torch.cfloat, torch.cdouble]),
                   ),
                   supports_inplace_autograd=False,
                   assert_autodiffed=True,
                   supports_forward_ad=True),
    # NOTE: CPU complex acos produces incorrect outputs (https://github.com/pytorch/pytorch/issues/42952)
    UnaryUfuncInfo('acos',
                   aliases=('arccos', ),
                   ref=np.arccos,
                   domain=(-1, 1),
                   handles_complex_extremals=False,
                   dtypes=all_types_and_complex_and(torch.bool, torch.bfloat16),
                   dtypesIfCUDA=all_types_and_complex_and(torch.bool, torch.half, torch.bfloat16),
                   # "rsqrt_cpu" not implemented for 'BFloat16'
                   backward_dtypesIfCPU=all_types_and_complex_and(torch.bool, torch.bfloat16),
                   assert_autodiffed=True,
                   supports_forward_ad=True,
                   decorators=(precisionOverride({torch.float16: 1e-2,
                                                  torch.bfloat16: 1e-1,
                                                  torch.complex64: 1e-2}),),
                   safe_casts_outputs=True,
                   skips=(
                       DecorateInfo(unittest.skip("Skipped!"), 'TestUnaryUfuncs', 'test_reference_numerics_hard',
                                    device_type='cpu', dtypes=[torch.cfloat, torch.cdouble]),
                       DecorateInfo(unittest.skip("Skipped!"), 'TestGradients', 'test_fn_grad',
                                    dtypes=[torch.cdouble], active_if=IS_WINDOWS),
                       DecorateInfo(unittest.skip("Skipped!"), 'TestGradients', 'test_method_grad',
                                    dtypes=[torch.cdouble], active_if=IS_WINDOWS),
                       DecorateInfo(unittest.skip("Skipped!"), 'TestGradients', 'test_inplace_grad',
                                    dtypes=[torch.cdouble], active_if=IS_WINDOWS),
                       DecorateInfo(unittest.skip("Skipped!"), 'TestGradients', 'test_forward_mode_AD',
                                    dtypes=[torch.cdouble], active_if=IS_WINDOWS),
                       DecorateInfo(unittest.skip("Skipped!"), 'TestGradients', 'test_inplace_forward_mode_AD',
                                    dtypes=[torch.cdouble], active_if=IS_WINDOWS),
                   )),
    # NOTE: the derivative for inplace acosh is not implemented
    UnaryUfuncInfo('acosh',
                   aliases=('arccosh', ),
                   ref=np.arccosh,
                   domain=(1, None),
                   dtypes=all_types_and_complex_and(torch.bool),
                   dtypesIfCPU=all_types_and_complex_and(torch.bool, torch.bfloat16),
                   dtypesIfCUDA=all_types_and_complex_and(torch.bool, torch.half, torch.bfloat16),
                   # "rsqrt_cuda" not implemented for 'BFloat16'
                   backward_dtypesIfCUDA=all_types_and_complex_and(torch.bool, torch.half, torch.bfloat16),
                   safe_casts_outputs=True,
                   decorators=(precisionOverride({torch.bfloat16: 5e-2}),),
                   supports_inplace_autograd=False,
                   supports_forward_ad=True,
                   skips=(
                       DecorateInfo(unittest.skip("Skipped!"), 'TestUnaryUfuncs', 'test_reference_numerics_extremal',
                                    device_type='cpu', dtypes=[torch.cfloat, torch.cdouble]),
                       DecorateInfo(unittest.skip("Skipped!"), 'TestUnaryUfuncs', 'test_reference_numerics_hard',
                                    device_type='cpu', dtypes=[torch.cfloat, torch.cdouble]),
                       DecorateInfo(unittest.skip("Skipped!"), 'TestUnaryUfuncs', 'test_reference_numerics_extremal',
                                    device_type='cuda', dtypes=[torch.cdouble],
                                    active_if=IS_WINDOWS),
                       DecorateInfo(unittest.skip("Skipped!"), 'TestUnaryUfuncs', 'test_reference_numerics_hard',
                                    device_type='cuda', dtypes=[torch.cdouble],
                                    active_if=IS_WINDOWS),
                       DecorateInfo(unittest.skip("Skipped!"), 'TestUnaryUfuncs', 'test_reference_numerics_normal',
                                    device_type='cuda', dtypes=[torch.cdouble],
                                    active_if=IS_WINDOWS),
                       # Reference: https://github.com/pytorch/pytorch/issues/50692
                       DecorateInfo(unittest.skip("Skipped!"), 'TestGradients', 'test_fn_grad',
                                    device_type='cuda', dtypes=[torch.cdouble], active_if=IS_WINDOWS),
                       DecorateInfo(unittest.skip("Skipped!"), 'TestGradients', 'test_method_grad',
                                    device_type='cuda', dtypes=[torch.cdouble], active_if=IS_WINDOWS),
                       DecorateInfo(unittest.skip("Skipped!"), 'TestGradients', 'test_forward_mode_AD',
                                    dtypes=[torch.cdouble]),
                   )),
    BinaryUfuncInfo('add',
                    # NumPy has no builtin reference for the alpha kwarg, but it is easy enough to emulate
                    ref=lambda input, other, *, alpha=1: np.add(input, np.multiply(alpha, other)),
                    dtypes=all_types_and_complex_and(torch.bool, torch.bfloat16, torch.float16),
                    assert_autodiffed=True,
                    sample_inputs_func=partial(sample_inputs_add_sub, alpha=2),
                    supports_inplace_autograd=False,
                    supports_forward_ad=True),
    BinaryUfuncInfo('mul',
                    aliases=('multiply',),
                    dtypes=all_types_and_complex_and(torch.float16, torch.bfloat16, torch.bool),
                    assert_autodiffed=True,
                    supports_forward_ad=True,
                    sample_inputs_func=sample_inputs_binary_pwise),
    BinaryUfuncInfo('sub',
                    # NumPy has no builtin reference for the alpha kwarg, but it is easy enough to emulate
                    ref=lambda input, other, *, alpha=1: np.subtract(input, np.multiply(alpha, other)),
                    aliases=('subtract',),
                    dtypes=all_types_and_complex_and(torch.bfloat16, torch.float16),
                    assert_autodiffed=True,
                    supports_forward_ad=True,
                    sample_inputs_func=partial(sample_inputs_add_sub, alpha=2),
                    supports_inplace_autograd=False),
    OpInfo('addmm',
           # This addmm OpInfo is for when alpha and beta are not both equal to 1.
           # alpha=beta=1 is tested in the following opinfo, because that special case will
           # trigger addmm being decomposed by a jit pass.
           dtypes=floating_and_complex_types_and(torch.float16),
           dtypesIfCPU=all_types_and_complex_and(torch.float16, torch.bfloat16),
           dtypesIfROCM=floating_and_complex_types_and(torch.float16, torch.bfloat16),
           dtypesIfCUDA=floating_and_complex_types_and(torch.float16, *[torch.bfloat16] if CUDA11OrLater else []),
           assert_autodiffed=True,
           supports_inplace_autograd=False,
           supports_forward_ad=True,
           gradcheck_nondet_tol=GRADCHECK_NONDET_TOL,
           sample_inputs_func=sample_inputs_addmm),
    OpInfo('addmm',
           # When alpha=beta=1 as compile-time constants, JIT will decompose addmm into mm and add.
           variant_test_name='decomposed',
           dtypes=floating_and_complex_types_and(torch.float16),
           dtypesIfCPU=all_types_and_complex_and(torch.float16, torch.bfloat16),
           dtypesIfROCM=floating_and_complex_types_and(torch.float16, torch.bfloat16),
           dtypesIfCUDA=floating_and_complex_types_and(torch.float16, *[torch.bfloat16] if CUDA11OrLater else []),
           assert_autodiffed=True,
           supports_inplace_autograd=False,
           supports_forward_ad=True,
           gradcheck_nondet_tol=GRADCHECK_NONDET_TOL,
           autodiff_nonfusible_nodes=['aten::add', 'aten::mm'],
           sample_inputs_func=partial(sample_inputs_addmm, alpha=1, beta=1)),
    OpInfo('addmv',
           dtypes=floating_types(),
           dtypesIfCPU=all_types_and_complex_and(torch.bfloat16),
           dtypesIfCUDA=floating_types_and(torch.float16, torch.complex64, torch.complex128,
                                           *[torch.bfloat16] if CUDA11OrLater else []),
           dtypesIfROCM=floating_types_and(torch.half),
           supports_inplace_autograd=False,
           supports_forward_ad=True,
           sample_inputs_func=sample_inputs_addmv),
    OpInfo('addbmm',
           ref=lambda M, batch1, batch2, beta=1, alpha=1: np.add(np.multiply(np.asarray(beta, dtype=M.dtype), M),
                                                                 np.multiply(np.asarray(alpha, dtype=batch1.dtype),
                                                                             np.sum(np.matmul(batch1, batch2), axis=0))),
           dtypes=floating_types(),
           dtypesIfCPU=all_types_and_complex_and(torch.float16, torch.bfloat16),
           dtypesIfCUDA=floating_and_complex_types_and(torch.float16, *[torch.bfloat16] if CUDA11OrLater else []),
           backward_dtypesIfCUDA=floating_and_complex_types_and(torch.float16, *[torch.bfloat16] if SM53OrLater else []),
           dtypesIfROCM=floating_types_and(torch.half),
           backward_dtypesIfROCM=floating_types_and(torch.half),
           supports_forward_ad=True,
           decorators=[
               DecorateInfo(
                   toleranceOverride({torch.float32: tol(atol=1.3e-05, rtol=1.3e-05),
                                      torch.complex64: tol(atol=1e-05, rtol=1.2e-03)}),
                   'TestCommon', 'test_reference_testing')],
           skips=(
               # FIXME: bfloat16 backward support likely depends on CUDA11+
               #   and SM53+
               DecorateInfo(unittest.skip("Skipped!"), 'TestCommon', 'test_dtypes', active_if=IS_WINDOWS),
               # addbmm does not correctly warn when resizing out= inputs
               DecorateInfo(unittest.skip("Skipped!"), 'TestCommon', 'test_out'),
               # https://github.com/pytorch/pytorch/issues/55907
               DecorateInfo(unittest.skip("Skipped!"), 'TestCommon', 'test_variant_consistency_eager'),
           ),
           sample_inputs_func=sample_inputs_addbmm),
    OpInfo('baddbmm',
           dtypes=floating_types_and(torch.half),
           dtypesIfCPU=all_types_and_complex_and(torch.float16, torch.bfloat16),
           dtypesIfCUDA=floating_types_and(torch.float16, torch.complex64, torch.complex128,
                                           *[torch.bfloat16] if CUDA11OrLater else []),
           backward_dtypesIfCUDA=floating_types_and(torch.float16,
                                                    *[torch.bfloat16] if SM53OrLater else [],
                                                    torch.complex64, torch.complex128),
           supports_forward_ad=True,
           decorators=[
               DecorateInfo(
                   toleranceOverride({torch.complex64: tol(atol=1e-05, rtol=1.2e-03)}),
                   'TestCommon', 'test_variant_consistency_eager', device_type='cuda'),
               DecorateInfo(
                   toleranceOverride({torch.complex64: tol(atol=1e-05, rtol=1.2e-03)}),
                   'TestMathBits', 'test_conj_view', device_type='cuda')],
           skips=(
               # FIXME: bfloat16 backward support likely depends on CUDA11+
               #   and SM53+
               DecorateInfo(unittest.skip("Skipped!"), 'TestCommon', 'test_dtypes', active_if=IS_WINDOWS),
           ),
           sample_inputs_func=sample_inputs_baddbmm),
    OpInfo('dot',
           dtypes=all_types_and_complex_and(torch.float16, torch.bfloat16),
           dtypesIfCUDA=floating_and_complex_types_and(torch.float16, *[torch.bfloat16] if CUDA11OrLater else []),
           assert_autodiffed=True,
           sample_inputs_func=sample_inputs_dot_vdot,
           supports_forward_ad=True,
           ),
    OpInfo('vdot',
           dtypes=all_types_and_complex_and(torch.float16, torch.bfloat16),
           dtypesIfCUDA=floating_and_complex_types_and(torch.float16, *[torch.bfloat16] if CUDA11OrLater else []),
           sample_inputs_func=sample_inputs_dot_vdot,
           supports_forward_ad=True,
           ),
    OpInfo('bmm',
           dtypes=all_types_and_complex_and(torch.bfloat16, torch.float16),
           dtypesIfCUDA=floating_and_complex_types_and(torch.float16, *[torch.bfloat16] if CUDA11OrLater else []),
           backward_dtypesIfCUDA=floating_and_complex_types_and(torch.float16, *[torch.bfloat16] if SM53OrLater else []),
           assert_autodiffed=True,
           supports_forward_ad=True,
           skips=(
               # FIXME: bfloat16 backward support likely depends on CUDA11+
               #   and SM53+
               DecorateInfo(unittest.skip("Skipped!"), 'TestCommon', 'test_dtypes', active_if=IS_WINDOWS),
           ),
           sample_inputs_func=sample_inputs_bmm),
    OpInfo('mv',
           dtypes=all_types_and_complex_and(torch.bfloat16),
           dtypesIfCUDA=floating_and_complex_types_and(torch.float16, *[torch.bfloat16] if CUDA11OrLater else []),
           skips=(
               # bmm does not correctly warn when resizing out= inputs
               DecorateInfo(unittest.skip("Skipped!"), 'TestCommon', 'test_out'),),
           assert_autodiffed=True,
           sample_inputs_func=sample_inputs_mv),
    OpInfo('addr',
           dtypes=all_types_and_complex_and(torch.bool, torch.bfloat16, torch.float16),
           backward_dtypes=all_types_and_complex_and(torch.bool, torch.bfloat16),
           backward_dtypesIfCUDA=all_types_and_complex_and(torch.bool, torch.float16, *[torch.bfloat16] if CUDA11OrLater else []),
           # Reference: https://github.com/pytorch/pytorch/issues/50747
           supports_inplace_autograd=False,
           supports_forward_ad=True,
           skips=(
               # Reference: https://github.com/pytorch/pytorch/issues/50747
               DecorateInfo(unittest.skip("Skipped!"), 'TestCommon', 'test_variant_consistency_eager',
                            dtypes=all_types_and_complex_and(torch.bool, torch.bfloat16, torch.float16)),
           ),
           sample_inputs_func=sample_inputs_addr,
           gradcheck_nondet_tol=GRADCHECK_NONDET_TOL),
    OpInfo('addcmul',
           dtypes=all_types_and_complex(),
           dtypesIfCPU=all_types_and_complex_and(torch.bfloat16),
           dtypesIfCUDA=all_types_and_complex_and(torch.float16, torch.bfloat16),
           assert_autodiffed=True,
           supports_forward_ad=True,
           supports_inplace_autograd=False,
           skips=(
               # TODO: update sample inputs with for_inplace_variant kwarg to support this test
               DecorateInfo(unittest.skip("Skipped!"), 'TestCommon', 'test_variant_consistency_eager'),),
           sample_inputs_func=sample_inputs_addcmul_addcdiv),
    OpInfo('addcdiv',
           dtypes=floating_and_complex_types(),
           dtypesIfCPU=floating_and_complex_types_and(torch.bfloat16),
           dtypesIfCUDA=floating_and_complex_types_and(torch.float16, torch.bfloat16),
           supports_inplace_autograd=False,
           supports_forward_ad=True,
           skips=(
               # TODO: update sample inputs with for_inplace_variant kwarg to support this test
               DecorateInfo(unittest.skip("Skipped!"), 'TestCommon', 'test_variant_consistency_eager'),),
           sample_inputs_func=sample_inputs_addcmul_addcdiv),
    UnaryUfuncInfo('asin',
                   aliases=('arcsin', ),
                   ref=np.arcsin,
                   domain=(-1, 1),
                   supports_sparse=True,
                   supports_forward_ad=True,
                   safe_casts_outputs=True,
                   dtypes=all_types_and_complex_and(torch.bool, torch.bfloat16),
                   dtypesIfCUDA=all_types_and_complex_and(torch.bool, torch.half, torch.bfloat16),
                   assert_autodiffed=True,
                   decorators=[
                       DecorateInfo(
                           toleranceOverride({torch.float16: tol(atol=1e-05, rtol=1e-03)}),
                           'TestUnaryUfuncs', device_type='cuda'),
                       precisionOverride({torch.bfloat16: 1e-2}),
                   ],
                   skips=(
                       DecorateInfo(unittest.skip("Skipped!"), 'TestUnaryUfuncs', 'test_reference_numerics_extremal',
                                    device_type='cpu', dtypes=[torch.cfloat, torch.cdouble]),
                       DecorateInfo(unittest.skip("Skipped!"), 'TestUnaryUfuncs', 'test_reference_numerics_hard',
                                    device_type='cpu', dtypes=[torch.cfloat, torch.cdouble]),
                       DecorateInfo(unittest.skip("Skipped!"), 'TestUnaryUfuncs', 'test_reference_numerics_extremal',
                                    device_type='cuda', dtypes=[torch.cdouble],
                                    active_if=IS_WINDOWS),
                       DecorateInfo(unittest.skip("Skipped!"), 'TestUnaryUfuncs', 'test_reference_numerics_hard',
                                    device_type='cuda', dtypes=[torch.cdouble],
                                    active_if=IS_WINDOWS),
                   )),
    # NOTE: derivative for inplace asinh is not implemented
    UnaryUfuncInfo('asinh',
                   aliases=('arcsinh', ),
                   ref=np.arcsinh,
                   dtypes=all_types_and_complex_and(torch.bool),
                   dtypesIfCPU=all_types_and_complex_and(torch.bool, torch.bfloat16),
                   dtypesIfCUDA=all_types_and_complex_and(torch.bool, torch.half, torch.bfloat16),
                   safe_casts_outputs=True,
                   decorators=(precisionOverride({torch.bfloat16: 5e-2}),),
                   supports_inplace_autograd=False,
                   supports_forward_ad=True,
                   skips=(
                       DecorateInfo(unittest.skip("Skipped!"), 'TestUnaryUfuncs', 'test_reference_numerics_extremal',
                                    device_type='cpu', dtypes=[torch.cfloat, torch.cdouble]),
                       DecorateInfo(unittest.skip("Skipped!"), 'TestUnaryUfuncs', 'test_reference_numerics_hard',
                                    device_type='cpu', dtypes=[torch.cfloat, torch.cdouble]),
                       DecorateInfo(unittest.skip("Skipped!"), 'TestUnaryUfuncs', 'test_reference_numerics_normal',
                                    device_type='cpu', dtypes=[torch.cfloat, torch.cdouble]),
                       DecorateInfo(unittest.skip("Skipped!"), 'TestUnaryUfuncs', 'test_reference_numerics_extremal',
                                    device_type='cuda', dtypes=[torch.cdouble],
                                    active_if=IS_WINDOWS),
                       DecorateInfo(unittest.skip("Skipped!"), 'TestUnaryUfuncs', 'test_reference_numerics_hard',
                                    device_type='cuda', dtypes=[torch.cdouble],
                                    active_if=IS_WINDOWS),
                       # Complex gradcheck tests asinh at points 0 + ix for x > 1 which are points
                       # where asinh is not differentiable
                       DecorateInfo(unittest.skip("Skipped!"), 'TestGradients', 'test_forward_mode_AD',
                                    dtypes=complex_types()),
                   )),
    UnaryUfuncInfo('atan',
                   aliases=('arctan', ),
                   ref=np.arctan,
                   dtypes=all_types_and_complex_and(torch.bool, torch.bfloat16),
                   dtypesIfCUDA=all_types_and_complex_and(torch.bool, torch.half, torch.bfloat16),
                   assert_autodiffed=True,
                   supports_forward_ad=True,
                   decorators=(precisionOverride({torch.bfloat16: 1e-2}),),
                   safe_casts_outputs=True,
                   skips=(
                       DecorateInfo(unittest.skip("Skipped!"), 'TestUnaryUfuncs', 'test_reference_numerics_extremal',
                                    device_type='cpu', dtypes=[torch.cfloat, torch.cdouble]),
                       DecorateInfo(unittest.skip("Skipped!"), 'TestUnaryUfuncs', 'test_reference_numerics_hard',
                                    device_type='cpu', dtypes=[torch.cfloat, torch.cdouble]),
                       DecorateInfo(unittest.skip("Skipped!"), 'TestUnaryUfuncs', 'test_reference_numerics_normal',
                                    device_type='cpu', dtypes=[torch.cfloat, torch.cdouble]),
                       DecorateInfo(unittest.skip("Skipped!"), 'TestUnaryUfuncs', 'test_reference_numerics_extremal',
                                    device_type='cuda', dtypes=[torch.cfloat, torch.cdouble],
                                    active_if=IS_WINDOWS),
                       DecorateInfo(unittest.skip("Skipped!"), 'TestUnaryUfuncs', 'test_reference_numerics_hard',
                                    device_type='cuda', dtypes=[torch.cfloat, torch.cdouble],
                                    active_if=IS_WINDOWS),
                       DecorateInfo(unittest.skip("Skipped!"), 'TestUnaryUfuncs', 'test_reference_numerics_normal',
                                    device_type='cuda', dtypes=[torch.cfloat, torch.cdouble],
                                    active_if=IS_WINDOWS),
                   )),
    OpInfo('atan2',
           dtypes=all_types_and(torch.bool),
           dtypesIfCPU=all_types_and(torch.bool),
           dtypesIfCUDA=all_types_and(torch.bool, torch.half, torch.bfloat16),
           sample_inputs_func=sample_inputs_atan2,
           ),
    UnaryUfuncInfo('atanh',
                   aliases=('arctanh', ),
                   ref=np.arctanh,
                   domain=(-1, 1),
                   dtypes=all_types_and_complex_and(torch.bool),
                   dtypesIfCPU=all_types_and_complex_and(torch.bool, torch.bfloat16),
                   dtypesIfCUDA=all_types_and_complex_and(torch.bool, torch.half, torch.bfloat16),
                   safe_casts_outputs=True,
                   decorators=(precisionOverride({torch.bfloat16: 1e-2}),),
                   supports_inplace_autograd=False,
                   supports_forward_ad=True,
                   skips=(
                       DecorateInfo(unittest.skip("Skipped!"), 'TestUnaryUfuncs', 'test_reference_numerics_normal',
                                    device_type='cpu', dtypes=[torch.cfloat]),
                       DecorateInfo(unittest.skip("Skipped!"), 'TestUnaryUfuncs', 'test_reference_numerics_extremal',
                                    device_type='cpu', dtypes=[torch.cfloat, torch.cdouble]),
                       DecorateInfo(unittest.skip("Skipped!"), 'TestUnaryUfuncs', 'test_reference_numerics_hard',
                                    device_type='cpu', dtypes=[torch.cfloat, torch.cdouble]),
                       DecorateInfo(unittest.skip("Skipped!"), 'TestUnaryUfuncs', 'test_reference_numerics_extremal',
                                    device_type='cuda', dtypes=[torch.cfloat, torch.cdouble],
                                    active_if=IS_WINDOWS),
                       DecorateInfo(unittest.skip("Skipped!"), 'TestUnaryUfuncs', 'test_reference_numerics_hard',
                                    device_type='cuda', dtypes=[torch.cfloat],
                                    active_if=IS_WINDOWS),
                   )),
    OpInfo('broadcast_to',
           dtypes=all_types_and_complex_and(torch.bool, torch.float16, torch.bfloat16),
           supports_out=False,
           supports_forward_ad=True,
           sample_inputs_func=sample_inputs_broadcast_to),
    OpInfo('broadcast_tensors',
           dtypes=all_types_and_complex_and(torch.bool, torch.float16, torch.bfloat16),
           supports_out=False,
           supports_forward_ad=True,
           skips=(
               # JIT does not support variadic tensors.
               DecorateInfo(unittest.skip("Skipped!"), 'TestJit', 'test_variant_consistency_jit', dtypes=[torch.float32]),
           ),
           sample_inputs_func=sample_inputs_broadcast_tensors),
    OpInfo('block_diag',
           dtypes=all_types_and_complex_and(torch.bool, torch.float16, torch.bfloat16),
           supports_out=False,
           supports_forward_ad=True,
           skips=(
               # JIT does not support variadic tensors.
               DecorateInfo(unittest.skip("Skipped!"), 'TestJit', 'test_variant_consistency_jit', dtypes=[torch.float32]),
           ),
           sample_inputs_func=sample_inputs_block_diag),
    OpInfo('bitwise_and',
           dtypes=integral_types_and(torch.bool),
           supports_autograd=False,
           sample_inputs_func=sample_inputs_binary_pwise),
    UnaryUfuncInfo('bitwise_not',
                   ref=np.bitwise_not,
                   dtypes=integral_types_and(torch.bool),
                   supports_autograd=False),
    OpInfo('bitwise_left_shift',
           op=torch.bitwise_left_shift,
           dtypesIfCPU=all_types(),
           dtypesIfCUDA=all_types_and(torch.float16, torch.bfloat16),
           supports_autograd=False,
           sample_inputs_func=sample_inputs_bitwise_shift),
    OpInfo('bitwise_right_shift',
           op=torch.bitwise_right_shift,
           dtypesIfCPU=all_types(),
           dtypesIfCUDA=all_types_and(torch.float16, torch.bfloat16),
           supports_autograd=False,
           sample_inputs_func=sample_inputs_bitwise_shift),
    OpInfo('cdist',
           dtypes=floating_types(),
           supports_out=False,
           supports_gradgrad=False,
           assert_autodiffed=False,
           sample_inputs_func=sample_inputs_cdist,
           ),
    UnaryUfuncInfo('ceil',
                   ref=np.ceil,
                   dtypes=floating_types_and(torch.bfloat16),
                   dtypesIfCUDA=floating_types_and(torch.half, torch.bfloat16),
                   supports_forward_ad=True,
                   assert_autodiffed=True),
    OpInfo('cholesky',
           dtypes=floating_and_complex_types(),
           check_batched_gradgrad=False,
           sample_inputs_func=sample_inputs_linalg_cholesky,
           gradcheck_wrapper=gradcheck_wrapper_hermitian_input,
           decorators=[skipCUDAIfNoMagma, skipCUDAIfRocm, skipCPUIfNoLapack],
           skips=(
               # Gradcheck for complex generates invalid inputs for this function
               DecorateInfo(unittest.skip("Skipped!"), 'TestGradients', 'test_forward_mode_AD', dtypes=complex_types()),)),
    OpInfo('cholesky_inverse',
           dtypes=floating_and_complex_types(),
           backward_dtypes=floating_types(),
           # TODO: RuntimeError: cholesky_inverse does not support automatic differentiation for outputs
           # with complex dtype.
           check_batched_gradgrad=False,
           sample_inputs_func=sample_inputs_linalg_cholesky_inverse,
           gradcheck_wrapper=gradcheck_wrapper_triangular_input,
           decorators=[skipCUDAIfNoMagma, skipCPUIfNoLapack],
           skips=(
               # TODO: FIXME: cholesky_inverse throws an error in forward when requires_grad=True
               #   for complex tensors
               DecorateInfo(unittest.skip("Skipped!"), 'TestCommon', 'test_dtypes'),
               # cholesky_inverse does not correctly warn when resizing out= inputs
               DecorateInfo(unittest.skip("Skipped!"), 'TestCommon', 'test_out'),)),
    OpInfo('chunk',
           dtypes=all_types_and_complex_and(torch.bool, torch.bfloat16, torch.float16),
           sample_inputs_func=sample_inputs_chunk,
           supports_out=False),
    OpInfo('clone',
           dtypes=all_types_and_complex_and(torch.bool, torch.bfloat16, torch.float16),
           sample_inputs_func=sample_inputs_clone,
           supports_forward_ad=True,
           supports_out=False),
    OpInfo('contiguous',
           op=lambda x, *args, **kwargs: x.contiguous(*args, **kwargs),
           dtypes=all_types_and_complex_and(torch.bool, torch.bfloat16, torch.float16),
           sample_inputs_func=sample_inputs_contiguous,
           supports_forward_ad=True,
           autodiff_fusible_nodes=['aten::contiguous'],
           assert_jit_shape_analysis=True,
           supports_out=False),
    OpInfo('symeig',
           dtypes=floating_and_complex_types(),
           check_batched_gradgrad=False,
           sample_inputs_func=sample_inputs_symeig,
           gradcheck_wrapper=gradcheck_wrapper_hermitian_input,
           decorators=[skipCUDAIfNoMagma, skipCUDAIfRocm, skipCPUIfNoLapack]),
    # NOTE: clamp has seperate opinfos for scalar min/max (unary op) vs. tensors
    OpInfo('clamp',
           aliases=('clip',),
           dtypes=all_types_and(torch.half, torch.bfloat16),
           dtypesIfCPU=all_types_and(torch.bfloat16),
           dtypesIfCUDA=all_types_and(torch.half, torch.bfloat16),
           assert_autodiffed=True,
           sample_inputs_func=sample_inputs_clamp),
    UnaryUfuncInfo('clamp',
                   variant_test_name='scalar',
                   aliases=('clip', ),
                   decorators=(precisionOverride({torch.bfloat16: 7e-2, torch.float16: 1e-2}),),
                   ref=np.clip,
                   dtypes=all_types_and(torch.bfloat16),
                   dtypesIfCUDA=all_types_and(torch.half, torch.bfloat16),
                   assert_autodiffed=True,
                   supports_forward_ad=True,
                   skips=(
                       # Reference: https://github.com/pytorch/pytorch/issues/54841
                       DecorateInfo(unittest.skip("Skipped!"), 'TestUnaryUfuncs', 'test_reference_numerics_extremal',
                                    device_type='cpu', dtypes=[torch.bfloat16]),
                   ),
                   sample_kwargs=sample_kwargs_clamp_scalar,
                   sample_inputs_func=sample_inputs_clamp_scalar),
    UnaryUfuncInfo('positive',
                   ref=np.positive,
                   dtypes=all_types_and_complex_and(torch.half, torch.bfloat16),
                   supports_out=False,
                   supports_forward_ad=True,
                   ),
    UnaryUfuncInfo('conj',
                   ref=np.conj,
                   dtypes=all_types_and_complex_and(torch.bool,
                                                    torch.bfloat16, torch.half),
                   supports_sparse=True,
                   supports_forward_ad=True,
                   supports_out=False),
    UnaryUfuncInfo('conj_physical',
                   ref=np.conj,
                   dtypes=all_types_and_complex_and(torch.bool,
                                                    torch.bfloat16, torch.half),
                   supports_forward_ad=True,
                   skips=(
                       DecorateInfo(unittest.skip("Skipped!"), 'TestJit', 'test_variant_consistency_jit', dtypes=(torch.float32, )),
                   )),
    OpInfo('resolve_conj',
           dtypes=all_types_and_complex_and(torch.bool, torch.half, torch.bfloat16),
           sample_inputs_func=sample_inputs_view_as_real,
           supports_forward_ad=True,
           supports_out=False,
           ),
    OpInfo('resolve_neg',
           dtypes=all_types_and_complex_and(torch.bool, torch.half, torch.bfloat16),
           sample_inputs_func=sample_inputs_view_as_real,
           supports_forward_ad=True,
           supports_out=False,
           ),
    OpInfo('view_as_real',
           dtypes=complex_types(),
           supports_forward_ad=True,
           sample_inputs_func=sample_inputs_view_as_real,
           test_conjugated_samples=False,
           ),
    OpInfo('view_as_complex',
           dtypes=floating_types_and(torch.half),
           supports_out=False,
           supports_forward_ad=True,
           test_neg_view=False,
           sample_inputs_func=sample_inputs_view_as_complex),
    OpInfo('complex',
           dtypes=floating_types(),
           sample_inputs_func=sample_inputs_complex,
           supports_forward_ad=True,
           ),
    OpInfo('copysign',
           dtypes=all_types_and(torch.bool, torch.half, torch.bfloat16),
           sample_inputs_func=sample_inputs_copysign,
           supports_inplace_autograd=False,
           supports_forward_ad=True,
           ),
    OpInfo('corrcoef',
           dtypes=all_types_and_complex(),
           dtypesIfCUDA=all_types_and_complex_and(torch.half, *[torch.bfloat16] if CUDA11OrLater else []),
           sample_inputs_func=sample_inputs_corrcoef,
           supports_out=False),
    UnaryUfuncInfo('cos',
                   ref=np.cos,
                   dtypes=all_types_and_complex_and(torch.bool, torch.bfloat16),
                   dtypesIfCUDA=all_types_and_complex_and(torch.bool, torch.half, torch.bfloat16),
                   assert_autodiffed=True,
                   handles_large_floats=False,
                   safe_casts_outputs=True,
                   supports_forward_ad=True,
                   decorators=(precisionOverride({torch.bfloat16: 1e-2}),),
                   skips=(
                       DecorateInfo(unittest.skip("Skipped!"), 'TestUnaryUfuncs', 'test_reference_numerics_extremal',
                                    dtypes=[torch.cfloat, torch.cdouble], active_if=IS_WINDOWS),
                       DecorateInfo(unittest.skip("Skipped!"), 'TestUnaryUfuncs', 'test_reference_numerics_extremal',
                                    device_type='cpu',
                                    dtypes=[torch.cfloat, torch.cdouble], active_if=IS_MACOS),
                   )),
    UnaryUfuncInfo('cosh',
                   ref=np_unary_ufunc_integer_promotion_wrapper(np.cosh),
                   dtypes=all_types_and_complex_and(torch.bool),
                   dtypesIfCPU=all_types_and_complex_and(torch.bool, torch.bfloat16),
                   dtypesIfCUDA=all_types_and_complex_and(torch.bool, torch.half, torch.bfloat16),
                   safe_casts_outputs=True,
                   assert_autodiffed=True,
                   supports_forward_ad=True,
                   skips=(
                       # Reference: https://github.com/pytorch/pytorch/issues/48641
                       DecorateInfo(unittest.skip("Skipped!"), 'TestUnaryUfuncs', 'test_reference_numerics_hard',
                                    device_type='cpu', dtypes=[torch.int8]),
                       DecorateInfo(unittest.skip("Skipped!"), 'TestUnaryUfuncs', 'test_reference_numerics_extremal',
                                    dtypes=[torch.cfloat, torch.cdouble], active_if=IS_WINDOWS),
                       DecorateInfo(unittest.skip("Skipped!"), 'TestUnaryUfuncs', 'test_reference_numerics_hard',
                                    dtypes=[torch.cfloat, torch.cdouble], active_if=IS_WINDOWS),
                       DecorateInfo(unittest.skip("Skipped!"), 'TestUnaryUfuncs', 'test_reference_numerics_extremal',
                                    device_type='cpu',
                                    dtypes=[torch.cfloat, torch.cdouble], active_if=IS_MACOS),
                       DecorateInfo(unittest.skip("Skipped!"), 'TestUnaryUfuncs', 'test_reference_numerics_hard',
                                    device_type='cpu',
                                    dtypes=[torch.cfloat, torch.cdouble], active_if=IS_MACOS),
                   )),
    OpInfo('cov',
           dtypes=all_types_and_complex_and(torch.half, torch.bfloat16),
           dtypesIfCUDA=all_types_and_complex_and(torch.half, *[torch.bfloat16] if CUDA11OrLater else []),
           backward_dtypesIfCUDA=all_types_and_complex_and(torch.half, *[torch.bfloat16] if CUDA11OrLater else []),
           sample_inputs_func=sample_inputs_cov,
           supports_out=False,
           supports_forward_ad=True,
           # JIT test not working for tensor kwargs (https://github.com/pytorch/pytorch/issues/58507)
           skips=(DecorateInfo(unittest.skip("Skipped!"), 'TestJit', 'test_variant_consistency_jit'),)),
    OpInfo('cross',
           dtypes=all_types_and_complex(),
           dtypesIfCPU=all_types_and_complex_and(torch.bfloat16),
           dtypesIfCUDA=all_types_and_complex_and(torch.half),
           sample_inputs_func=sample_inputs_cross,
           supports_forward_ad=True,
           skips=(
               # AssertionError: UserWarning not triggered :
               # Resized a non-empty tensor but did not warn about it.
               DecorateInfo(unittest.skip("Skipped!"), 'TestCommon', 'test_out'),
           )),
    OpInfo('cumsum',
           dtypesIfCPU=all_types_and_complex(),
           dtypesIfCUDA=all_types_and_complex_and(torch.half, torch.bfloat16),
           supports_forward_ad=True,
           skips=(
               # cumsum does not handle correctly out= dtypes
               DecorateInfo(unittest.skip("Skipped!"), 'TestCommon', 'test_out'),
           ),
           sample_inputs_func=sample_inputs_cumulative_ops),
    OpInfo('cumprod',
           dtypes=all_types_and_complex(),
           dtypesIfCUDA=all_types_and_complex_and(torch.float16, torch.bfloat16),
           supports_forward_ad=True,
           skips=(
               # cumprod does not handle correctly out= dtypes
               DecorateInfo(unittest.skip("Skipped!"), 'TestCommon', 'test_out',
                            dtypes=[torch.float32]),
           ),
           # gradgradcheck fails in fast_mode=True: #56275
           sample_inputs_func=sample_inputs_cumprod,
           gradcheck_fast_mode=False),
    OpInfo('cummax',
           dtypesIfCPU=all_types_and(torch.bool, torch.bfloat16),
           dtypesIfCUDA=all_types_and(torch.bool, torch.half, torch.bfloat16),
           sample_inputs_func=partial(sample_inputs_cumulative_ops, supports_dtype_kwargs=False),
           supports_forward_ad=True,
           gradcheck_nondet_tol=GRADCHECK_NONDET_TOL),
    OpInfo('cummin',
           dtypesIfCPU=all_types_and(torch.bool, torch.bfloat16),
           dtypesIfCUDA=all_types_and(torch.bool, torch.half, torch.bfloat16),
           sample_inputs_func=partial(sample_inputs_cumulative_ops, supports_dtype_kwargs=False),
           supports_forward_ad=True,
           gradcheck_nondet_tol=GRADCHECK_NONDET_TOL),
    UnaryUfuncInfo('deg2rad',
                   ref=np.radians,
                   decorators=(precisionOverride({torch.bfloat16: 7e-1,
                                                  torch.float16: 7e-1}),),
                   dtypes=all_types_and(torch.bool, torch.half, torch.bfloat16),
                   supports_forward_ad=True,
                   skips=(
                       # Reference: https://github.com/pytorch/pytorch/pull/51283#issuecomment-770614273
                       DecorateInfo(unittest.skip("Skipped!"), 'TestUnaryUfuncs', 'test_reference_numerics_hard',
                                    dtypes=[torch.bfloat16]),
                   ),
                   safe_casts_outputs=True),
    OpInfo('diff',
           op=torch.diff,
           dtypes=all_types_and_complex_and(torch.bool, torch.float16, torch.bfloat16),
           supports_forward_ad=True,
           sample_inputs_func=sample_inputs_diff),
    BinaryUfuncInfo('div',
                    aliases=('divide',),
                    variant_test_name='no_rounding_mode',
                    dtypes=all_types_and_complex_and(torch.bool, torch.half, torch.bfloat16),
                    sample_inputs_func=sample_inputs_binary_pwise,
                    supports_forward_ad=True,
                    assert_autodiffed=True,
                    rhs_make_tensor_kwargs=dict(exclude_zero=True)),
    BinaryUfuncInfo('div',
                    aliases=('divide',),
                    variant_test_name='trunc_rounding',
                    dtypes=all_types_and_complex_and(torch.bool, torch.half, torch.bfloat16),
                    sample_inputs_func=partial(sample_inputs_binary_pwise, rounding_mode="trunc"),
                    supports_forward_ad=True,
                    skips=(
                        # Reference: https://github.com/pytorch/pytorch/issues/59174
                        DecorateInfo(unittest.skip("Skipped!"), 'TestJit', 'test_variant_consistency_jit'),
                    ),
                    assert_autodiffed=True,
                    rhs_make_tensor_kwargs=dict(exclude_zero=True)),
    BinaryUfuncInfo('div',
                    aliases=('divide',),
                    variant_test_name='floor_rounding',
                    dtypes=all_types_and_complex_and(torch.bool, torch.half, torch.bfloat16),
                    sample_inputs_func=partial(sample_inputs_binary_pwise, rounding_mode="floor"),
                    supports_forward_ad=True,
                    skips=(
                        # Reference: https://github.com/pytorch/pytorch/issues/59174
                        DecorateInfo(unittest.skip("Skipped!"), 'TestJit', 'test_variant_consistency_jit'),
                    ),
                    assert_autodiffed=True,
                    rhs_make_tensor_kwargs=dict(exclude_zero=True)),
    BinaryUfuncInfo('true_divide',
                    dtypes=all_types_and_complex_and(torch.bool, torch.half, torch.bfloat16),
                    supports_forward_ad=True,
                    sample_inputs_func=sample_inputs_binary_pwise,
                    rhs_make_tensor_kwargs=dict(exclude_zero=True)),
    UnaryUfuncInfo('exp',
                   ref=np_unary_ufunc_integer_promotion_wrapper(np.exp),
                   dtypes=all_types_and_complex_and(torch.bool, torch.bfloat16),
                   dtypesIfCUDA=all_types_and_complex_and(torch.bool, torch.half, torch.bfloat16),
                   skips=(
                       # Reference: https://github.com/pytorch/pytorch/pull/50093#pullrequestreview-561791547
                       DecorateInfo(unittest.skip("Skipped!"), 'TestUnaryUfuncs', 'test_reference_numerics_extremal',
                                    dtypes=[torch.bfloat16]),
                       DecorateInfo(unittest.skip("Skipped!"), 'TestUnaryUfuncs', 'test_reference_numerics_hard',
                                    dtypes=[torch.bfloat16]),
                       DecorateInfo(unittest.skip("Skipped!"), 'TestUnaryUfuncs', 'test_reference_numerics_normal',
                                    dtypes=[torch.bfloat16]),
                       # Reference: https://github.com/pytorch/pytorch/issues/48010
                       DecorateInfo(unittest.skip("Skipped!"), 'TestUnaryUfuncs', 'test_reference_numerics_extremal',
                                    device_type='cpu', dtypes=[torch.cfloat, torch.cdouble]),
                       DecorateInfo(unittest.skip("Skipped!"), 'TestUnaryUfuncs', 'test_reference_numerics_hard',
                                    device_type='cpu', dtypes=[torch.cfloat, torch.cdouble]),
                   ),
                   assert_autodiffed=True,
                   supports_forward_ad=True,
                   safe_casts_outputs=True),
    OpInfo('expand',
           op=lambda self, shape: self.expand(shape),
           dtypes=all_types_and_complex_and(torch.bool, torch.half, torch.bfloat16),
           sample_inputs_func=sample_inputs_expand,
           supports_forward_ad=True,
           assert_jit_shape_analysis=True,
           supports_out=False),
    OpInfo('expand_as',
           op=lambda self, other: self.expand_as(other),
           dtypes=all_types_and_complex_and(torch.bool, torch.half, torch.bfloat16),
           supports_forward_ad=True,
           sample_inputs_func=sample_inputs_expand_as,
           skips=(
               # Because expand_as does not have a function variant.
               DecorateInfo(unittest.skip("Skipped!"), 'TestJit', 'test_variant_consistency_jit'),),
           supports_out=False),
    OpInfo('diag',
           dtypes=all_types_and_complex_and(torch.bool),
           dtypesIfCPU=all_types_and_complex_and(torch.bool),
           dtypesIfCUDA=all_types_and_complex_and(torch.bool, torch.half, torch.bfloat16),
           sample_inputs_func=sample_inputs_diag),
    OpInfo('diag_embed',
           dtypes=all_types_and_complex_and(torch.bool, torch.bfloat16, torch.float16),
           supports_out=False,
           supports_forward_ad=True,
           sample_inputs_func=sample_inputs_diagonal_diag_embed),
    OpInfo('diagonal',
           dtypes=all_types_and_complex_and(torch.bool, torch.bfloat16, torch.float16),
           supports_out=False,
           supports_forward_ad=True,
           sample_inputs_func=sample_inputs_diagonal_diag_embed),
    OpInfo('eq',
           dtypes=all_types_and_complex_and(torch.bool, torch.bfloat16, torch.float16),
           supports_autograd=False,
           sample_inputs_func=sample_inputs_comparison_ops),
    OpInfo('fmax',
           op=torch.fmax,
           dtypes=all_types_and(torch.float16, torch.bfloat16, torch.bool),
           supports_forward_ad=True,
           sample_inputs_func=sample_inputs_max_min_binary,),
    OpInfo('fmin',
           op=torch.fmin,
           dtypes=all_types_and(torch.float16, torch.bfloat16, torch.bool),
           supports_forward_ad=True,
           sample_inputs_func=sample_inputs_max_min_binary,),
    OpInfo('fmod',
           ref=np.fmod,
           dtypes=all_types_and(torch.float16),
           sample_inputs_func=sample_inputs_fmod_remainder),
    OpInfo('fmod',
           ref=np.fmod,
           variant_test_name='autodiffed',
           dtypes=all_types_and(torch.float16, torch.bool),
           assert_autodiffed=True,
           sample_inputs_func=partial(sample_inputs_fmod_remainder, autodiffed=True)),
    OpInfo('remainder',
           ref=np.remainder,
           dtypesIfCPU=all_types_and(torch.float16),
           dtypesIfCUDA=all_types_and(torch.float16, torch.bfloat16),
           supports_forward_ad=True,
           sample_inputs_func=sample_inputs_fmod_remainder),
    OpInfo('remainder',
           ref=np.remainder,
           variant_test_name='autodiffed',
           dtypesIfCPU=all_types_and(torch.float16, torch.bool),
           dtypesIfCUDA=all_types_and(torch.float16, torch.bool, torch.bfloat16),
           supports_forward_ad=True,
           assert_autodiffed=True,
           sample_inputs_func=partial(sample_inputs_fmod_remainder, autodiffed=True)),
    UnaryUfuncInfo('frac',
                   ref=lambda x: np.modf(x)[0],
                   dtypes=floating_types_and(torch.bfloat16, torch.float16),
                   dtypesIfCUDA=floating_types_and(torch.float16, torch.bfloat16),
                   assert_autodiffed=True,
                   supports_forward_ad=True,
                   # Reference for disabling extremals
                   # https://github.com/pytorch/pytorch/issues/51948
                   handles_extremals=False),
    SpectralFuncInfo('fft.fft',
                     aten_name='fft_fft',
                     ref=np.fft.fft,
                     ndimensional=False,
                     dtypes=all_types_and_complex_and(torch.bool),
                     default_test_dtypes=floating_and_complex_types()),
    SpectralFuncInfo('fft.fftn',
                     aten_name='fft_fftn',
                     ref=np.fft.fftn,
                     ndimensional=True,
                     dtypes=all_types_and_complex_and(torch.bool),
                     default_test_dtypes=floating_and_complex_types(),
                     decorators=[precisionOverride(
                         {torch.float: 1e-4, torch.cfloat: 1e-4})],),
    SpectralFuncInfo('fft.hfft',
                     aten_name='fft_hfft',
                     ref=np.fft.hfft,
                     ndimensional=False,
                     dtypes=all_types_and_complex_and(torch.bool),
                     default_test_dtypes=floating_and_complex_types(),
                     check_batched_gradgrad=False),
    SpectralFuncInfo('fft.rfft',
                     aten_name='fft_rfft',
                     ref=np.fft.rfft,
                     ndimensional=False,
                     dtypes=all_types_and(torch.bool),
                     default_test_dtypes=floating_and_complex_types(),
                     check_batched_grad=False,
                     check_batched_gradgrad=False),
    SpectralFuncInfo('fft.rfftn',
                     aten_name='fft_rfftn',
                     ref=np.fft.rfftn,
                     ndimensional=True,
                     dtypes=all_types_and(torch.bool),
                     default_test_dtypes=floating_and_complex_types(),
                     check_batched_grad=False,
                     check_batched_gradgrad=False,
                     decorators=[precisionOverride({torch.float: 1e-4})],),
    SpectralFuncInfo('fft.ifft',
                     aten_name='fft_ifft',
                     ref=np.fft.ifft,
                     ndimensional=False,
                     dtypes=all_types_and_complex_and(torch.bool),
                     default_test_dtypes=floating_and_complex_types()),
    SpectralFuncInfo('fft.ifftn',
                     aten_name='fft_ifftn',
                     ref=np.fft.ifftn,
                     ndimensional=True,
                     dtypes=all_types_and_complex_and(torch.bool),
                     default_test_dtypes=floating_and_complex_types(),
                     decorators=[
                         DecorateInfo(
                             precisionOverride({torch.float: 1e-4, torch.cfloat: 1e-4}),
                             'TestFFT', 'test_reference_nd')],
                     ),
    SpectralFuncInfo('fft.ihfft',
                     aten_name='fft_ihfft',
                     ref=np.fft.ihfft,
                     ndimensional=False,
                     dtypes=all_types_and(torch.bool),
                     default_test_dtypes=floating_types(),
                     check_batched_grad=False),
    SpectralFuncInfo('fft.irfft',
                     aten_name='fft_irfft',
                     ref=np.fft.irfft,
                     ndimensional=False,
                     dtypes=all_types_and_complex_and(torch.bool),
                     default_test_dtypes=floating_and_complex_types(),
                     check_batched_gradgrad=False),
    SpectralFuncInfo('fft.irfftn',
                     aten_name='fft_irfftn',
                     ref=np.fft.irfftn,
                     ndimensional=True,
                     dtypes=all_types_and_complex_and(torch.bool),
                     default_test_dtypes=floating_and_complex_types(),
                     check_batched_gradgrad=False,
                     decorators=[
                         DecorateInfo(
                             precisionOverride({torch.float: 1e-4, torch.cfloat: 1e-4}),
                             'TestFFT', 'test_reference_nd')],
                     ),
    UnaryUfuncInfo('floor',
                   ref=np.floor,
                   dtypes=floating_types_and(torch.bfloat16),
                   dtypesIfCUDA=floating_types_and(torch.half, torch.bfloat16),
                   supports_forward_ad=True,
                   assert_autodiffed=True),
    OpInfo('flip',
           op=torch.flip,
           dtypes=all_types_and_complex_and(torch.bool, torch.half, torch.bfloat16),
           sample_inputs_func=sample_inputs_flip,
           supports_forward_ad=True,
           supports_out=False),
    OpInfo('fliplr',
           op=torch.fliplr,
           dtypes=all_types_and_complex_and(torch.bool, torch.half, torch.bfloat16),
           sample_inputs_func=sample_inputs_fliplr_flipud,
           supports_forward_ad=True,
           supports_out=False),
    OpInfo('flipud',
           op=torch.flipud,
           dtypes=all_types_and_complex_and(torch.bool, torch.half, torch.bfloat16),
           sample_inputs_func=sample_inputs_fliplr_flipud,
           supports_forward_ad=True,
           supports_out=False),
    UnaryUfuncInfo('i0',
                   ref=np_unary_ufunc_integer_promotion_wrapper(
                       scipy.special.i0) if TEST_SCIPY else _NOTHING,
                   aliases=('special.i0',),
                   decorators=(precisionOverride({torch.bfloat16: 3e-1,
                                                  torch.float16: 5e-1}),),
                   backward_dtypesIfCPU=floating_types(),
                   backward_dtypesIfCUDA=floating_types(),
                   backward_dtypesIfROCM=floating_types(),
                   dtypes=all_types_and(torch.bool, torch.bfloat16),
                   dtypesIfCUDA=all_types_and(torch.bool, torch.half, torch.bfloat16),
                   safe_casts_outputs=True,
                   sample_inputs_func=sample_inputs_i0_i1),
    UnaryUfuncInfo('special.i0e',
                   aten_name='special_i0e',
                   ref=scipy.special.i0e if TEST_SCIPY else _NOTHING,
                   decorators=(precisionOverride({torch.bfloat16: 3e-1,
                                                  torch.float16: 3e-1}),),
                   backward_dtypesIfCPU=floating_types(),
                   backward_dtypesIfCUDA=floating_types(),
                   backward_dtypesIfROCM=floating_types(),
                   dtypes=all_types_and(torch.bool, torch.bfloat16),
                   dtypesIfCUDA=all_types_and(torch.bool, torch.half, torch.bfloat16),
                   sample_inputs_func=sample_inputs_i0_i1,
                   safe_casts_outputs=True),
    UnaryUfuncInfo('special.i1',
                   aten_name='special_i1',
                   ref=np_unary_ufunc_integer_promotion_wrapper(scipy.special.i1) if TEST_SCIPY else _NOTHING,
                   decorators=(precisionOverride({torch.float: 1e-4}),),
                   dtypes=all_types_and(torch.bool),
                   dtypesIfCPU=all_types_and(torch.bool),
                   dtypesIfCUDA=all_types_and(torch.bool),
                   sample_inputs_func=sample_inputs_i0_i1,
                   safe_casts_outputs=True),
    UnaryUfuncInfo('special.i1e',
                   aten_name='special_i1e',
                   ref=scipy.special.i1e if TEST_SCIPY else _NOTHING,
                   dtypes=all_types_and(torch.bool),
                   dtypesIfCPU=all_types_and(torch.bool),
                   dtypesIfCUDA=all_types_and(torch.bool),
                   sample_inputs_func=sample_inputs_i0_i1,
                   safe_casts_outputs=True),
    UnaryUfuncInfo('special.ndtr',
                   aten_name='special_ndtr',
                   decorators=(precisionOverride({torch.bfloat16: 5e-3,
                                                  torch.float16: 5e-4}),),
                   ref=scipy.special.ndtr if TEST_SCIPY else _NOTHING,
                   dtypes=all_types_and(torch.bool, torch.bfloat16),
                   dtypesIfCUDA=all_types_and(torch.bool, torch.bfloat16, torch.float16),
                   safe_casts_outputs=True),
    BinaryUfuncInfo('floor_divide',
                    dtypes=all_types_and(torch.half, torch.bfloat16),
                    sample_inputs_func=sample_inputs_binary_pwise,
                    supports_autograd=False,
                    rhs_make_tensor_kwargs=dict(exclude_zero=True),
                    ),
    UnaryUfuncInfo('frexp',
                   op=torch.frexp,
                   ref=np.frexp,
                   dtypes=floating_types_and(torch.half),
                   dtypesIfCPU=floating_types_and(torch.half, torch.bfloat16),
                   # skip testing torch.frexp as it is not supported by ROCm platform yet
                   decorators=[skipCUDAIfRocm],
                   supports_out=False,
                   supports_forward_ad=True,
                   skips=(
                       # skips below tests as torch.frexp returns tuple-like (mantissa, exponent) as outputs,
                       # while theses tests currently requires output to a single tensor.
                       DecorateInfo(unittest.skip("Skipped!"), 'TestUnaryUfuncs', 'test_batch_vs_slicing'),
                       DecorateInfo(unittest.skip("Skipped!"), 'TestUnaryUfuncs', 'test_contig_vs_every_other'),
                       DecorateInfo(unittest.skip("Skipped!"), 'TestUnaryUfuncs', 'test_contig_vs_transposed'),
                       DecorateInfo(unittest.skip("Skipped!"), 'TestUnaryUfuncs', 'test_non_contig_expand'),
                       DecorateInfo(unittest.skip("Skipped!"), 'TestUnaryUfuncs', 'test_variant_consistency'),

                       # skips test_reference_numerics due to error in Windows CI.
                       # The np.frexp returns exponent as np.intc dtype on Windows platform,
                       # and np.intc does not have the correspond torch dtype
                       DecorateInfo(unittest.skip("Skipped!"), 'TestUnaryUfuncs', 'test_reference_numerics_normal',
                                    active_if=IS_WINDOWS),
                       DecorateInfo(unittest.skip("Skipped!"), 'TestUnaryUfuncs', 'test_reference_numerics_hard',
                                    active_if=IS_WINDOWS),
                       DecorateInfo(unittest.skip("Skipped!"), 'TestUnaryUfuncs', 'test_reference_numerics_extremal',
                                    active_if=IS_WINDOWS),
                   )),
    OpInfo('ge',
           aliases=('greater_equal',),
           dtypes=all_types_and(torch.bool, torch.bfloat16, torch.float16),
           supports_autograd=False,
           sample_inputs_func=sample_inputs_comparison_ops),
    OpInfo('geqrf',
           dtypes=floating_and_complex_types(),
           dtypesIfCPU=floating_and_complex_types(),
           supports_autograd=False,
           sample_inputs_func=sample_inputs_geqrf,
           decorators=[skipCUDAIfNoMagma, skipCUDAIfRocm, skipCPUIfNoLapack],),
    OpInfo('gt',
           aliases=('greater',),
           dtypes=all_types_and(torch.bool, torch.bfloat16, torch.float16),
           supports_autograd=False,
           sample_inputs_func=sample_inputs_comparison_ops),
    UnaryUfuncInfo('imag',
                   ref=np.imag,
                   dtypes=complex_types(),
                   supports_out=False,
                   supports_forward_ad=True,
                   skips=(
                       # Skip since real and imag don't have out variants.
                       DecorateInfo(unittest.skip("Skipped!"), 'TestUnaryUfuncs', 'test_out_arg_all_dtypes'),
                   )),
    OpInfo('gradient',
           dtypes=floating_and_complex_types_and(torch.int8, torch.int16,
                                                 torch.int32, torch.int64,
                                                 torch.bfloat16, torch.half),
           supports_out=False,
           supports_forward_ad=True,
           skips=(
               # following tests give a runtime error with undefined value tensor
               # see discussion : https://github.com/pytorch/pytorch/issues/56660
               DecorateInfo(unittest.skip("Skipped!"), 'TestJit', 'test_variant_consistency_jit',
                            dtypes=(torch.float32, torch.complex64)),
           ),
           supports_inplace_autograd=False,
           sample_inputs_func=sample_inputs_gradient),
    OpInfo('inverse',
           op=torch.inverse,
           dtypes=floating_and_complex_types(),
           check_batched_gradgrad=False,
           gradcheck_nondet_tol=GRADCHECK_NONDET_TOL,
           sample_inputs_func=sample_inputs_linalg_invertible,
           decorators=[skipCUDAIfNoMagmaAndNoCusolver, skipCUDAIfRocm, skipCPUIfNoLapack]),
    OpInfo('isin',
           dtypesIfCPU=all_types(),
           dtypesIfCUDA=all_types_and(torch.half),
           supports_autograd=False,
           sample_inputs_func=sample_inputs_isin),
    OpInfo('kthvalue',
           dtypes=all_types(),
           dtypesIfCPU=all_types_and(torch.bfloat16),
           dtypesIfCUDA=all_types_and(torch.float16),
           supports_forward_ad=True,
           sample_inputs_func=sample_inputs_kthvalue),
    OpInfo('le',
           aliases=('less_equal',),
           dtypes=all_types_and(torch.bool, torch.bfloat16, torch.float16),
           supports_autograd=False,
           sample_inputs_func=sample_inputs_comparison_ops),
    OpInfo('linalg.det',
           op=torch.linalg.det,
           aliases=('det', ),
           dtypes=floating_and_complex_types(),
           backward_dtypes=floating_and_complex_types(),
           aten_name='linalg_det',
           sample_inputs_func=sample_inputs_linalg_det,
           decorators=[skipCUDAIfNoMagma, skipCPUIfNoLapack, skipCUDAIfRocm],
           supports_inplace_autograd=False),
    OpInfo('linalg.det',
           op=torch.linalg.det,
           variant_test_name='singular',
           aliases=('det', ),
           dtypes=double_types(),
           backward_dtypes=double_types(),
           aten_name='linalg_det',
           sample_inputs_func=sample_inputs_linalg_det_singular,
           decorators=[skipCUDAIfNoMagma, skipCPUIfNoLapack, skipCUDAIfRocm],
           supports_inplace_autograd=False,
           skips=(
               # Will be removed once https://github.com/pytorch/pytorch/issues/62328 is fixed
               # Probable fix (open PR): https://github.com/pytorch/pytorch/pull/62570
               DecorateInfo(unittest.skip("Skipped!"), 'TestGradients', 'test_fn_grad', device_type='cuda',
                            dtypes=(torch.complex128,)),
               DecorateInfo(unittest.skip("Skipped!"), 'TestCommon', 'test_dtypes'),
               DecorateInfo(unittest.skip("Skipped!"), 'TestGradients', 'test_fn_gradgrad'),
               # This test fails because singular inputs cannot be reliably
               # generated unless we're using double types
               DecorateInfo(unittest.skip("Skipped!"), 'TestOpInfo', 'test_unsupported_dtypes'),
               DecorateInfo(unittest.skip("Skipped!"), 'TestOpInfo', 'test_unsupported_backward',
                            dtypes=(torch.float32, torch.complex64,)),
           )),
    OpInfo('linalg.cholesky',
           aten_name='linalg_cholesky',
           dtypes=floating_and_complex_types(),
           # TODO: RuntimeError: While computing batched gradients,
           # got: vmap: Calling Tensor.as_strided is not supported
           # unless the batch dims being vmapped over are at the front of the tensor (in memory layout).
           check_batched_gradgrad=False,
           supports_forward_ad=True,
           sample_inputs_func=sample_inputs_linalg_cholesky,
           gradcheck_wrapper=gradcheck_wrapper_hermitian_input,
           decorators=[skipCUDAIfNoMagmaAndNoCusolver, skipCUDAIfRocm, skipCPUIfNoLapack],
           skips=(
               # Gradcheck for complex generates invalid inputs for this function
               DecorateInfo(unittest.skip("Skipped!"), 'TestGradients', 'test_forward_mode_AD', dtypes=complex_types()),),
           ),
    OpInfo('linalg.cholesky_ex',
           aten_name='linalg_cholesky_ex',
           dtypes=floating_and_complex_types(),
           check_batched_gradgrad=False,
           supports_forward_ad=True,
           sample_inputs_func=sample_inputs_linalg_cholesky,
           gradcheck_wrapper=gradcheck_wrapper_hermitian_input,
           decorators=[skipCUDAIfNoMagmaAndNoCusolver, skipCUDAIfRocm, skipCPUIfNoLapack],
           skips=(
               # Gradcheck for complex generates invalid inputs for this function
               DecorateInfo(unittest.skip("Skipped!"), 'TestGradients', 'test_forward_mode_AD', dtypes=complex_types()),),
           ),
    OpInfo('linalg.cond',
           aten_name='linalg_cond',
           dtypes=floating_and_complex_types(),
           sample_inputs_func=sample_inputs_linalg_cond,
           check_batched_gradgrad=False,
           gradcheck_nondet_tol=GRADCHECK_NONDET_TOL,
           decorators=[skipCUDAIfNoMagmaAndNoCusolver, skipCUDAIfRocm, skipCPUIfNoLapack],
           ),
    OpInfo('linalg.eig',
           aten_name='linalg_eig',
           op=torch.linalg.eig,
           dtypes=floating_and_complex_types(),
           check_batched_gradgrad=False,
           sample_inputs_func=sample_inputs_linalg_eig,
           decorators=[skipCUDAIfNoMagma, skipCUDAIfRocm, skipCPUIfNoLapack]),
    OpInfo('linalg.eigvals',
           aten_name='linalg_eigvals',
           op=torch.linalg.eigvals,
           dtypes=floating_and_complex_types(),
           check_batched_gradgrad=False,
           sample_inputs_func=sample_inputs_linalg_invertible,
           decorators=[skipCUDAIfNoMagma, skipCUDAIfRocm, skipCPUIfNoLapack]),
    OpInfo('linalg.eigh',
           aten_name='linalg_eigh',
           dtypes=floating_and_complex_types(),
           check_batched_gradgrad=False,
           supports_forward_ad=True,
           sample_inputs_func=sample_inputs_linalg_eigh,
           gradcheck_wrapper=gradcheck_wrapper_hermitian_input,
           decorators=[skipCUDAIfNoMagma, skipCUDAIfRocm, skipCPUIfNoLapack],
           skips=(
               # Gradcheck for complex hangs for this function, therefore it raises NotImplementedError for now
               DecorateInfo(unittest.skip("Skipped!"), 'TestGradients', 'test_forward_mode_AD', dtypes=complex_types()),),
           ),
    OpInfo('linalg.eigvalsh',
           aten_name='linalg_eigvalsh',
           dtypes=floating_and_complex_types(),
           check_batched_gradgrad=False,
           sample_inputs_func=sample_inputs_linalg_eigh,
           gradcheck_wrapper=gradcheck_wrapper_hermitian_input,
           decorators=[skipCUDAIfNoMagma, skipCUDAIfRocm, skipCPUIfNoLapack],
           skips=(
               # Gradcheck hangs for this function
               DecorateInfo(unittest.skip("Skipped!"), 'TestGradients', 'test_forward_mode_AD'),),
           ),
    OpInfo('linalg.householder_product',
           aten_name='linalg_householder_product',
           op=torch.linalg.householder_product,
           aliases=('orgqr', ),
           dtypes=floating_and_complex_types(),
           # TODO: backward uses in-place operations that vmap doesn't like
           check_batched_grad=False,
           check_batched_gradgrad=False,
           sample_inputs_func=sample_inputs_householder_product,
           decorators=[skipCUDAIfNoCusolver, skipCUDAIfRocm, skipCPUIfNoLapack]),
    OpInfo('linalg.lstsq',
           aten_name='linalg_lstsq',
           op=torch.linalg.lstsq,
           dtypes=floating_and_complex_types(),
           supports_out=True,
           sample_inputs_func=sample_inputs_linalg_lstsq,
           supports_autograd=False,
           decorators=[skipCUDAIfNoMagma, skipCPUIfNoLapack],
           skips=(
               DecorateInfo(unittest.skip("Skipped!"), 'TestJit', 'test_variant_consistency_jit'),
           )),
    OpInfo('linalg.matrix_power',
           aliases=('matrix_power',),
           aten_name='linalg_matrix_power',
           dtypes=floating_and_complex_types(),
           supports_inplace_autograd=False,
           supports_forward_ad=True,
           decorators=[skipCUDAIfNoMagmaAndNoCusolver, skipCPUIfNoLapack, skipCUDAIfRocm],
           sample_inputs_func=sample_inputs_linalg_matrix_power,
           gradcheck_nondet_tol=GRADCHECK_NONDET_TOL),
    OpInfo('linalg.multi_dot',
           # Need this lambda because gradcheck does not work with TensorList inputs
           aten_name='linalg_multi_dot',
           dtypes=floating_and_complex_types_and(torch.half),
           dtypesIfCPU=all_types_and_complex_and(torch.half, torch.bfloat16),
           dtypesIfCUDA=floating_and_complex_types_and(torch.half, *[torch.bfloat16] if CUDA11OrLater else []),
           supports_inplace_autograd=False,
           # Batched grad checks fail for empty input tensors (see https://github.com/pytorch/pytorch/issues/53407)
           check_batched_grad=False,
           check_batched_gradgrad=False,
           supports_forward_ad=True,
           sample_inputs_func=sample_inputs_linalg_multi_dot,
           gradcheck_nondet_tol=GRADCHECK_NONDET_TOL,
           ),
    OpInfo('linalg.norm',
           op=torch.linalg.norm,
           dtypes=floating_and_complex_types_and(torch.float16, torch.bfloat16),
           decorators=[skipCUDAIfNoMagma, skipCPUIfNoLapack],
           sample_inputs_func=sample_inputs_linalg_norm,
           aten_name='linalg_norm',
           skips=(
               # linalg.norm does not correctly warn when resizing out= inputs
               DecorateInfo(unittest.skip("Skipped!"), 'TestCommon', 'test_out'),
           )),
    OpInfo('linalg.matrix_norm',
           aten_name='linalg_matrix_norm',
           dtypes=floating_and_complex_types(),
           decorators=[skipCUDAIfNoMagma, skipCPUIfNoLapack],
           sample_inputs_func=sample_inputs_linalg_matrix_norm,
           skips=(
               # linalg.matrix_norm does not correctly warn when resizing out= inputs
               DecorateInfo(unittest.skip("Skipped!"), 'TestCommon', 'test_out'),
           )),
    OpInfo('linalg.qr',
           aten_name='linalg_qr',
           op=torch.linalg.qr,
           dtypes=floating_and_complex_types(),
           # batched gradients do not work for empty inputs
           # https://github.com/pytorch/pytorch/issues/50743#issuecomment-767376085
           check_batched_gradgrad=False,
           sample_inputs_func=sample_inputs_linalg_qr,
           decorators=[skipCUDAIfNoMagma, skipCUDAIfRocm, skipCPUIfNoLapack]),
    OpInfo('linalg.slogdet',
           aten_name='linalg_slogdet',
           op=torch.linalg.slogdet,
           dtypes=floating_and_complex_types(),
           sample_inputs_func=sample_inputs_linalg_slogdet,
           decorators=[skipCUDAIfNoMagma, skipCUDAIfRocm, skipCPUIfNoLapack]),
    OpInfo('linalg.vector_norm',
           op=torch.linalg.vector_norm,
           dtypes=floating_and_complex_types_and(torch.float16, torch.bfloat16),
           decorators=[skipCUDAIfNoMagma, skipCPUIfNoLapack],
           sample_inputs_func=sample_inputs_linalg_vector_norm,
           aten_name='linalg_vector_norm',
           skips=(
               # linalg.vector_norm does not correctly warn when resizing out= inputs
               DecorateInfo(unittest.skip("Skipped!"), 'TestCommon', 'test_out'),
           )),
    UnaryUfuncInfo('log',
                   ref=np.log,
                   domain=(0, None),
                   dtypes=all_types_and_complex_and(torch.bool, torch.bfloat16),
                   dtypesIfCUDA=all_types_and_complex_and(torch.bool, torch.half, torch.bfloat16),
                   assert_autodiffed=True,
                   safe_casts_outputs=True,
                   supports_forward_ad=True,
                   decorators=(precisionOverride({torch.bfloat16: 5e-2}),),
                   skips=(
                       DecorateInfo(unittest.skip("Skipped!"), 'TestUnaryUfuncs', 'test_reference_numerics_extremal',
                                    device_type='cpu', dtypes=[torch.cfloat, torch.cdouble],
                                    active_if=IS_WINDOWS),
                   )),
    UnaryUfuncInfo('log10',
                   ref=np.log10,
                   domain=(0, None),
                   decorators=(precisionOverride({torch.bfloat16: 5e-2}),),
                   dtypes=all_types_and_complex_and(torch.bool, torch.bfloat16),
                   assert_autodiffed=True,
                   dtypesIfCUDA=all_types_and_complex_and(torch.bool, torch.half, torch.bfloat16),
                   safe_casts_outputs=True,
                   supports_forward_ad=True,
                   skips=(
                       DecorateInfo(unittest.skip("Skipped!"), 'TestUnaryUfuncs', 'test_reference_numerics_extremal',
                                    device_type='cpu', dtypes=[torch.cfloat, torch.cdouble],
                                    active_if=IS_WINDOWS),
                   )),
    UnaryUfuncInfo('log1p',
                   ref=np.log1p,
                   aliases=('special.log1p',),
                   domain=(-1, None),
                   dtypes=all_types_and(torch.bool, torch.bfloat16),
                   dtypesIfCUDA=all_types_and(torch.bool, torch.half, torch.bfloat16),
                   decorators=(precisionOverride({torch.bfloat16: 1e-1}),),
                   safe_casts_outputs=True,
                   supports_forward_ad=True,
                   assert_autodiffed=True),
    UnaryUfuncInfo('log2',
                   ref=np.log2,
                   domain=(0, None),
                   dtypes=all_types_and_complex_and(torch.bool, torch.bfloat16),
                   dtypesIfCUDA=all_types_and_complex_and(torch.bool, torch.half, torch.bfloat16),
                   assert_autodiffed=True,
                   safe_casts_outputs=True,
                   supports_forward_ad=True,
                   decorators=(precisionOverride({torch.bfloat16: 1e-1}),),
                   skips=(
                       DecorateInfo(unittest.skip("Skipped!"), 'TestUnaryUfuncs', 'test_reference_numerics_extremal',
                                    dtypes=[torch.cfloat, torch.cdouble]),
                       DecorateInfo(unittest.skip("Skipped!"), 'TestUnaryUfuncs', 'test_reference_numerics_normal',
                                    dtypes=[torch.cfloat, torch.cdouble]),
                   )),
    OpInfo('logaddexp',
           dtypes=floating_types(),
           dtypesIfCUDA=floating_types_and(torch.bfloat16),
           dtypesIfROCM=floating_types_and(torch.bfloat16),
           supports_forward_ad=True,
           sample_inputs_func=lambda op_info, device, dtype, requires_grad=False, **kwargs:
           (SampleInput(make_tensor((S, S), device, dtype, requires_grad=requires_grad),
                        args=(make_tensor((S, S), device, dtype, requires_grad=requires_grad),)),)),
    OpInfo('logaddexp2',
           dtypes=floating_types(),
           dtypesIfCUDA=floating_types_and(torch.bfloat16),
           dtypesIfROCM=floating_types_and(torch.bfloat16),
           supports_forward_ad=True,
           sample_inputs_func=lambda op_info, device, dtype, requires_grad=False, **kwargs:
           (SampleInput(make_tensor((S, S), device, dtype, requires_grad=requires_grad),
                        args=(make_tensor((S, S), device, dtype, requires_grad=requires_grad),)),)),
    UnaryUfuncInfo('logical_not',
                   ref=np.logical_not,
                   decorators=(precisionOverride({torch.bfloat16: 7e-1,
                                                  torch.float16: 5e-1}),),
                   dtypes=all_types_and_complex_and(torch.bool, torch.half, torch.bfloat16),
                   safe_casts_outputs=True,
                   supports_autograd=False,
                   skips=(
                       # The function variant always returns BoolTensor
                       # while the inplace variant preserves the input dtype.
                       # >>> t = torch.randn(3)
                       # >>> torch.logical_not(t)
                       # tensor([False, False, False])
                       # >>> torch.logical_not(t).dtype
                       # torch.bool
                       # >>> t.logical_not_().dtype
                       # torch.float32
                       DecorateInfo(unittest.skip("Skipped!"), 'TestUnaryUfuncs', 'test_variant_consistency',
                                    dtypes=all_types_and_complex_and(torch.half, torch.bfloat16)),
                       DecorateInfo(unittest.skip("Skipped!"), 'TestCommon', 'test_variant_consistency_eager',
                                    dtypes=all_types_and_complex_and(torch.half, torch.bfloat16)),
                   )),
    OpInfo('lt',
           aliases=('less',),
           dtypes=all_types_and(torch.bool, torch.bfloat16, torch.float16),
           supports_autograd=False,
           sample_inputs_func=sample_inputs_comparison_ops),
    OpInfo('lu',
           op=torch.lu,
           dtypes=floating_and_complex_types(),
           supports_inplace_autograd=False,
           # we use in-place operations which cannot be avoided.
           # This causes vmap failures, hence we skip batched gradient checks
           check_batched_grad=False,
           check_batched_gradgrad=False,
           supports_forward_ad=True,
           supports_out=False,
           sample_inputs_func=sample_inputs_lu,
           decorators=[skipCUDAIfNoMagma, skipCUDAIfRocm, skipCPUIfNoLapack],
           skips=(
               # we skip jit tests because `lu` is a torch function
               DecorateInfo(unittest.skip("Skipped!"), 'TestJit', 'test_variant_consistency_jit'),
           )),
    OpInfo('lu_solve',
           op=torch.lu_solve,
           dtypes=floating_and_complex_types(),
           check_batched_gradgrad=False,
           supports_forward_ad=True,
           sample_inputs_func=sample_inputs_lu_solve,
           decorators=[skipCUDAIfNoMagma, skipCUDAIfRocm, skipCPUIfNoLapack]),
    OpInfo('lu_unpack',
           op=torch.lu_unpack,
           dtypes=floating_and_complex_types(),
           supports_inplace_autograd=False,
           # we use in-place operations which cannot be avoided.
           # This causes vmap failures, hence we skip batched gradient checks
           check_batched_grad=False,
           supports_out=True,
           sample_inputs_func=sample_inputs_lu_unpack,
           decorators=[skipCUDAIfNoMagmaAndNoCusolver, skipCUDAIfRocm, skipCPUIfNoLapack],
           skips=(
               # cuda gradchecks are slow
               # see discussion https://github.com/pytorch/pytorch/pull/47761#issuecomment-747316775
               DecorateInfo(unittest.skip("Skipped!"), 'TestGradients', 'test_fn_gradgrad', device_type='cuda'),
           )),
    OpInfo('masked_fill',
           dtypes=all_types_and_complex_and(torch.bool, torch.half, torch.bfloat16),
           sample_inputs_func=sample_inputs_masked_fill,
           supports_forward_ad=True,
           supports_out=False),
    OpInfo('masked_scatter',
           dtypes=all_types_and_complex_and(torch.bool, torch.half, torch.bfloat16),
           sample_inputs_func=sample_inputs_masked_scatter,
           supports_forward_ad=True,
           supports_out=False),
    OpInfo('masked_select',
           dtypes=all_types_and_complex_and(torch.bool, torch.half, torch.bfloat16),
           supports_forward_ad=True,
           sample_inputs_func=sample_inputs_masked_select),
    OpInfo('matrix_exp',
           dtypesIfCPU=floating_and_complex_types_and(torch.bfloat16),
           dtypesIfCUDA=floating_and_complex_types_and(torch.float16, *[torch.bfloat16] if CUDA11OrLater else []),
           sample_inputs_func=sample_inputs_matrix_exp,
           supports_out=False,
           ),
    OpInfo('matmul',
           aliases=('linalg.matmul',),
           dtypes=floating_types(),
           dtypesIfCPU=all_types_and_complex_and(torch.bfloat16),
           dtypesIfCUDA=floating_and_complex_types_and(torch.float16, *[torch.bfloat16] if CUDA11OrLater else []),
           dtypesIfROCM=floating_types_and(torch.half, torch.bfloat16),
           backward_dtypesIfCUDA=floating_and_complex_types_and(torch.float16,
                                                                *[torch.bfloat16] if (SM60OrLater and CUDA11OrLater) else []),
           assert_autodiffed=True,
           assert_jit_shape_analysis=True,
           sample_inputs_func=sample_inputs_matmul,
           skips=(
               # matmul does not correctly warn when resizing out= inputs
               DecorateInfo(unittest.skip("Skipped!"), 'TestCommon', 'test_out'),
           )),
    OpInfo('max',
           variant_test_name='reduction_with_dim',
           dtypes=all_types_and(torch.float16, torch.bfloat16, torch.bool),
           sample_inputs_func=sample_inputs_max_min_reduction_with_dim,
           supports_forward_ad=True,
           skips=(
               # max does not correctly warn when resizing out= inputs
               DecorateInfo(unittest.skip("Skipped!"), 'TestCommon', 'test_out'),)),
    OpInfo('max',
           variant_test_name='reduction_no_dim',
           dtypes=all_types_and(torch.float16, torch.bfloat16, torch.bool),
           supports_out=False,
           supports_forward_ad=True,
           sample_inputs_func=sample_inputs_max_min_reduction_no_dim,),
    OpInfo('median',
           dtypes=all_types(),
           dtypesIfCPU=all_types_and(torch.bfloat16),
           dtypesIfCUDA=all_types_and(torch.float16),
           # TODO: some signatures of median do support out
           supports_out=False,
           sample_inputs_func=partial(sample_inputs_reduction, supports_multiple_dims=False)),
    OpInfo('nanmedian',
           dtypes=all_types(),
           dtypesIfCPU=all_types_and(torch.bfloat16),
           dtypesIfCUDA=all_types_and(torch.float16),
           # TODO: some signatures of nanmedian do support out
           supports_out=False,
           sample_inputs_func=partial(sample_inputs_reduction, supports_multiple_dims=False)),
    OpInfo('var_mean',
           dtypes=floating_and_complex_types_and(torch.half),
           dtypesIfCPU=floating_and_complex_types_and(torch.half, torch.bfloat16),
           dtypesIfCUDA=floating_and_complex_types_and(torch.half, torch.bfloat16),
           sample_inputs_func=partial(sample_inputs_reduction, supports_multiple_dims=False),
           backward_dtypes=floating_types_and(torch.half),
           backward_dtypesIfCPU=floating_types_and(torch.half, torch.bfloat16),
           backward_dtypesIfCUDA=floating_types_and(torch.half),
           # TODO: some signatures of var_mean do support out
           supports_out=False,
           supports_forward_ad=True,
           skips=(
               # TODO: FIXME: complex inputs requiring grad error in forward
               DecorateInfo(unittest.skip("Skipped!"), 'TestCommon', 'test_dtypes'),
               # TODO: review with var_mean tests in test_autograd.py
               DecorateInfo(unittest.skip("Skipped!"), 'TestJit', 'test_variant_consistency_jit'),
               DecorateInfo(unittest.skip("Skipped!"), 'TestGradients', 'test_fn_grad'),
               DecorateInfo(unittest.skip("Skipped!"), 'TestGradients', 'test_fn_gradgrad'),
               DecorateInfo(unittest.skip("Skipped!"), 'TestGradients', 'test_forward_mode_AD'))),
    OpInfo('std_mean',
           dtypes=floating_and_complex_types_and(torch.half),
           dtypesIfCPU=floating_and_complex_types_and(torch.half, torch.bfloat16),
           dtypesIfCUDA=floating_and_complex_types_and(torch.half, torch.bfloat16),
           sample_inputs_func=partial(sample_inputs_reduction, supports_multiple_dims=False),
           backward_dtypes=floating_types_and(torch.half),
           backward_dtypesIfCPU=floating_types_and(torch.half, torch.bfloat16),
           backward_dtypesIfCUDA=floating_types_and(torch.half),
           # TODO: some signatures of std_mean do support out
           supports_out=False,
           supports_forward_ad=True,
           skips=(
               # TODO: FIXME: complex inputs requiring grad error in forward
               DecorateInfo(unittest.skip("Skipped!"), 'TestCommon', 'test_dtypes'),
               # TODO: fix along with var_mean autograd tests
               DecorateInfo(unittest.skip("Skipped!"), 'TestJit', 'test_variant_consistency_jit'),
               DecorateInfo(unittest.skip("Skipped!"), 'TestGradients', 'test_fn_grad'),
               DecorateInfo(unittest.skip("Skipped!"), 'TestGradients', 'test_fn_gradgrad'),
               DecorateInfo(unittest.skip("Skipped!"), 'TestGradients', 'test_forward_mode_AD'))),
    OpInfo('meshgrid',
           variant_test_name='variadic_tensors',
           ref=np.meshgrid,
           dtypes=all_types_and_complex_and(torch.bfloat16, torch.bool, torch.float16),
           sample_inputs_func=partial(sample_inputs_meshgrid, variant='variadic'),
           skips=[
               # JIT does not support variadic tensors.
               DecorateInfo(unittest.skip("Skipped!"), 'TestJit', 'test_variant_consistency_jit'),
               # meshgrid is defined in torch.functional to take a
               # variadic list of tensors. Variadic parameters are not
               # compatible with the normalize operator tests.
               DecorateInfo(unittest.skip("Skipped!"), 'TestNormalizeOperators', 'test_normalize_operator_exhaustive'),
               # Skip operator schema test because this is a functional and not an operator
               DecorateInfo(unittest.skip("Skipped!"), 'TestOperatorSignatures', 'test_get_torch_func_signature_exhaustive'),
           ],
           supports_out=False,
           supports_forward_ad=True),
    OpInfo('meshgrid',
           variant_test_name='list_of_tensors',
           # Unlike the variant above, we do not use np.meshgrid as a
           # ref since it does not officially support list of numpy
           # arrays.
           dtypes=all_types_and_complex_and(torch.bfloat16, torch.bool, torch.float16),
           sample_inputs_func=partial(sample_inputs_meshgrid, variant='list'),
           skips=[
               # meshgrid is defined in torch.functional to take a
               # variadic list of tensors. Variadic parameters are not
               # compatible with the normalize operator tests.
               DecorateInfo(unittest.skip("Skipped!"), 'TestNormalizeOperators', 'test_normalize_operator_exhaustive'),
           ],
           assert_autodiffed=True,
           supports_out=False,
           autodiff_nonfusible_nodes=[],
           supports_forward_ad=True),
    OpInfo('min',
           variant_test_name='reduction_with_dim',
           dtypes=all_types_and(torch.float16, torch.bfloat16, torch.bool),
           sample_inputs_func=sample_inputs_max_min_reduction_with_dim,
           supports_forward_ad=True,
           skips=(
               # min does not correctly warn when resizing out= inputs
               DecorateInfo(unittest.skip("Skipped!"), 'TestCommon', 'test_out'),
           )),
    OpInfo('min',
           variant_test_name='reduction_no_dim',
           dtypes=all_types_and(torch.float16, torch.bfloat16, torch.bool),
           supports_out=False,
           supports_forward_ad=True,
           sample_inputs_func=sample_inputs_max_min_reduction_no_dim,),
    OpInfo('quantile',
           dtypes=floating_types(),
           sample_inputs_func=sample_inputs_reduction_quantile),
    OpInfo('nanquantile',
           dtypes=floating_types(),
           sample_inputs_func=sample_inputs_reduction_quantile),
    BinaryUfuncInfo(
        'max',
        aliases=('maximum',),
        variant_test_name='binary',
        dtypes=all_types_and(torch.float16, torch.bfloat16, torch.bool),
        sample_inputs_func=sample_inputs_max_min_binary,
        supports_forward_ad=True,
        assert_autodiffed=True,
        ref=np.maximum,
        skips=(
            # FIXME: maximum does not accept scalar inputs
            DecorateInfo(unittest.skip("Skipped!"), 'TestBinaryUfuncs', 'test_broadcast_python_scalar'),
        ),
    ),
    BinaryUfuncInfo(
        'maximum',
        dtypes=all_types_and(torch.float16, torch.bfloat16, torch.bool),
        supports_forward_ad=True,
        sample_inputs_func=sample_inputs_max_min_binary,
        ref=np.maximum,
        skips=(
            # FIXME: maximum does not accept scalar inputs
            DecorateInfo(unittest.skip("Skipped!"), 'TestBinaryUfuncs', 'test_broadcast_python_scalar'),
        ),
    ),
    BinaryUfuncInfo(
        'min',
        aliases=('minimum',),
        variant_test_name='binary',
        dtypes=all_types_and(torch.float16, torch.bfloat16, torch.bool),
        sample_inputs_func=sample_inputs_max_min_binary,
        supports_forward_ad=True,
        assert_autodiffed=True,
        ref=np.minimum,
        skips=(
            # FIXME: min does not accept scalar inputs
            DecorateInfo(unittest.skip("Skipped!"), 'TestBinaryUfuncs', 'test_broadcast_python_scalar'),
        ),
    ),
    BinaryUfuncInfo(
        'minimum',
        dtypes=all_types_and(torch.float16, torch.bfloat16, torch.bool),
        supports_forward_ad=True,
        sample_inputs_func=sample_inputs_max_min_binary,
        ref=np.minimum,
        skips=(
            # FIXME: minimum does not accept scalar inputs
            DecorateInfo(unittest.skip("Skipped!"), 'TestBinaryUfuncs', 'test_broadcast_python_scalar'),
        ),
    ),
    # `softmax` supports different dtypes based on whether `dtype` argument,
    # is passed or not. Hence two OpInfo entries, one with dtype and other without.
    OpInfo('softmax',
           aliases=('nn.functional.softmax',),
           aten_name='softmax',
           dtypesIfCPU=floating_types_and(torch.bfloat16),
           dtypesIfCUDA=floating_types_and(torch.half, torch.bfloat16),
           sample_inputs_func=sample_inputs_softmax_variant,
           assert_jit_shape_analysis=True,
           assert_autodiffed=True,
           supports_out=False),
    OpInfo('softmax',
           aliases=('nn.functional.softmax',),
           variant_test_name="with_dtype",
           aten_name='softmax',
           dtypes=all_types_and_complex_and(torch.bool, torch.float16, torch.bfloat16),
           sample_inputs_func=partial(sample_inputs_softmax_variant, with_dtype=True),
           assert_autodiffed=True,
           supports_out=False),
    OpInfo('nn.functional.normalize',
           dtypesIfCPU=floating_and_complex_types_and(torch.bfloat16),
           dtypesIfCUDA=floating_and_complex_types_and(torch.half, torch.bfloat16),
           sample_inputs_func=sample_inputs_normalize,
           skips=(
               # RuntimeError: aliasOp != torch::jit::getOperatorAliasMap().end()
               # INTERNAL ASSERT FAILED at "../torch/csrc/jit/passes/utils/check_alias_annotation.cpp":159,
               # please report a bug to PyTorch.
               DecorateInfo(unittest.skip("Skipped!"), 'TestJit', 'test_variant_consistency_jit',),
           )),
    OpInfo('aminmax',
           ref=lambda x, dim=None, keepdim=False: (np.amin(x, axis=dim, keepdims=keepdim), np.amax(x, axis=dim, keepdims=keepdim)),
           dtypes=all_types_and(torch.bool),
           dtypesIfCUDA=all_types_and(torch.bool, torch.float16, torch.bfloat16),
           decorators=(onlyOnCPUAndCUDA,),
           supports_autograd=False,
           sample_inputs_func=sample_inputs_aminmax,
           skips=(
               # FIXME: aminmax does not check for safe casting to output
               DecorateInfo(unittest.skip("Skipped!"), 'TestCommon', 'test_out'),
           )),
    OpInfo('nn.functional.cosine_similarity',
           aten_name="cosine_similarity",
           dtypes=floating_types_and(torch.bfloat16),
           dtypesIfCUDA=floating_types_and(torch.float16, torch.bfloat16),
           supports_out=False,
           supports_forward_ad=True,
           sample_inputs_func=sample_inputs_cosine_similarity),
    OpInfo('nn.functional.adaptive_avg_pool2d',
           dtypes=floating_types(),
           dtypesIfCUDA=floating_types_and(torch.half, torch.bfloat16),
           skips=(
               DecorateInfo(unittest.skip("Skipped!"), 'TestJit', 'test_variant_consistency_jit'),
           ),
           supports_out=False,
           gradcheck_nondet_tol=GRADCHECK_NONDET_TOL,
           sample_inputs_func=sample_inputs_adaptive_avg_pool2d),
    OpInfo('nn.functional.relu',
           aten_name="relu",
           supports_autograd=True,
           dtypesIfCPU=all_types_and(torch.bfloat16),
           dtypesIfCUDA=all_types_and(torch.half, torch.bfloat16),
           sample_inputs_func=sample_inputs_nn_activation_relu,
           supports_out=False),
    OpInfo('nn.functional.conv_transpose2d',
           aten_name='conv_transpose2d',
           aliases=('conv_transpose2d',),
           dtypesIfCPU=floating_types_and(torch.int64),
           dtypesIfCUDA=floating_types_and(torch.float16, *[torch.bfloat16] if CUDA11OrLater else []),
           sample_inputs_func=sample_inputs_conv_transpose2d,
           gradcheck_nondet_tol=GRADCHECK_NONDET_TOL,
           decorators=[
               DecorateInfo(
                   toleranceOverride({torch.float32: tol(atol=1e-04, rtol=1.3e-06), }),
                   'TestCommon', 'test_variant_consistency_eager', device_type='cuda')],
           skips=(
               # RuntimeError: !lhs.isAliasOf(rhs)INTERNAL ASSERT FAILED at
               # "../torch/csrc/jit/passes/utils/check_alias_annotation.cpp":104, please report a bug to PyTorch.
               DecorateInfo(unittest.skip("Skipped!"), 'TestJit', 'test_variant_consistency_jit'),
           ),
           supports_out=False,),
    OpInfo('nn.functional.conv2d',
           aliases=('conv2d',),
           aten_name='conv2d',
           dtypes=floating_types_and(torch.int64),
           dtypesIfCUDA=floating_types_and(torch.float16, *[torch.bfloat16] if CUDA11OrLater else []),
           sample_inputs_func=partial(sample_inputs_conv2d),
           gradcheck_nondet_tol=GRADCHECK_NONDET_TOL,
           skips=(
               # RuntimeError: !lhs.isAliasOf(rhs)INTERNAL ASSERT FAILED at
               # "../torch/csrc/jit/passes/utils/check_alias_annotation.cpp":103, please report a bug to PyTorch.
               DecorateInfo(unittest.skip("Skipped!"), 'TestJit', 'test_variant_consistency_jit'),
           ),
           supports_out=False,),
    OpInfo('nn.functional.layer_norm',
           aten_name='layer_norm',
           aliases=('layer_norm',),
           ref=reference_layer_norm,
           dtypes=floating_types_and(torch.bfloat16),
           dtypesIfCUDA=floating_types_and(torch.float16, torch.bfloat16),
           supports_out=False,
           decorators=[
               DecorateInfo(
                   toleranceOverride({torch.float32: tol(atol=1e-05, rtol=1e-03)}),
                   'TestCommon', 'test_reference_testing'
               ),
               skipIfTBB(),
           ],
           sample_inputs_func=sample_inputs_layer_norm,),
    OpInfo('nn.functional.pad',
           variant_test_name='constant',
           aten_name='constant_pad_nd',
           dtypes=all_types_and_complex_and(torch.bool, torch.bfloat16, torch.half),
           sample_inputs_func=partial(sample_inputs_nn_pad, mode='constant'),
           supports_out=False),
    OpInfo('nn.functional.pad',
           variant_test_name='reflect',
           dtypes=floating_and_complex_types(),
           dtypesIfCUDA=floating_and_complex_types_and(torch.half),
           sample_inputs_func=partial(sample_inputs_nn_pad, mode='reflect'),
           skips=(
               # op name not found in JIT graph
               # There are multiple aten ops, namely reflection_pad_{1,2,3}d
               # so we can't use aten_name argument in opinfo
               # RuntimeError: aliasOp != torch::jit::getOperatorAliasMap().end()
               DecorateInfo(unittest.skip("Skipped!"), 'TestJit', 'test_variant_consistency_jit', dtypes=(torch.float32,)),
           ),
           gradcheck_nondet_tol=GRADCHECK_NONDET_TOL,
           supports_out=False),
    OpInfo('nn.functional.pad',
           variant_test_name='replicate',
           dtypes=floating_and_complex_types(),
           dtypesIfCUDA=floating_and_complex_types_and(torch.half),
           sample_inputs_func=partial(sample_inputs_nn_pad, mode='replicate'),
           skips=(
               # op name not found in JIT graph
               # There are multiple aten ops, namely replication_pad_{1,2,3}d
               # so we can't use aten_name argument in opinfo
               # RuntimeError: aliasOp != torch::jit::getOperatorAliasMap().end()
               DecorateInfo(unittest.skip("Skipped!"), 'TestJit', 'test_variant_consistency_jit', dtypes=(torch.float32,)),
           ),
           gradcheck_nondet_tol=GRADCHECK_NONDET_TOL,
           supports_out=False),
    OpInfo('nn.functional.pad',
           variant_test_name='circular',
           dtypes=all_types_and_complex_and(torch.bool, torch.bfloat16, torch.half),
           sample_inputs_func=partial(sample_inputs_nn_pad, mode='circular'),
           supports_forward_ad=True,
           check_batched_grad=False,
           skips=(
               # Doesn't have a corresponding aten operator.
               # RuntimeError: aliasOp != torch::jit::getOperatorAliasMap().end()
               DecorateInfo(unittest.skip("Skipped!"), 'TestJit', 'test_variant_consistency_jit', dtypes=(torch.float32,)),
           ),
           supports_out=False),
    OpInfo('nn.functional.hardswish',
           aten_name="hardswish",
           supports_autograd=True,
           assert_autodiffed=True,
           sample_inputs_func=sample_inputs_hardswish,
           dtypesIfCUDA=floating_types_and(torch.half, torch.bfloat16),
           supports_gradgrad=False,
           supports_forward_ad=True,
           supports_out=False,
           autodiff_nonfusible_nodes=["aten::hardswish"]),
    OpInfo('nn.functional.unfold',
           aten_name='im2col',
           dtypes=floating_types_and(torch.half),
           dtypesIfCPU=floating_types_and(torch.half, torch.bfloat16),
           sample_inputs_func=sample_inputs_nn_unfold,
           skips=(
               # JIT alias info internal asserts here
               DecorateInfo(unittest.skip("Skipped!"), 'TestJit', 'test_variant_consistency_jit'),
           ),
           supports_out=False),
    OpInfo('nn.functional.interpolate',
           aten_name="interpolate",
           variant_test_name='nearest',
           supports_autograd=True,
           dtypesIfCPU=floating_types_and(torch.uint8),
           dtypesIfCUDA=floating_types_and(torch.half, torch.uint8),
           sample_inputs_func=partial(sample_inputs_interpolate, 'nearest'),
           skips=(
               # JIT alias info internal asserts here
               DecorateInfo(unittest.skip("Skipped!"), 'TestJit', 'test_variant_consistency_jit'),
           ),
           supports_out=False),
    OpInfo('nn.functional.interpolate',
           aten_name="interpolate",
           variant_test_name='linear',
           supports_autograd=True,
           dtypesIfCUDA=floating_types_and(torch.half),
           sample_inputs_func=partial(sample_inputs_interpolate, 'linear'),
           skips=(
               # JIT alias info internal asserts here
               DecorateInfo(unittest.skip("Skipped!"), 'TestJit', 'test_variant_consistency_jit'),
           ),
           supports_out=False),
    OpInfo('nn.functional.interpolate',
           aten_name="interpolate",
           variant_test_name='bilinear',
           supports_autograd=True,
           dtypesIfCUDA=floating_types_and(torch.half),
           gradcheck_nondet_tol=GRADCHECK_NONDET_TOL,
           sample_inputs_func=partial(sample_inputs_interpolate, 'bilinear'),
           skips=(
               # JIT alias info internal asserts here
               DecorateInfo(unittest.skip("Skipped!"), 'TestJit', 'test_variant_consistency_jit'),
           ),
           supports_out=False),
    OpInfo('nn.functional.interpolate',
           aten_name="interpolate",
           variant_test_name='bicubic',
           supports_autograd=True,
           dtypesIfCUDA=floating_types_and(torch.half),
           sample_inputs_func=partial(sample_inputs_interpolate, 'bicubic'),
           gradcheck_nondet_tol=GRADCHECK_NONDET_TOL,
           skips=(
               # JIT alias info internal asserts here
               DecorateInfo(unittest.skip("Skipped!"), 'TestJit', 'test_variant_consistency_jit'),
           ),
           supports_out=False),
    OpInfo('nn.functional.interpolate',
           aten_name="interpolate",
           variant_test_name='trilinear',
           supports_autograd=True,
           dtypesIfCUDA=floating_types_and(torch.half),
           gradcheck_nondet_tol=GRADCHECK_NONDET_TOL,
           sample_inputs_func=partial(sample_inputs_interpolate, 'trilinear'),
           skips=(
               # JIT alias info internal asserts here
               DecorateInfo(unittest.skip("Skipped!"), 'TestJit', 'test_variant_consistency_jit'),
           ),
           supports_out=False),
    OpInfo('nn.functional.interpolate',
           aten_name="interpolate",
           variant_test_name='area',
           supports_autograd=True,
           dtypesIfCUDA=floating_types_and(torch.half, torch.bfloat16),
           sample_inputs_func=partial(sample_inputs_interpolate, 'area'),
           gradcheck_nondet_tol=GRADCHECK_NONDET_TOL,
           skips=(
               # JIT alias info internal asserts here
               DecorateInfo(unittest.skip("Skipped!"), 'TestJit', 'test_variant_consistency_jit'),
           ),
           supports_out=False),
    OpInfo('nn.functional.leaky_relu',
           aliases=None,
           aten_name="leaky_relu",
           dtypes=floating_types(),
           sample_inputs_func=sample_inputs_leaky_relu,
           dtypesIfCPU=floating_types_and(torch.bfloat16),
           dtypesIfCUDA=floating_types_and(torch.float16, torch.bfloat16),
           supports_autograd=True,
           assert_autodiffed=True,
           supports_gradgrad=True,
           supports_out=False,
           supports_forward_ad=True,
           autodiff_nonfusible_nodes=["aten::leaky_relu"]),
    OpInfo('nn.functional.avg_pool2d',
           aten_name='avg_pool2d',
           supports_autograd=True,
           supports_out=False,
           dtypesIfCPU=floating_types_and(torch.int64),
           dtypesIfCUDA=floating_types_and(torch.float16, torch.bfloat16),
           sample_inputs_func=sample_inputs_avgpool2d),
<<<<<<< HEAD
=======
    OpInfo('nn.functional.max_pool2d',
           aten_name='max_pool2d',
           supports_autograd=True,
           supports_out=False,
           assert_jit_shape_analysis=True,
           dtypesIfCPU=floating_types(),
           dtypesIfCUDA=floating_types_and(torch.float16, torch.bfloat16),
           supports_scripting=False,  # TODO: fix aliasing test
           sample_inputs_func=sample_inputs_max_pool2d),
>>>>>>> 4666e3f1
    OpInfo('nn.functional.linear',
           aten_name='linear',
           supports_autograd=True,
           sample_inputs_func=sample_inputs_linear,
           dtypesIfCPU=all_types_and_complex_and(torch.half, torch.bfloat16),
           dtypesIfROCM=floating_and_complex_types_and(torch.float16, torch.bfloat16),
           dtypesIfCUDA=floating_and_complex_types_and(torch.float16, *[torch.bfloat16] if CUDA11OrLater else []),
           backward_dtypesIfCUDA=floating_and_complex_types_and(torch.float16,
                                                                *[torch.bfloat16] if CUDA11OrLater else []),
<<<<<<< HEAD
=======
           # linear calls mm under the hood which is nondeterministic on CUDA
           # https://pytorch.org/docs/stable/generated/torch.use_deterministic_algorithms.html#torch.use_deterministic_algorithms
           gradcheck_nondet_tol=GRADCHECK_NONDET_TOL,
>>>>>>> 4666e3f1
           supports_forward_ad=True,
           supports_out=False),
    UnaryUfuncInfo(
        'nn.functional.logsigmoid',
        aten_name="log_sigmoid",
        ref=reference_logsigmoid,
        dtypes=floating_types(),
        dtypesIfCUDA=floating_types_and(torch.float16),
        supports_autograd=True,
        assert_autodiffed=False,
        supports_gradgrad=True,
        supports_out=False,
        # autodiff_nonfusible_nodes=["aten::log_sigmoid"],
        decorators=[
            DecorateInfo(
                precisionOverride({torch.float16: 1e-2}),
                'TestUnaryUfuncs', 'test_reference_numerics_normal'),
            DecorateInfo(
                precisionOverride({torch.float16: 1e-2}),
                'TestUnaryUfuncs', 'test_reference_numerics_hard'),
            DecorateInfo(
                precisionOverride({torch.float16: 1e-2}),
                'TestUnaryUfuncs', 'test_reference_numerics_extremal'),
        ],
    ),
    OpInfo('nextafter',
           dtypes=floating_types_and(torch.bfloat16),
           supports_autograd=False,
           sample_inputs_func=sample_inputs_nextafter),
    OpInfo('topk',
           dtypes=all_types(),
           dtypesIfCPU=all_types_and(torch.bfloat16),
           dtypesIfCUDA=all_types_and(torch.bfloat16, torch.float16),
           sample_inputs_func=sample_inputs_topk,
           skips=(
               # Topk is not raising a warning when the out is resized
               DecorateInfo(unittest.skip("Skipped!"), 'TestCommon', 'test_out'),
           )),
    # Multiple variants for batch_norm to test with and without cuDNN disabled
    # See https://github.com/pytorch/pytorch/pull/63218#discussion_r688549391 for more details
    OpInfo('nn.functional.batch_norm',
           aten_name='batch_norm',
           dtypes=floating_types(),
           dtypesIfCUDA=floating_types_and(torch.float16, torch.bfloat16),
           supports_out=False,
           skips=(
               # RuntimeError: deepEquals(input.iValue, deepCopiedInput) INTERNAL ASSERT FAILED at
               # "../torch/csrc/jit/passes/utils/check_alias_annotation.cpp":142, please report a bug to PyTorch
               DecorateInfo(unittest.skip("Skipped!"), 'TestJit', 'test_variant_consistency_jit'),
           ),
           sample_inputs_func=sample_inputs_batch_norm),
    # This variant tests batch_norm with cuDNN disabled only on CUDA devices
    OpInfo('nn.functional.batch_norm',
           variant_test_name='without_cudnn',
           aten_name='batch_norm',
           dtypesIfCPU=empty_types(),
           dtypesIfCUDA=floating_types_and(torch.float16, torch.bfloat16),
           supports_out=False,
           skips=(
               # RuntimeError: deepEquals(input.iValue, deepCopiedInput) INTERNAL ASSERT FAILED at
               # "../torch/csrc/jit/passes/utils/check_alias_annotation.cpp":142, please report a bug to PyTorch
               DecorateInfo(unittest.skip("Skipped!"), 'TestJit', 'test_variant_consistency_jit'),
           ),
           decorators=[onlyCUDA, disablecuDNN],
           sample_inputs_func=sample_inputs_batch_norm),
    # We have to add 2 OpInfo entry for `igamma` and `igammac`.First is the
    # standard entry, second is to run gradcheck tests on the second argument.
    OpInfo('igamma',
           dtypes=floating_types_and(torch.bfloat16, torch.float16),
           aliases=('torch.special.gammainc',),
           dtypesIfCUDA=floating_types(),
           supports_autograd=False,
           sample_inputs_func=sample_inputs_igamma_igammac),
    OpInfo('igamma',
           variant_test_name='grad_other',
           # Since autograd formula is implemented only for other and
           # gradcheck test verifies the formula for input in SampleInput,
           # we permute the arguments.
           op=lambda self, other, **kwargs: torch.igamma(other, self, **kwargs),
           inplace_variant=None,
           method_variant=None,
           dtypes=floating_types_and(torch.bfloat16, torch.float16),
           backward_dtypesIfCPU=floating_types_and(torch.bfloat16),
           dtypesIfCUDA=floating_types(),
           backward_dtypesIfCUDA=floating_types(),
           supports_inplace_autograd=False,
           skips=(
               # test does not work with passing lambda for op
               DecorateInfo(unittest.skip("Skipped!"), 'TestJit', 'test_variant_consistency_jit'),
               # test fails are we permute the arguments function variant
               # but not for inplace or method.
               DecorateInfo(unittest.skip("Skipped!"), 'TestCommon', 'test_variant_consistency_eager'),
           ),
           sample_inputs_func=sample_inputs_igamma_igammac),
    OpInfo('igammac',
           dtypes=floating_types_and(torch.bfloat16, torch.float16),
           aliases=('torch.special.gammaincc',),
           dtypesIfCUDA=floating_types(),
           supports_autograd=False,
           sample_inputs_func=sample_inputs_igamma_igammac),
    OpInfo('igammac',
           variant_test_name='grad_other',
           # Since autograd formula is implemented only for other and
           # gradcheck test verifies the formula for input in SampleInput,
           # we permute the arguments
           op=lambda self, other, **kwargs: torch.igammac(other, self, **kwargs),
           inplace_variant=None,
           method_variant=None,
           dtypes=floating_types_and(torch.bfloat16, torch.float16),
           backward_dtypesIfCPU=floating_types_and(torch.bfloat16),
           dtypesIfCUDA=floating_types(),
           backward_dtypesIfCUDA=floating_types(),
           supports_inplace_autograd=False,
           skips=(
               # test does not work with passing lambda for op
               DecorateInfo(unittest.skip("Skipped!"), 'TestJit', 'test_variant_consistency_jit'),
               # test fails are we permute the arguments function variant
               # but not for inplace or method.
               DecorateInfo(unittest.skip("Skipped!"), 'TestCommon', 'test_variant_consistency_eager'),
           ),
           sample_inputs_func=sample_inputs_igamma_igammac),
    OpInfo('nn.functional.hardshrink',
           aten_name="hardshrink",
           dtypes=floating_types(),
           dtypesIfCUDA=floating_types_and(torch.float16, torch.bfloat16),
           supports_autograd=True,
           assert_autodiffed=True,
           sample_inputs_func=sample_inputs_hardshrink_hardtanh,
           supports_gradgrad=True,
           supports_out=False,
           supports_forward_ad=True,
           autodiff_nonfusible_nodes=["aten::hardshrink"]),
    OpInfo('nn.functional.hardtanh',
           aten_name="hardtanh",
           dtypesIfCPU=floating_types_and(torch.int8, torch.int16, torch.int32, torch.int64, torch.bfloat16),
           backward_dtypesIfCPU=all_types(),
           dtypesIfCUDA=floating_types_and(torch.int8, torch.int16, torch.int32, torch.int64, torch.float16, torch.bfloat16),
           backward_dtypesIfCUDA=floating_types_and(torch.float16),
           supports_autograd=True,
           assert_autodiffed=True,
           sample_inputs_func=sample_inputs_hardshrink_hardtanh,
           supports_gradgrad=True,
           supports_out=False,
           supports_forward_ad=True,
           autodiff_nonfusible_nodes=["aten::hardtanh"],
           ),
    OpInfo('nn.functional.gelu',
           aten_name="gelu",
           supports_autograd=True,
           assert_autodiffed=True,
           sample_inputs_func=sample_inputs_gelu,
           dtypesIfCPU=floating_types_and(torch.bfloat16),
           dtypesIfCUDA=floating_types_and(torch.half, torch.bfloat16),
           supports_gradgrad=True,
           supports_out=False,
           autodiff_nonfusible_nodes=["aten::gelu"]),
    OpInfo('nn.functional.relu6',
           aten_name="relu6",
           dtypes=all_types(),
           dtypesIfCPU=all_types_and(torch.bfloat16),
           backward_dtypesIfCPU=floating_types(),
           dtypesIfCUDA=all_types_and(torch.float16, torch.bfloat16),
           backward_dtypesIfCUDA=floating_types_and(torch.float16),
           supports_autograd=True,
           assert_autodiffed=True,
           sample_inputs_func=sample_inputs_hardshrink_hardtanh,
           supports_gradgrad=True,
           supports_out=False,
           supports_forward_ad=True,
           autodiff_nonfusible_nodes=["aten::relu6"]),
    OpInfo('mm',
           dtypes=floating_and_complex_types_and(torch.half),
           dtypesIfCPU=all_types_and_complex_and(torch.float16, torch.bfloat16),
           dtypesIfCUDA=floating_and_complex_types_and(torch.float16, *[torch.bfloat16] if CUDA11OrLater else []),
           assert_autodiffed=True,
           supports_forward_ad=True,
           sample_inputs_func=sample_inputs_mm,
           skips=(
               # mm does not correctly warn when resizing out= inputs
               DecorateInfo(unittest.skip("Skipped!"), 'TestCommon', 'test_out'),
           )),
    OpInfo('mode',
           op=torch.mode,
           dtypes=all_types_and(torch.float16, torch.bfloat16, torch.bool),
           supports_forward_ad=True,
           sample_inputs_func=sample_inputs_mode,),
    MvlGammaInfo(variant_test_name='mvlgamma_p_1',
                 domain=(1, None),
                 skips=skips_mvlgamma(),
                 sample_kwargs=lambda device, dtype, input: ({'p': 1}, {'d': 1})),
    MvlGammaInfo(variant_test_name='mvlgamma_p_3',
                 domain=(2, None),
                 skips=skips_mvlgamma(skip_redundant=True) + (
                     DecorateInfo(unittest.skip("Skipped!"), 'TestUnaryUfuncs', 'test_reference_numerics_hard',
                                  dtypes=(torch.float16,)),
                 ),
                 sample_kwargs=lambda device, dtype, input: ({'p': 3}, {'d': 3})),
    MvlGammaInfo(variant_test_name='mvlgamma_p_5',
                 domain=(3, None),
                 skips=skips_mvlgamma(skip_redundant=True) + (
                     DecorateInfo(unittest.skip("Skipped!"), 'TestUnaryUfuncs', 'test_reference_numerics_hard',
                                  dtypes=(torch.float16,)),
                 ),
                 sample_kwargs=lambda device, dtype, input: ({'p': 5}, {'d': 5})),
    OpInfo('ne',
           aliases=('not_equal',),
           dtypes=all_types_and_complex_and(torch.bool, torch.bfloat16, torch.float16),
           supports_autograd=False,
           sample_inputs_func=sample_inputs_comparison_ops),
    OpInfo('narrow',
           dtypes=all_types_and_complex_and(torch.bool, torch.bfloat16, torch.float16),
           supports_out=False,
           supports_forward_ad=True,
           sample_inputs_func=sample_inputs_narrow),
    UnaryUfuncInfo('neg',
                   aliases=('negative', ),
                   ref=np.negative,
                   dtypes=all_types_and_complex_and(torch.half, torch.bfloat16),
                   assert_autodiffed=True,),
    OpInfo('dist',
           op=torch.dist,
           dtypes=floating_and_complex_types_and(torch.half, torch.bfloat16),
           sample_inputs_func=sample_inputs_dist,
           skips=(
               # dist does not correctly warn when resizing out= inputs
               DecorateInfo(unittest.skip("Skipped!"), 'TestCommon', 'test_out'),
           )),
    OpInfo('outer',
           op=torch.outer,
           aliases=('ger', ),
           dtypes=all_types_and_complex_and(torch.bool, torch.float16, torch.bfloat16),
           supports_forward_ad=True,
           sample_inputs_func=sample_inputs_outer,),
    OpInfo('ormqr',
           op=torch.ormqr,
           dtypes=floating_and_complex_types(),
           supports_autograd=False,
           sample_inputs_func=sample_inputs_ormqr,
           decorators=[skipCUDAIfNoCusolver, skipCPUIfNoLapack]),
    OpInfo('permute',
           dtypes=all_types_and_complex_and(torch.bool, torch.float16, torch.bfloat16),
           dtypesIfCUDA=all_types_and_complex_and(torch.bool, torch.float16, torch.bfloat16),
           supports_out=False,
           assert_autodiffed=True,
           assert_jit_shape_analysis=True,
           supports_forward_ad=True,
           sample_inputs_func=sample_inputs_permute),
    OpInfo('pow',
           dtypes=all_types_and_complex_and(torch.half, torch.bfloat16, torch.bool),
           # Due to AVX2 curently not being fully supported for Float16, log_vml_cpu can't be enabled
           # for Float16, causing this test to fail. pow's autograd for Float16 is thus currently
           # unsupported on CPU.
           backward_dtypes=all_types_and_complex_and(torch.bfloat16, torch.bool),
           backward_dtypesIfCUDA=all_types_and_complex_and(torch.bfloat16, torch.half),
           sample_inputs_func=sample_inputs_pow,
           supports_inplace_autograd=False,
           supports_forward_ad=True,
           assert_autodiffed=True,
           ),
    OpInfo('float_power',
           dtypes=all_types_and_complex_and(torch.half, torch.bfloat16, torch.bool),
           sample_inputs_func=sample_inputs_pow,
           supports_forward_ad=True,
           skips=(
               DecorateInfo(unittest.skip("Skipped!"), 'TestMathBits', 'test_conj_view', device_type='cuda'),),),
    OpInfo('qr',
           op=torch.qr,
           dtypes=floating_and_complex_types(),
           sample_inputs_func=sample_inputs_linalg_qr,
           # batched gradients do not work for empty inputs
           # https://github.com/pytorch/pytorch/issues/50743#issuecomment-767376085
           check_batched_gradgrad=False,
           decorators=[skipCUDAIfNoMagma, skipCUDAIfRocm, skipCPUIfNoLapack]),
    UnaryUfuncInfo('rad2deg',
                   ref=np.degrees,
                   decorators=(precisionOverride({torch.bfloat16: 7e-1,
                                                  torch.float16: 7e-1}),),
                   dtypes=all_types_and(torch.bool, torch.half, torch.bfloat16),
                   skips=(
                       # Reference: https://github.com/pytorch/pytorch/pull/51283#issuecomment-770614273
                       DecorateInfo(unittest.skip("Skipped!"), 'TestUnaryUfuncs', 'test_reference_numerics_normal',
                                    dtypes=[torch.bfloat16]),
                       DecorateInfo(unittest.skip("Skipped!"), 'TestUnaryUfuncs', 'test_reference_numerics_hard',
                                    dtypes=[torch.bfloat16]),
                       DecorateInfo(unittest.skip("Skipped!"), 'TestUnaryUfuncs', 'test_reference_numerics_extremal',
                                    dtypes=[torch.bfloat16]),
                   ),
                   safe_casts_outputs=True),
    UnaryUfuncInfo('real',
                   ref=np.real,
                   dtypes=complex_types(),
                   supports_out=False,
                   supports_forward_ad=True,
                   skips=(
                       # Skip since real and imag don't have out variants.
                       DecorateInfo(unittest.skip("Skipped!"), 'TestUnaryUfuncs', 'test_out_arg_all_dtypes'),
                   )),
    OpInfo('roll',
           ref=np.roll,
           dtypes=all_types_and_complex_and(torch.bool, torch.bfloat16, torch.half),
           supports_out=False,
           supports_forward_ad=True,
           sample_inputs_func=sample_inputs_roll),
    OpInfo('rot90',
           dtypes=all_types_and_complex_and(torch.bool, torch.bfloat16, torch.half),
           supports_out=False,
           supports_forward_ad=True,
           sample_inputs_func=sample_inputs_rot90),
    UnaryUfuncInfo('round',
                   ref=np.round,
                   aliases=('special.round',),
                   dtypes=floating_types_and(torch.bfloat16),
                   dtypesIfCUDA=floating_types_and(torch.half, torch.bfloat16),
                   supports_forward_ad=True,
                   assert_autodiffed=True,),
    UnaryUfuncInfo('sin',
                   ref=np.sin,
                   dtypes=all_types_and_complex_and(torch.bool, torch.bfloat16),
                   dtypesIfCUDA=all_types_and_complex_and(torch.bool, torch.half, torch.bfloat16),
                   assert_autodiffed=True,
                   handles_large_floats=False,
                   handles_complex_extremals=False,
                   safe_casts_outputs=True,
                   supports_forward_ad=True,
                   decorators=(precisionOverride({torch.bfloat16: 1e-2}),)),
    UnaryUfuncInfo('sinc',
                   ref=np_sinc_with_fp16_as_fp32,
                   aliases=('special.sinc',),
                   dtypes=all_types_and_complex_and(torch.bool, torch.bfloat16),
                   dtypesIfCUDA=all_types_and_complex_and(torch.bool, torch.half, torch.bfloat16),
                   handles_large_floats=False,
                   handles_complex_extremals=False,
                   safe_casts_outputs=True,
                   supports_forward_ad=True,
                   decorators=(precisionOverride({torch.bfloat16: 1e-2,
                                                  torch.float16: 1e-2}),),
                   skips=(
                       # Reference: https://github.com/pytorch/pytorch/issues/49133
                       DecorateInfo(unittest.skip("Skipped!"), 'TestUnaryUfuncs', 'test_reference_numerics_normal',
                                    dtypes=[torch.cfloat]),
                   )),
    UnaryUfuncInfo('sinh',
                   ref=np_unary_ufunc_integer_promotion_wrapper(np.sinh),
                   dtypes=all_types_and_complex_and(torch.bool),
                   dtypesIfCPU=all_types_and_complex_and(torch.bool, torch.bfloat16),
                   dtypesIfCUDA=all_types_and_complex_and(torch.bool, torch.half, torch.bfloat16),
                   safe_casts_outputs=True,
                   assert_autodiffed=True,
                   supports_forward_ad=True,
                   decorators=(precisionOverride({torch.float16: 1e-2}),),
                   skips=(
                       DecorateInfo(unittest.skip("Skipped!"), 'TestUnaryUfuncs', 'test_reference_numerics_extremal',
                                    device_type='cpu', dtypes=[torch.cfloat, torch.cdouble],
                                    active_if=(IS_MACOS or IS_WINDOWS)),
                       DecorateInfo(unittest.skip("Skipped!"), 'TestUnaryUfuncs', 'test_reference_numerics_hard',
                                    device_type='cpu', dtypes=[torch.cfloat, torch.cdouble],
                                    active_if=(IS_MACOS or IS_WINDOWS)),
                       # Reference: https://github.com/pytorch/pytorch/issues/48641
                       DecorateInfo(unittest.skip("Skipped!"), 'TestUnaryUfuncs', 'test_reference_numerics_hard',
                                    device_type='cpu', dtypes=[torch.int8]),
                   )),
    UnaryUfuncInfo('sign',
                   ref=reference_sign,
                   dtypes=all_types_and(torch.bool, torch.bfloat16, torch.half),
                   dtypesIfCUDA=all_types_and(torch.bool, torch.bfloat16, torch.half),
                   supports_forward_ad=True,
                   skips=(
                       # Reference: https://github.com/pytorch/pytorch/issues/41245
                       DecorateInfo(unittest.skip("Skipped!"), 'TestUnaryUfuncs', 'test_reference_numerics_extremal',
                                    dtypes=[torch.bfloat16, torch.float16, torch.float32, torch.float64]),
                   )),
    UnaryUfuncInfo('sgn',
                   ref=reference_sgn,
                   dtypes=all_types_and_complex_and(torch.bool, torch.bfloat16, torch.half),
                   supports_forward_ad=True,
                   skips=(
                       # Reference: https://github.com/pytorch/pytorch/issues/41245
                       DecorateInfo(unittest.skip("Skipped!"), 'TestUnaryUfuncs', 'test_reference_numerics_extremal',
                                    dtypes=[torch.bfloat16, torch.float16, torch.float32, torch.float64]),
                       # Reference: https://github.com/pytorch/pytorch/issues/53958
                       # Test fails in comparison on Nan as the `equal_nan` is True for
                       # comparing the CPU tensors.
                       DecorateInfo(unittest.skip("Skipped!"), 'TestUnaryUfuncs', 'test_reference_numerics_extremal',
                                    device_type='cpu', dtypes=[torch.complex64, torch.complex128]),
                       # Reference: https://github.com/pytorch/pytorch/issues/48486
                       DecorateInfo(unittest.skip("Skipped!"), 'TestUnaryUfuncs', 'test_reference_numerics_hard',
                                    device_type='cpu', dtypes=[torch.complex64])
                   )),
    OpInfo('split',
           dtypes=all_types_and_complex_and(torch.bfloat16, torch.half, torch.bool),
           sample_inputs_func=partial(sample_inputs_split, list_args=False),
           supports_out=False,
           assert_autodiffed=True),
    OpInfo('split',
           variant_test_name='list_args',
           dtypes=all_types_and_complex_and(torch.bfloat16, torch.half, torch.bool),
           sample_inputs_func=partial(sample_inputs_split, list_args=True),
           supports_out=False),
    OpInfo('split_with_sizes',
           dtypes=all_types_and_complex_and(torch.bfloat16, torch.half, torch.bool),
           sample_inputs_func=sample_inputs_split_with_sizes,
           supports_out=False,
           assert_autodiffed=True),
    OpInfo('__radd__',
           op=torch.Tensor.__radd__,
           dtypes=all_types_and_complex_and(torch.bfloat16, torch.half, torch.bool),
           sample_inputs_func=sample_inputs_rbinops,
           supports_out=False,
           skips=(DecorateInfo(unittest.skip("Skipped!"), 'TestJit', 'test_variant_consistency_jit',),),
           assert_autodiffed=True,
           supports_forward_ad=True,
           autodiff_nonfusible_nodes=['aten::add'],),
    OpInfo('__rdiv__',
           op=torch.Tensor.__rdiv__,
           dtypes=all_types_and_complex_and(torch.bfloat16, torch.half, torch.bool),
           sample_inputs_func=sample_inputs_rbinops,
           supports_out=False,
           skips=(DecorateInfo(unittest.skip("Skipped!"), 'TestJit', 'test_variant_consistency_jit',),),
           supports_forward_ad=True,
           assert_autodiffed=True,
           autodiff_nonfusible_nodes=['aten::mul', 'aten::reciprocal'],),
    OpInfo('__rmul__',
           op=torch.Tensor.__rmul__,
           dtypes=all_types_and_complex_and(torch.bfloat16, torch.half, torch.bool),
           sample_inputs_func=sample_inputs_rbinops,
           supports_out=False,
           skips=(DecorateInfo(unittest.skip("Skipped!"), 'TestJit', 'test_variant_consistency_jit',),),
           assert_autodiffed=True,
           supports_forward_ad=True,
           autodiff_nonfusible_nodes=['aten::mul'],),
    OpInfo('__rand__',
           op=torch.Tensor.__rand__,
           dtypes=integral_types_and(torch.bool),
           sample_inputs_func=sample_inputs_rbinops,
           supports_out=False,
           skips=(DecorateInfo(unittest.skip("Skipped!"), 'TestCommon', 'test_variant_consistency_jit',),),
           supports_autograd=False,
           supports_forward_ad=True,),
    OpInfo('__ror__',
           op=torch.Tensor.__ror__,
           dtypes=integral_types_and(torch.bool),
           sample_inputs_func=sample_inputs_rbinops,
           supports_out=False,
           skips=(DecorateInfo(unittest.skip("Skipped!"), 'TestCommon', 'test_variant_consistency_jit',),),
           supports_autograd=False,
           supports_forward_ad=True,),
    OpInfo('__rxor__',
           op=torch.Tensor.__rxor__,
           dtypes=integral_types_and(torch.bool),
           sample_inputs_func=sample_inputs_rbinops,
           supports_out=False,
           skips=(DecorateInfo(unittest.skip("Skipped!"), 'TestCommon', 'test_variant_consistency_jit',),),
           supports_autograd=False,
           supports_forward_ad=True,),
    OpInfo('__rmatmul__',
           op=torch.Tensor.__rmatmul__,
           dtypes=floating_types(),
           dtypesIfCPU=all_types_and_complex_and(torch.bfloat16),
           dtypesIfCUDA=floating_types_and(torch.float16, *[torch.bfloat16] if CUDA11OrLater else [],
                                           torch.complex64, torch.complex128),
           backward_dtypesIfCUDA=floating_types_and(torch.float16,
                                                    *[torch.bfloat16] if (SM60OrLater and CUDA11OrLater) else [],
                                                    torch.complex64, torch.complex128),
           assert_autodiffed=True,
           sample_inputs_func=sample_inputs_matmul,
           supports_out=False,
           decorators=[
               DecorateInfo(
                   toleranceOverride({torch.complex64: tol(atol=1e-05, rtol=1.2e-03)}),
                   'TestMathBits', 'test_conj_view')],
           skips=(
               DecorateInfo(unittest.skip("Skipped!"), 'TestJit', 'test_variant_consistency_jit',),
           )),
    OpInfo('__rmod__',
           op=torch.Tensor.__rmod__,
           dtypes=all_types_and(torch.bfloat16, torch.half),
           dtypesIfCPU=floating_types_and(torch.half,),
           dtypesIfCUDA=all_types_and(torch.bfloat16, torch.half, torch.bool),
           sample_inputs_func=sample_inputs_rbinops,
           supports_out=False,
           skips=(DecorateInfo(unittest.skip("Skipped!"), 'TestJit', 'test_variant_consistency_jit',),),
           # Support autograd after torch.remainder(Tensor, Tensor) supports
           # autograd of the second argument.
           # https://github.com/pytorch/pytorch/pull/58476/files#r637167630
           supports_autograd=False,
           assert_autodiffed=True,
           autodiff_nonfusible_nodes=['aten::remainder'],),
    OpInfo('__rpow__',
           op=torch.Tensor.__rpow__,
           dtypes=all_types_and_complex_and(torch.bfloat16, torch.half, torch.bool),
           # Reference: https://github.com/pytorch/pytorch/issues/54774
           # "log2" "_vml_cpu" not implemented for Half
           backward_dtypesIfCPU=all_types_and_complex_and(torch.bfloat16, torch.bool),
           sample_inputs_func=sample_inputs_rbinops,
           supports_out=False,
           supports_forward_ad=True,
           skips=(
               DecorateInfo(unittest.skip("Skipped!"), 'TestJit', 'test_variant_consistency_jit',),),
           assert_autodiffed=True,
           autodiff_nonfusible_nodes=['aten::pow'],),
    OpInfo('__rsub__',
           op=torch.Tensor.__rsub__,
           dtypes=all_types_and_complex_and(torch.bfloat16, torch.half),
           sample_inputs_func=sample_inputs_rbinops,
           supports_out=False,
           skips=(DecorateInfo(unittest.skip("Skipped!"), 'TestJit', 'test_variant_consistency_jit',),),
           assert_autodiffed=True,
           autodiff_nonfusible_nodes=['aten::rsub'],),
    OpInfo('rsub',
           dtypes=all_types_and_complex_and(torch.bfloat16, torch.half),
           variant_test_name='rsub_tensor',
           supports_out=False,
           supports_inplace_autograd=False,
           skips=(
               # Reference: https://github.com/pytorch/pytorch/issues/53797
               # JIT doesn't understand complex literals
               DecorateInfo(unittest.skip("Skipped!"), 'TestJit', 'test_variant_consistency_jit',
                            dtypes=[torch.cfloat, torch.cdouble]),
           ),
           sample_inputs_func=partial(sample_inputs_rsub, variant='tensor'),),
    OpInfo('rsub',
           dtypes=all_types_and_complex_and(torch.bfloat16, torch.half),
           variant_test_name='rsub_scalar',
           supports_out=False,
           supports_inplace_autograd=False,
           sample_inputs_func=partial(sample_inputs_rsub, variant='scalar'),
           skips=(
               # Reference: https://github.com/pytorch/pytorch/issues/53797
               # JIT doesn't understand complex literals
               DecorateInfo(unittest.skip("Skipped!"), 'TestJit', 'test_variant_consistency_jit',
                            dtypes=all_types_and_complex_and(torch.bfloat16, torch.half)),),
           assert_autodiffed=True,),
    OpInfo('select',
           dtypes=all_types_and_complex_and(torch.bfloat16, torch.half, torch.bool),
           sample_inputs_func=sample_inputs_select,
           assert_jit_shape_analysis=True,
           supports_forward_ad=True,
           supports_out=False),
    UnaryUfuncInfo('signbit',
                   ref=np.signbit,
                   dtypes=all_types_and(torch.bool, torch.bfloat16, torch.half),
                   supports_autograd=False,),
    OpInfo('solve',
           op=torch.solve,
           dtypes=floating_and_complex_types(),
           sample_inputs_func=sample_inputs_legacy_solve,
           check_batched_gradgrad=False,
           decorators=[skipCUDAIfNoMagma, skipCUDAIfRocm, skipCPUIfNoLapack]),
    UnaryUfuncInfo('tan',
                   ref=np.tan,
                   dtypes=all_types_and_complex_and(torch.bool, torch.bfloat16),
                   dtypesIfCUDA=all_types_and_complex_and(torch.bool, torch.half, torch.bfloat16),
                   assert_autodiffed=True,
                   safe_casts_outputs=True,
                   supports_forward_ad=True,
                   skips=(
                       DecorateInfo(unittest.skip("Skipped!"), 'TestUnaryUfuncs', 'test_reference_numerics_extremal',
                                    device_type='cpu', dtypes=[torch.bfloat16]),
                       DecorateInfo(unittest.skip("Skipped!"), 'TestUnaryUfuncs', 'test_reference_numerics_hard',
                                    device_type='cpu', dtypes=[torch.bfloat16]),
                       DecorateInfo(unittest.skip("Skipped!"), 'TestUnaryUfuncs', 'test_reference_numerics_normal',
                                    device_type='cpu', dtypes=[torch.bfloat16]),
                       DecorateInfo(unittest.skip("Skipped!"), 'TestUnaryUfuncs', 'test_reference_numerics_extremal',
                                    device_type='cpu', dtypes=[torch.cfloat, torch.cdouble],
                                    active_if=(IS_MACOS or IS_WINDOWS)),
                       DecorateInfo(unittest.skip("Skipped!"), 'TestUnaryUfuncs', 'test_reference_numerics_hard',
                                    device_type='cpu', dtypes=[torch.cfloat, torch.cdouble],
                                    active_if=(IS_MACOS or IS_WINDOWS)),
                       DecorateInfo(unittest.skip("Skipped!"), 'TestUnaryUfuncs', 'test_reference_numerics_normal',
                                    device_type='cpu', dtypes=[torch.cfloat, torch.cdouble],
                                    active_if=(IS_MACOS or IS_WINDOWS)),
                       DecorateInfo(unittest.skip("Skipped!"), 'TestUnaryUfuncs', 'test_reference_numerics_hard',
                                    device_type='cuda', dtypes=[torch.float64],
                                    active_if=TEST_WITH_ROCM),
                   )),
    UnaryUfuncInfo('tanh',
                   ref=np.tanh,
                   decorators=(precisionOverride({torch.bfloat16: 1e-2}),),
                   dtypes=all_types_and_complex_and(torch.bool, torch.bfloat16),
                   dtypesIfCUDA=all_types_and_complex_and(torch.bool, torch.half, torch.bfloat16),
                   # "tanh_backward_cpu" not implemented for 'BFloat16'
                   backward_dtypesIfCPU=all_types_and_complex_and(torch.bool, torch.bfloat16),
                   assert_autodiffed=True,
                   safe_casts_outputs=True,
                   assert_jit_shape_analysis=True,
                   supports_forward_ad=True,
                   skips=(
                       DecorateInfo(unittest.skip("Skipped!"), 'TestUnaryUfuncs', 'test_reference_numerics_extremal',
                                    device_type='cpu', dtypes=[torch.cfloat, torch.cdouble],
                                    active_if=(IS_MACOS or IS_WINDOWS)),
                       DecorateInfo(unittest.skip("Skipped!"), 'TestUnaryUfuncs', 'test_reference_numerics_hard',
                                    device_type='cpu', dtypes=[torch.cfloat, torch.cdouble],
                                    active_if=(IS_MACOS or IS_WINDOWS)),
                       DecorateInfo(unittest.skip("Skipped!"), 'TestUnaryUfuncs', 'test_reference_numerics_normal',
                                    device_type='cpu', dtypes=[torch.cfloat, torch.cdouble],
                                    active_if=(IS_MACOS or IS_WINDOWS)),
                   )),
    OpInfo('tensor_split',
           ref=np.array_split,
           dtypes=all_types_and_complex_and(torch.bool),
           dtypesIfCPU=all_types_and_complex_and(torch.bool, torch.bfloat16, torch.float16),
           dtypesIfCUDA=all_types_and_complex_and(torch.bool, torch.bfloat16, torch.float16),
           supports_out=False,
           supports_forward_ad=True,
           sample_inputs_func=sample_inputs_tensor_split,),
    OpInfo('hsplit',
           dtypes=all_types_and_complex_and(torch.bool, torch.bfloat16, torch.float16),
           supports_out=False,
           supports_forward_ad=True,
           sample_inputs_func=sample_inputs_hsplit,),
    OpInfo('vsplit',
           dtypes=all_types_and_complex_and(torch.bool, torch.bfloat16, torch.float16),
           supports_out=False,
           supports_forward_ad=True,
           sample_inputs_func=sample_inputs_vsplit,),
    OpInfo('dsplit',
           dtypes=all_types_and_complex_and(torch.bool, torch.bfloat16, torch.float16),
           supports_out=False,
           supports_forward_ad=True,
           sample_inputs_func=sample_inputs_dsplit,),
    OpInfo('triangular_solve',
           op=torch.triangular_solve,
           dtypes=floating_and_complex_types(),
           supports_out=False,
           sample_inputs_func=sample_inputs_legacy_solve,
           check_batched_gradgrad=False,
           decorators=[skipCPUIfNoLapack, skipCUDAIfNoMagmaAndNoCusolver]),
    UnaryUfuncInfo('trunc',
                   aliases=('fix', ),
                   ref=np.trunc,
                   dtypes=floating_types_and(torch.bfloat16),
                   dtypesIfCUDA=floating_types_and(torch.float16, torch.bfloat16),
                   supports_forward_ad=True,
                   assert_autodiffed=True),
    UnaryUfuncInfo('exp2',
                   aliases=('special.exp2', ),
                   ref=np_unary_ufunc_integer_promotion_wrapper(np.exp2),
                   dtypes=all_types_and(torch.bool, torch.half),
                   dtypesIfCPU=all_types_and(torch.bool, torch.half, torch.bfloat16),
                   dtypesIfCUDA=all_types_and(torch.bool, torch.half, torch.bfloat16),
                   supports_forward_ad=True,
                   safe_casts_outputs=True),
    UnaryUfuncInfo('expm1',
                   aliases=('special.expm1', ),
                   ref=np_unary_ufunc_integer_promotion_wrapper(np.expm1),
                   dtypes=all_types_and(torch.bool, torch.bfloat16),
                   dtypesIfCUDA=all_types_and(torch.bool, torch.half, torch.bfloat16),
                   supports_forward_ad=True,
                   safe_casts_outputs=True,
                   assert_autodiffed=True,
                   skips=(
                       # Reference: https://github.com/pytorch/pytorch/pull/48926#issuecomment-739734774
                       DecorateInfo(unittest.skip("Skipped!"), 'TestUnaryUfuncs', 'test_reference_numerics_extremal',
                                    device_type='cpu', dtypes=[torch.bfloat16]),
                       DecorateInfo(unittest.skip("Skipped!"), 'TestUnaryUfuncs', 'test_reference_numerics_hard',
                                    device_type='cpu', dtypes=[torch.bfloat16]),
                       DecorateInfo(unittest.skip("Skipped!"), 'TestUnaryUfuncs', 'test_reference_numerics_normal',
                                    device_type='cpu', dtypes=[torch.bfloat16]),
                   )),
    UnaryUfuncInfo('nan_to_num',
                   ref=np.nan_to_num,
                   dtypes=all_types_and(torch.half, torch.bool),
                   dtypesIfCPU=all_types_and(torch.half, torch.bool, torch.bfloat16),
                   dtypesIfCUDA=all_types_and(torch.half, torch.bool, torch.bfloat16),
                   supports_forward_ad=True,
                   # Passing numpy_kwargs via sample_kwargs, as numpy does comparison
                   # with BFloat16 in float, since it currently doesn't support BFloat16.
                   # Ref: https://github.com/pytorch/pytorch/issues/57982#issuecomment-839150556
                   sample_kwargs=lambda device, dtype, input: ({},
                                                               {'posinf': torch.finfo(torch.bfloat16).max,
                                                                'neginf': torch.finfo(torch.bfloat16).min})
                   if dtype is torch.bfloat16 else ({}, {})),
    UnaryUfuncInfo('reciprocal',
                   ref=np_unary_ufunc_integer_promotion_wrapper(np.reciprocal),
                   dtypes=all_types_and_complex_and(torch.bool, torch.half, torch.bfloat16),
                   assert_autodiffed=True,
                   supports_forward_ad=True,
                   safe_casts_outputs=True,
                   skips=(
                       # Reference: https://github.com/pytorch/pytorch/issues/45690
                       DecorateInfo(unittest.skip("Skipped!"), 'TestUnaryUfuncs', 'test_reference_numerics_extremal',
                                    dtypes=[torch.cfloat, torch.cdouble]),
                       # Reference: https://github.com/pytorch/pytorch/pull/49102#issuecomment-744604601
                       DecorateInfo(unittest.skip("Skipped!"), 'TestUnaryUfuncs', 'test_reference_numerics_extremal',
                                    dtypes=[torch.bfloat16]),
                       DecorateInfo(unittest.skip("Skipped!"), 'TestUnaryUfuncs', 'test_reference_numerics_hard',
                                    dtypes=[torch.bfloat16]),
                       DecorateInfo(unittest.skip("Skipped!"), 'TestUnaryUfuncs', 'test_reference_numerics_normal',
                                    dtypes=[torch.bfloat16]),
                   )),
    UnaryUfuncInfo('rsqrt',
                   ref=lambda x: np.reciprocal(np.sqrt(x)),
                   domain=(0, None),
                   dtypes=all_types_and_complex_and(torch.bool, torch.bfloat16),
                   dtypesIfCUDA=all_types_and_complex_and(torch.bool, torch.half, torch.bfloat16),
                   decorators=(precisionOverride({torch.half: 5e-2}),),
                   safe_casts_outputs=True,
                   assert_autodiffed=True,
                   supports_forward_ad=True,
                   handles_complex_extremals=False),
    UnaryUfuncInfo('sqrt',
                   ref=np.sqrt,
                   supports_sparse=True,
                   domain=(0, None),
                   dtypes=all_types_and_complex_and(torch.bool, torch.bfloat16),
                   dtypesIfCUDA=all_types_and_complex_and(torch.bool, torch.half, torch.bfloat16),
                   assert_autodiffed=True,
                   supports_forward_ad=True,
                   decorators=(precisionOverride({torch.bfloat16: 7e-2}),),
                   skips=(
                       # Reference: https://github.com/pytorch/pytorch/issues/47358
                       DecorateInfo(unittest.skip("Skipped!"), 'TestUnaryUfuncs', 'test_reference_numerics_hard',
                                    device_type='cpu', dtypes=[torch.cfloat, torch.cdouble],
                                    active_if=IS_MACOS),
                       # Reference: https://github.com/pytorch/pytorch/pull/47293#issuecomment-721774436
                       DecorateInfo(unittest.skip("Skipped!"), 'TestUnaryUfuncs', 'test_reference_numerics_hard',
                                    dtypes=[torch.bfloat16])),
                   safe_casts_outputs=True,
                   handles_complex_extremals=False),
    UnaryUfuncInfo('square',
                   ref=np.square,
                   dtypes=all_types_and_complex_and(torch.bool, torch.float16, torch.bfloat16),
                   decorators=(precisionOverride({torch.complex64: 3e-4, torch.bfloat16: 3e-1}),),
                   supports_forward_ad=True,
                   skips=(
                       # Reference: https://github.com/pytorch/pytorch/issues/52549
                       DecorateInfo(unittest.skip("Skipped!"), 'TestUnaryUfuncs', 'test_reference_numerics_hard',
                                    dtypes=[torch.cfloat, torch.cdouble]),
                       # >>> t = torch.tensor(complex(-0.01, float("inf")))
                       # >>> np.square(t.numpy())
                       # (-inf-infj)
                       # >>> t.square()
                       # tensor(-inf-infj)
                       # >>> t.cuda().square()
                       # tensor(inf+nanj, device='cuda:0')
                       DecorateInfo(unittest.skip("Skipped!"), 'TestUnaryUfuncs', 'test_reference_numerics_extremal',
                                    device_type='cuda', dtypes=[torch.cfloat, torch.cdouble]),
                       # Reference: https://github.com/pytorch/pytorch/pull/52551#issuecomment-782596181
                       DecorateInfo(unittest.skip("Skipped!"), 'TestUnaryUfuncs', 'test_reference_numerics_hard',
                                    dtypes=[torch.bfloat16]),
                   ),),
    OpInfo('lerp',
           dtypes=floating_and_complex_types(),
           dtypesIfCUDA=floating_and_complex_types_and(torch.half, torch.bfloat16),
           dtypesIfROCM=floating_and_complex_types_and(torch.half, torch.bfloat16),
           sample_inputs_func=sample_inputs_lerp,
           supports_forward_ad=True,
           assert_autodiffed=True),
    OpInfo('linalg.inv',
           aten_name='linalg_inv',
           op=torch.linalg.inv,
           dtypes=floating_and_complex_types(),
           sample_inputs_func=sample_inputs_linalg_invertible,
           check_batched_gradgrad=False,
           supports_forward_ad=True,
           gradcheck_nondet_tol=GRADCHECK_NONDET_TOL,
           decorators=[skipCUDAIfNoMagmaAndNoCusolver, skipCUDAIfRocm, skipCPUIfNoLapack],
           ),
    OpInfo('linalg.inv_ex',
           aten_name='linalg_inv_ex',
           dtypes=floating_and_complex_types(),
           sample_inputs_func=sample_inputs_linalg_invertible,
           check_batched_gradgrad=False,
           supports_forward_ad=True,
           gradcheck_nondet_tol=GRADCHECK_NONDET_TOL,
           decorators=[skipCUDAIfNoMagmaAndNoCusolver, skipCUDAIfRocm, skipCPUIfNoLapack],
           ),
    UnaryUfuncInfo('angle',
                   ref=np.angle,
                   dtypes=all_types_and_complex_and(torch.bool, torch.bfloat16, torch.float16),
                   dtypesIfCUDA=all_types_and_complex_and(torch.bool),
                   decorators=(precisionOverride({torch.float16: 1e-2,
                                                  torch.bfloat16: 1e-2}),),
                   safe_casts_outputs=True,
                   supports_forward_ad=True,
                   supports_complex_to_float=True),
    OpInfo('linalg.solve',
           aten_name='linalg_solve',
           op=torch.linalg.solve,
           dtypes=floating_and_complex_types(),
           sample_inputs_func=sample_inputs_linalg_solve,
           check_batched_gradgrad=False,
           supports_forward_ad=True,
           decorators=[skipCUDAIfNoMagma, skipCUDAIfRocm, skipCPUIfNoLapack]),
    OpInfo('linalg.matrix_rank',
           aten_name='linalg_matrix_rank',
           dtypes=floating_and_complex_types(),
           supports_autograd=False,
           sample_inputs_func=sample_inputs_linalg_invertible,
           decorators=[skipCUDAIfNoMagma, skipCUDAIfRocm, skipCPUIfNoLapack]),
    OpInfo('linalg.matrix_rank',
           aten_name='linalg_matrix_rank',
           variant_test_name='hermitian',
           dtypes=floating_and_complex_types(),
           supports_autograd=False,
           sample_inputs_func=sample_inputs_linalg_pinv_hermitian,
           decorators=[skipCUDAIfNoMagma, skipCUDAIfRocm, skipCPUIfNoLapack]),
    OpInfo('linalg.pinv',
           aten_name='linalg_pinv',
           op=torch.linalg.pinv,
           dtypes=floating_and_complex_types(),
           check_batched_grad=False,
           check_batched_gradgrad=False,
           sample_inputs_func=sample_inputs_linalg_invertible,
           decorators=[skipCUDAIfNoMagmaAndNoCusolver, skipCUDAIfRocm, skipCPUIfNoLapack]),
    OpInfo('linalg.pinv',
           aten_name='linalg_pinv',
           variant_test_name='hermitian',
           dtypes=floating_and_complex_types(),
           check_batched_grad=False,
           check_batched_gradgrad=False,
           sample_inputs_func=sample_inputs_linalg_pinv_hermitian,
           gradcheck_wrapper=gradcheck_wrapper_hermitian_input,
           decorators=[skipCUDAIfNoMagma, skipCUDAIfRocm, skipCPUIfNoLapack],
           skips=(
               # Gradcheck hangs for this function
               DecorateInfo(unittest.skip("Skipped!"), 'TestGradients', 'test_forward_mode_AD'),),
           ),
    OpInfo('eig',
           op=torch.eig,
           dtypes=floating_and_complex_types(),
           sample_inputs_func=sample_inputs_eig,
           decorators=[
               skipCUDAIfNoMagma,
               skipCPUIfNoLapack,
               skipCUDAIfRocm
           ],),
    OpInfo('einsum',
           # we need this lambda because SampleInput expects tensor input as the first argument
           # TODO(@heitorschueroff) update SampleInput to handle such cases
           op=lambda tensors, equation: torch.einsum(equation, tensors),
           dtypes=all_types_and_complex_and(torch.half, torch.bfloat16),
           dtypesIfCUDA=floating_and_complex_types_and(torch.half, *[torch.bfloat16] if CUDA11OrLater else []),
           backward_dtypesIfCUDA=floating_and_complex_types_and(torch.half,
                                                                *[torch.bfloat16] if (SM60OrLater and CUDA11OrLater) else []),
           supports_out=False,
           supports_forward_ad=True,
           sample_inputs_func=sample_inputs_einsum,
           skips=(
               # test does not work with passing lambda for op
               # there's a test `test_einsum` in `test_jit.py` to handle this case
               DecorateInfo(unittest.skip("Skipped!"), 'TestJit', 'test_variant_consistency_jit'),
           )),
    OpInfo('svd',
           op=torch.svd,
           dtypes=floating_and_complex_types(),
           sample_inputs_func=sample_inputs_svd,
           decorators=[
               skipCUDAIfNoMagmaAndNoCusolver,
               skipCUDAIfRocm,
               skipCPUIfNoLapack,
           ]),
    OpInfo('linalg.svd',
           op=torch.linalg.svd,
           aten_name='linalg_svd',
           dtypes=floating_and_complex_types(),
           sample_inputs_func=sample_inputs_linalg_svd,
           decorators=[
               skipCUDAIfNoMagmaAndNoCusolver,
               skipCUDAIfRocm,
               skipCPUIfNoLapack,
           ]),
    OpInfo('linalg.svdvals',
           op=torch.linalg.svdvals,
           aten_name='linalg_svdvals',
           dtypes=floating_and_complex_types(),
           sample_inputs_func=sample_inputs_linalg_svdvals,
           check_batched_gradgrad=False,
           decorators=[
               skipCUDAIfNoMagmaAndNoCusolver,
               skipCPUIfNoLapack]),
    OpInfo('polar',
           dtypes=floating_types(),
           sample_inputs_func=sample_inputs_polar),
    # TODO(@kshitij12345): Refactor similar to `mvlgamma` entries.
    # To test reference numerics against multiple values of argument `n`,
    # we make multiple OpInfo entries with each entry corresponding to different value of n (currently 0 to 4).
    # We run the op tests from test_ops.py only for `n=0` to avoid redundancy in testing.
    UnaryUfuncInfo('polygamma',
                   op=lambda x, n, **kwargs: torch.polygamma(n, x, **kwargs),
                   variant_test_name='polygamma_n_0',
                   ref=reference_polygamma if TEST_SCIPY else _NOTHING,
                   dtypes=all_types_and(torch.bool),
                   dtypesIfCPU=all_types_and(torch.bool, torch.bfloat16),
                   dtypesIfCUDA=all_types_and(torch.bool, torch.half),
                   safe_casts_outputs=True,
                   supports_forward_ad=True,
                   sample_inputs_func=sample_inputs_polygamma,
                   skips=(
                       # Probably related to the way the function is
                       # scripted for JIT tests (or maybe not).
                       # RuntimeError:
                       # Arguments for call are not valid.
                       # The following variants are available:
                       #   aten::polygamma(int n, Tensor self) -> (Tensor):
                       #   Expected a value of type 'Tensor' for argument 'self' but instead found type 'int'.
                       #   aten::polygamma.out(int n, Tensor self, *, Tensor(a!) out) -> (Tensor(a!)):
                       #   Expected a value of type 'Tensor' for argument 'self' but instead found type 'int'.
                       # The original call is:
                       #   File "<string>", line 3
                       # def the_method(i0):
                       #     return torch.polygamma(i0, 1)
                       #            ~~~~~~~~~~~~~~~ <--- HERE
                       DecorateInfo(unittest.skip("Skipped!"), 'TestJit', 'test_variant_consistency_jit'),),
                   sample_kwargs=lambda device, dtype, input: ({'n': 0}, {'n': 0})),
    # A separate OpInfo entry for special.polygamma is needed to reorder the arguments
    # for the alias. See the discussion here: https://github.com/pytorch/pytorch/pull/59691#discussion_r650261939
    UnaryUfuncInfo('special.polygamma',
                   op=lambda x, n, **kwargs: torch.special.polygamma(n, x, **kwargs),
                   variant_test_name='special_polygamma_n_0',
                   ref=reference_polygamma if TEST_SCIPY else _NOTHING,
                   dtypes=all_types_and(torch.bool, torch.bfloat16),
                   dtypesIfCUDA=all_types_and(torch.bool, torch.half),
                   safe_casts_outputs=True,
                   supports_forward_ad=True,
                   sample_inputs_func=sample_inputs_polygamma,
                   skips=(
                       # Probably related to the way the function is
                       # scripted for JIT tests (or maybe not).
                       # RuntimeError:
                       # Arguments for call are not valid.
                       # The following variants are available:
                       #   aten::polygamma(int n, Tensor self) -> (Tensor):
                       #   Expected a value of type 'Tensor' for argument 'self' but instead found type 'int'.
                       #   aten::polygamma.out(int n, Tensor self, *, Tensor(a!) out) -> (Tensor(a!)):
                       #   Expected a value of type 'Tensor' for argument 'self' but instead found type 'int'.
                       # The original call is:
                       #   File "<string>", line 3
                       # def the_method(i0):
                       #     return torch.polygamma(i0, 1)
                       #            ~~~~~~~~~~~~~~~ <--- HERE
                       DecorateInfo(unittest.skip("Skipped!"), 'TestJit', 'test_variant_consistency_jit'),),
                   sample_kwargs=lambda device, dtype, input: ({'n': 0}, {'n': 0})),
    UnaryUfuncInfo('polygamma',
                   op=lambda x, n, **kwargs: torch.polygamma(n, x, **kwargs),
                   variant_test_name='polygamma_n_1',
                   ref=reference_polygamma if TEST_SCIPY else _NOTHING,
                   dtypes=all_types_and(torch.bool),
                   dtypesIfCPU=all_types_and(torch.bool, torch.bfloat16),
                   dtypesIfCUDA=all_types_and(torch.bool, torch.half),
                   safe_casts_outputs=True,
                   supports_forward_ad=True,
                   sample_inputs_func=sample_inputs_polygamma,
                   skips=(
                       # Redundant tests
                       DecorateInfo(unittest.skip("Skipped!"), 'TestGradients'),
                       DecorateInfo(unittest.skip("Skipped!"), 'TestJit'),
                       DecorateInfo(unittest.skip("Skipped!"), 'TestCommon'),
                       # Mismatch: https://github.com/pytorch/pytorch/issues/55357
                       DecorateInfo(unittest.skip("Skipped!"), 'TestUnaryUfuncs', 'test_reference_numerics_extremal'),
                       DecorateInfo(unittest.skip("Skipped!"), 'TestUnaryUfuncs', 'test_reference_numerics_hard'),
                       DecorateInfo(unittest.skip("Skipped!"), 'TestUnaryUfuncs', 'test_reference_numerics_normal'),
                   ),
                   sample_kwargs=lambda device, dtype, input: ({'n': 1}, {'n': 1})),
    UnaryUfuncInfo('polygamma',
                   op=lambda x, n, **kwargs: torch.polygamma(n, x, **kwargs),
                   variant_test_name='polygamma_n_2',
                   ref=reference_polygamma if TEST_SCIPY else _NOTHING,
                   dtypes=all_types_and(torch.bool),
                   dtypesIfCPU=all_types_and(torch.bool, torch.bfloat16),
                   dtypesIfCUDA=all_types_and(torch.bool, torch.half),
                   safe_casts_outputs=True,
                   supports_forward_ad=True,
                   sample_inputs_func=sample_inputs_polygamma,
                   skips=(
                       # Redundant tests
                       DecorateInfo(unittest.skip("Skipped!"), 'TestGradients'),
                       DecorateInfo(unittest.skip("Skipped!"), 'TestJit'),
                       DecorateInfo(unittest.skip("Skipped!"), 'TestCommon'),
                       # Mismatch: https://github.com/pytorch/pytorch/issues/55357
                       DecorateInfo(unittest.skip("Skipped!"), 'TestUnaryUfuncs', 'test_reference_numerics_extremal'),
                       DecorateInfo(unittest.skip("Skipped!"), 'TestUnaryUfuncs', 'test_reference_numerics_hard',
                                    active_if=TEST_WITH_ROCM),
                       DecorateInfo(unittest.skip("Skipped!"), 'TestUnaryUfuncs', 'test_reference_numerics_normal',
                                    active_if=TEST_WITH_ROCM),),
                   sample_kwargs=lambda device, dtype, input: ({'n': 2}, {'n': 2})),
    UnaryUfuncInfo('polygamma',
                   op=lambda x, n, **kwargs: torch.polygamma(n, x, **kwargs),
                   variant_test_name='polygamma_n_3',
                   ref=reference_polygamma if TEST_SCIPY else _NOTHING,
                   dtypes=all_types_and(torch.bool),
                   dtypesIfCPU=all_types_and(torch.bool, torch.bfloat16),
                   dtypesIfCUDA=all_types_and(torch.bool, torch.half),
                   safe_casts_outputs=True,
                   supports_forward_ad=True,
                   sample_inputs_func=sample_inputs_polygamma,
                   skips=(
                       # Redundant tests
                       DecorateInfo(unittest.skip("Skipped!"), 'TestGradients'),
                       DecorateInfo(unittest.skip("Skipped!"), 'TestJit'),
                       DecorateInfo(unittest.skip("Skipped!"), 'TestCommon'),
                       # Mismatch: https://github.com/pytorch/pytorch/issues/55357
                       DecorateInfo(unittest.skip("Skipped!"), 'TestUnaryUfuncs', 'test_reference_numerics_extremal'),
                       DecorateInfo(unittest.skip("Skipped!"), 'TestUnaryUfuncs', 'test_reference_numerics_hard',
                                    active_if=TEST_WITH_ROCM),
                       DecorateInfo(unittest.skip("Skipped!"), 'TestUnaryUfuncs', 'test_reference_numerics_normal',
                                    active_if=TEST_WITH_ROCM),),
                   sample_kwargs=lambda device, dtype, input: ({'n': 3}, {'n': 3})),
    UnaryUfuncInfo('polygamma',
                   op=lambda x, n, **kwargs: torch.polygamma(n, x, **kwargs),
                   variant_test_name='polygamma_n_4',
                   ref=reference_polygamma if TEST_SCIPY else _NOTHING,
                   decorators=(precisionOverride({torch.float16: 5e-4, torch.float32: 5e-4}),),
                   dtypes=all_types_and(torch.bool),
                   dtypesIfCPU=all_types_and(torch.bool, torch.bfloat16),
                   dtypesIfCUDA=all_types_and(torch.bool, torch.half),
                   safe_casts_outputs=True,
                   supports_forward_ad=True,
                   sample_inputs_func=sample_inputs_polygamma,
                   skips=(
                       # Redundant tests
                       DecorateInfo(unittest.skip("Skipped!"), 'TestGradients'),
                       DecorateInfo(unittest.skip("Skipped!"), 'TestJit'),
                       DecorateInfo(unittest.skip("Skipped!"), 'TestCommon'),
                       # Mismatch: https://github.com/pytorch/pytorch/issues/55357
                       DecorateInfo(unittest.skip("Skipped!"), 'TestUnaryUfuncs', 'test_reference_numerics_extremal'),
                       DecorateInfo(unittest.skip("Skipped!"), 'TestUnaryUfuncs', 'test_reference_numerics_hard',
                                    active_if=TEST_WITH_ROCM),
                       DecorateInfo(unittest.skip("Skipped!"), 'TestUnaryUfuncs', 'test_reference_numerics_normal',
                                    active_if=TEST_WITH_ROCM),),
                   sample_kwargs=lambda device, dtype, input: ({'n': 4}, {'n': 4})),
    OpInfo('ravel',
           dtypes=all_types_and_complex_and(torch.bool, torch.float16, torch.bfloat16),
           supports_out=False,
           supports_forward_ad=True,
           sample_inputs_func=sample_inputs_ravel,
           ),
    OpInfo('reshape',
           dtypes=all_types_and_complex_and(torch.bool, torch.float16, torch.bfloat16),
           sample_inputs_func=sample_inputs_view_reshape,
           supports_out=False,
           supports_forward_ad=True,
           ),
    OpInfo('reshape_as',
           op=lambda x, other: x.reshape_as(other),
           dtypes=all_types_and_complex_and(torch.bool, torch.float16, torch.bfloat16),
           sample_inputs_func=sample_inputs_view_as_reshape_as,
           supports_out=False,
           supports_forward_ad=True,
           ),
    OpInfo('view',
           op=lambda x, shape: x.view(shape),
           dtypes=all_types_and_complex_and(torch.bool, torch.float16, torch.bfloat16),
           supports_out=False,
           supports_forward_ad=True,
           assert_jit_shape_analysis=True,
           sample_inputs_func=sample_inputs_view_reshape,
           ),
    OpInfo('view_as',
           op=lambda x, other: x.view_as(other),
           dtypes=all_types_and_complex_and(torch.bool, torch.float16, torch.bfloat16),
           supports_out=False,
           supports_forward_ad=True,
           skips=(
               # Because view_as does not have a function variant.
               DecorateInfo(unittest.skip("Skipped!"), 'TestJit', 'test_variant_consistency_jit'),),
           sample_inputs_func=sample_inputs_view_as_reshape_as,
           ),
    OpInfo('pinverse',
           op=torch.pinverse,
           dtypes=floating_and_complex_types(),
           check_batched_grad=False,
           check_batched_gradgrad=False,
           gradcheck_nondet_tol=GRADCHECK_NONDET_TOL,
           supports_out=False,
           sample_inputs_func=sample_inputs_linalg_invertible,
           decorators=[skipCUDAIfNoMagmaAndNoCusolver, skipCUDAIfRocm, skipCPUIfNoLapack]),
    OpInfo('gather',
           dtypes=all_types_and_complex_and(torch.bool, torch.float16, torch.bfloat16),
           dtypesIfCUDA=all_types_and_complex_and(torch.bool, torch.float16, torch.bfloat16),
           sample_inputs_func=sample_inputs_gather,
           gradcheck_nondet_tol=GRADCHECK_NONDET_TOL,
           supports_forward_ad=True,
           ),
    OpInfo('index_fill',
           dtypes=all_types_and_complex_and(torch.bool, torch.float16, torch.bfloat16),
           supports_inplace_autograd=False,
           supports_out=False,
           supports_forward_ad=True,
           sample_inputs_func=sample_inputs_index_fill),
    OpInfo('index_copy',
           dtypes=all_types_and_complex_and(torch.bool, torch.float16, torch.bfloat16),
           supports_inplace_autograd=False,
           supports_out=False,
           supports_forward_ad=True,
           sample_inputs_func=sample_inputs_index_copy,
           gradcheck_nondet_tol=GRADCHECK_NONDET_TOL),
    OpInfo('index_select',
           dtypes=all_types_and_complex_and(torch.bool, torch.float16, torch.bfloat16),
           sample_inputs_func=sample_inputs_index_select,
           supports_forward_ad=True,
           assert_jit_shape_analysis=True,
           gradcheck_nondet_tol=GRADCHECK_NONDET_TOL),
    OpInfo('index_add',
           dtypes=all_types_and_complex_and(torch.bool, torch.float16, torch.bfloat16),
           supports_out=False,
           supports_forward_ad=True,
           sample_inputs_func=sample_inputs_index_add,
           gradcheck_nondet_tol=GRADCHECK_NONDET_TOL),
    OpInfo('__getitem__',
           dtypes=all_types_and_complex_and(torch.bool, torch.float16, torch.bfloat16),
           supports_out=False,
           supports_inplace_autograd=False,
           supports_scripting=False,
           op=torch.Tensor.__getitem__,
           skips=(DecorateInfo(unittest.skip("Skipped!"), 'TestJit', 'test_variant_consistency_jit', device_type='cuda'),),
           assert_jit_shape_analysis=False,  # TODO: support index.Tensor()
           sample_inputs_func=sample_inputs_getitem,),
    OpInfo('index_put',
           dtypes=all_types_and_complex_and(torch.bool, torch.float16, torch.bfloat16),
           supports_out=False,
           supports_inplace_autograd=True,
           supports_forward_ad=True,
           test_neg_view=False,
           sample_inputs_func=sample_inputs_index_put,
           skips=(
               DecorateInfo(unittest.skip("Skipped!"), 'TestJit', 'test_variant_consistency_jit'),
           )),
    OpInfo('sort',
           dtypes=all_types_and(torch.bool, torch.float16, torch.bfloat16),
           dtypesIfCUDA=all_types_and(torch.float16, torch.bfloat16),
           dtypesIfROCM=all_types_and(torch.float16),
           sample_inputs_func=sample_inputs_sort,
           skips=(
               # sort does not correctly warn when resizing out= inputs
               DecorateInfo(unittest.skip("Skipped!"), 'TestCommon', 'test_out'),
           )),
    OpInfo('put',
           dtypes=all_types_and_complex_and(torch.bool, torch.float16, torch.bfloat16),
           supports_out=False,
           check_batched_gradgrad=False,  # vmap complains of the sizes
           sample_inputs_func=sample_inputs_put),
    OpInfo('take',
           dtypes=all_types_and_complex_and(torch.bool, torch.float16, torch.bfloat16),
           check_batched_grad=False,  # vmap complains of the sizes
           supports_forward_ad=True,
           sample_inputs_func=sample_inputs_take),
    OpInfo('scatter',
           dtypes=all_types_and_complex_and(torch.bool, torch.half, torch.bfloat16),
           sample_inputs_func=sample_inputs_scatter,),
    OpInfo('scatter_add',
           dtypes=all_types_and_complex_and(torch.bool, torch.half, torch.bfloat16),
           sample_inputs_func=sample_inputs_scatter_add,
           supports_out=False),
    OpInfo('stack',
           dtypes=all_types_and_complex_and(torch.bool, torch.float16, torch.bfloat16),
           sample_inputs_func=sample_inputs_stack,
           assert_autodiffed=True,
           skips=(
               # TODO: see https://github.com/pytorch/pytorch/issues/64709
               DecorateInfo(unittest.skip("Skipped!"), 'TestCommon', 'test_out'),
           )),
    OpInfo('hstack',
           dtypes=all_types_and_complex_and(torch.bool, torch.float16, torch.bfloat16),
           sample_inputs_func=sample_inputs_hstack_dstack_vstack,
           supports_forward_ad=True,
           skips=(
               # TODO: see https://github.com/pytorch/pytorch/issues/64709
               DecorateInfo(unittest.skip("Skipped!"), 'TestCommon', 'test_out'),
           )),
    OpInfo('hypot',
           dtypes=floating_types(),
           dtypesIfCPU=floating_types_and(torch.bfloat16),
           dtypesIfCUDA=floating_types_and(torch.half, torch.bfloat16),
           supports_forward_ad=True,
           sample_inputs_func=sample_inputs_hypot,
           ),
    OpInfo('histogram',
           dtypes=_dispatch_dtypes(),  # histogram is only implemented on CPU
           dtypesIfCPU=floating_types(),
           sample_inputs_func=sample_inputs_histogram,
           supports_autograd=False,
           skips=(
               # JIT tests don't work with Tensor keyword arguments
               # https://github.com/pytorch/pytorch/issues/58507
               DecorateInfo(unittest.skip("Skipped!"), 'TestJit', 'test_variant_consistency_jit'),),),
    OpInfo('cat',
           ref=lambda input_seq, dim=0, **kwargs: np.concatenate(input_seq, axis=dim, **kwargs),
           aliases=('concat',),
           dtypes=all_types_and_complex_and(torch.bool, torch.float16, torch.bfloat16),
           sample_inputs_func=sample_inputs_cat_concat,
           supports_forward_ad=True,
           assert_autodiffed=True,
           skips=(
               # TODO: see https://github.com/pytorch/pytorch/issues/64709
               DecorateInfo(unittest.skip("Skipped!"), 'TestCommon', 'test_out'),
               # RuntimeError: Arguments for call not valid.
               #               Expected a value of type 'List[Tensor]' for argument
               #               'tensors' but instead found type 'Tensor (inferred)'.
               DecorateInfo(unittest.skip("Skipped!"), 'TestJit', 'test_jit_alias_remapping'),)),
    OpInfo('vstack',
           aliases=('row_stack',),
           dtypes=all_types_and_complex_and(torch.bool, torch.float16, torch.bfloat16),
           sample_inputs_func=sample_inputs_hstack_dstack_vstack,
           supports_forward_ad=True,
           skips=(
               # TODO: see https://github.com/pytorch/pytorch/issues/64709
               DecorateInfo(unittest.skip("Skipped!"), 'TestCommon', 'test_out'),
               # RuntimeError: _fn() Expected a value of type
               #   'Tensor (inferred)' for argument 't0' but instead found type 'tuple'.
               DecorateInfo(unittest.skip("Skipped!"), 'TestJit', 'test_jit_alias_remapping'),)),
    OpInfo('dstack',
           dtypes=all_types_and_complex_and(torch.bool, torch.float16, torch.bfloat16),
           sample_inputs_func=sample_inputs_hstack_dstack_vstack,
           supports_forward_ad=True,
           skips=(
               # TODO: see https://github.com/pytorch/pytorch/issues/64709
               DecorateInfo(unittest.skip("Skipped!"), 'TestCommon', 'test_out'),
           )),
    OpInfo('unfold',
           op=lambda x, *args: x.unfold(*args),
           dtypes=all_types_and_complex_and(torch.bool, torch.float16, torch.bfloat16),
           supports_out=False,
           supports_forward_ad=True,
           check_batched_gradgrad=False,
           skips=(
               # torch.unfold does not exist so we get a RuntimeError.
               DecorateInfo(unittest.skip("Skipped!"), 'TestJit', 'test_variant_consistency_jit',
                            dtypes=all_types_and_complex_and(torch.bool, torch.float16, torch.bfloat16)),
               # Skip operator schema test because this is a functional and not an operator
               DecorateInfo(unittest.skip("Skipped!"), 'TestOperatorSignatures', 'test_get_torch_func_signature_exhaustive'),
           ),
           sample_inputs_func=sample_inputs_unfold),
    OpInfo('msort',
           dtypes=all_types_and(torch.bool, torch.float16, torch.bfloat16),
           dtypesIfCUDA=all_types_and(torch.float16, torch.bfloat16),
           dtypesIfROCM=all_types_and(torch.float16),
           check_batched_gradgrad=False,
           skips=(
               #  msort does not correctly warn when resizing out= inputs.
               DecorateInfo(unittest.skip("Skipped!"), 'TestCommon', 'test_out',
                            dtypes=all_types_and_complex_and(torch.bool, torch.float16, torch.bfloat16)),
           ),
           sample_inputs_func=sample_inputs_msort),
    OpInfo('movedim',
           aliases=('moveaxis',),
           dtypes=all_types_and_complex_and(torch.bool, torch.float16, torch.bfloat16),
           supports_out=False,
           supports_forward_ad=True,
           sample_inputs_func=sample_movedim_moveaxis),
    OpInfo('renorm',
           dtypes=floating_and_complex_types_and(torch.float16, torch.bfloat16),
           sample_inputs_func=sample_inputs_renorm),
    ShapeFuncInfo('repeat',
                  op=lambda x, dims: x.repeat(dims),
                  ref=np.tile,
                  dtypes=all_types_and_complex_and(torch.bool, torch.float16, torch.bfloat16),
                  supports_out=False,
                  supports_forward_ad=True,
                  skips=(
                      # torch.repeat does not exist so we get a RuntimeError.
                      DecorateInfo(unittest.skip("Skipped!"), 'TestJit', 'test_variant_consistency_jit',
                                   dtypes=all_types_and_complex_and(torch.bool, torch.float16, torch.bfloat16)),
                  ),
                  sample_inputs_func=sample_repeat_tile),
    OpInfo('squeeze',
           dtypes=all_types_and_complex_and(torch.bool, torch.float16, torch.bfloat16),
           supports_out=False,
           assert_autodiffed=True,
           assert_jit_shape_analysis=True,
           supports_forward_ad=True,
           sample_inputs_func=sample_inputs_squeeze),
    OpInfo('fill_',
           op=lambda x, scalar: torch.fill_(x.clone(), scalar),
           method_variant=None,
           inplace_variant=torch.Tensor.fill_,
           supports_forward_ad=True,
           dtypes=all_types_and_complex_and(torch.bool, torch.float16, torch.bfloat16),
           supports_out=False,
           skips=(
               # JIT has issue when op is passed as lambda
               DecorateInfo(unittest.skip("Skipped!"), 'TestJit', 'test_variant_consistency_jit'),
           ),
           sample_inputs_func=sample_inputs_fill_),
    OpInfo('resize_',
           op=lambda x, shape: x.clone().resize_(shape),
           method_variant=None,
           inplace_variant=None,
           dtypes=all_types_and_complex_and(torch.bool, torch.float16, torch.bfloat16),
           supports_out=False,
           supports_autograd=False,
           sample_inputs_func=sample_inputs_resize_ops),
    OpInfo('resize_as_',
           op=lambda x, other: torch.resize_as_(x.clone(), other),
           method_variant=None,
           inplace_variant=torch.Tensor.resize_as_,
           dtypes=all_types_and_complex_and(torch.bool, torch.float16, torch.bfloat16),
           supports_out=False,
           supports_autograd=False,
           sample_inputs_func=sample_inputs_resize_ops),
    OpInfo('take_along_dim',
           dtypes=all_types_and_complex_and(torch.bool, torch.float16, torch.bfloat16),
           dtypesIfCUDA=all_types_and_complex_and(torch.bool, torch.float16, torch.bfloat16),
           supports_inplace_autograd=False,
           supports_forward_ad=True,
           sample_inputs_func=sample_inputs_take_along_dim,
           gradcheck_nondet_tol=GRADCHECK_NONDET_TOL),
    ShapeFuncInfo('tile',
                  ref=np.tile,
                  dtypes=all_types_and_complex_and(torch.bool, torch.float16, torch.bfloat16),
                  supports_out=False,
                  supports_forward_ad=True,
                  sample_inputs_func=sample_repeat_tile),
    OpInfo('trapz',  # TODO: in the future, 'trapz' should be made a proper alias of 'trapezoid'
           dtypes=all_types_and_complex_and(torch.float16, torch.bfloat16),
           supports_out=False,
           supports_forward_ad=True,
           sample_inputs_func=sample_trapezoid),
    OpInfo('trapezoid',
           dtypes=all_types_and_complex_and(torch.float16, torch.bfloat16),
           supports_out=False,
           supports_forward_ad=True,
           sample_inputs_func=sample_trapezoid),
    OpInfo('cumulative_trapezoid',
           dtypes=all_types_and_complex_and(),
           dtypesIfCUDA=all_types_and_complex_and(torch.bfloat16, torch.float16),
           supports_forward_ad=True,
           supports_out=False,
           sample_inputs_func=sample_cumulative_trapezoid),
    OpInfo('unsqueeze',
           dtypes=all_types_and_complex_and(torch.bool, torch.float16, torch.bfloat16),
           supports_out=False,
           supports_forward_ad=True,
           assert_jit_shape_analysis=True,
           assert_autodiffed=True,
           sample_inputs_func=sample_unsqueeze),
    OpInfo('xlogy',
           aliases=('special.xlogy',),
           dtypes=all_types_and(torch.bool, torch.half, torch.bfloat16),
           supports_forward_ad=True,
           safe_casts_outputs=True,
           sample_inputs_func=sample_inputs_xlogy),
    OpInfo('zero_',
           op=lambda x: torch.zero_(x.clone()),
           method_variant=None,
           inplace_variant=torch.Tensor.zero_,
           dtypes=all_types_and_complex_and(torch.bool, torch.float16, torch.bfloat16),
           supports_out=False,
           supports_forward_ad=True,
           skips=(
               # JIT has issue when op is passed as lambda
               DecorateInfo(unittest.skip("Skipped!"), 'TestJit', 'test_variant_consistency_jit'),
           ),
           sample_inputs_func=sample_inputs_zero_),
    OpInfo('special.xlog1py',
           aten_name='special_xlog1py',
           dtypes=all_types_and(torch.bool, torch.half, torch.bfloat16),
           backward_dtypesIfCPU=all_types_and(torch.bool, torch.bfloat16),
           safe_casts_outputs=True,
           supports_forward_ad=True,
           sample_inputs_func=sample_inputs_xlog1py),
    OpInfo('special.zeta',
           aten_name='special_zeta',
           dtypes=all_types_and(torch.bool),
           supports_autograd=False,
           safe_casts_outputs=True,
           sample_inputs_func=sample_inputs_binary_pwise),
    # OpInfo entry to verify the gradient formula of `other`/`q`
    OpInfo('special.zeta',
           op=lambda q, x, **kwargs: torch.special.zeta(x, q, **kwargs),
           aten_name='special_zeta',
           variant_test_name='grad',
           dtypes=all_types_and(torch.bool),
           supports_autograd=True,
           safe_casts_outputs=True,
           skips=(
               # Lambda doesn't work in JIT test
               DecorateInfo(unittest.skip("Skipped!"), "TestJit", "test_variant_consistency_jit"),
           ),
           sample_inputs_func=sample_inputs_zeta),
    OpInfo('logsumexp',
           aliases=('special.logsumexp',),
           dtypes=floating_types_and(torch.bfloat16),
           dtypesIfCUDA=floating_types_and(torch.bfloat16, torch.half),
           assert_autodiffed=True,
           sample_inputs_func=sample_inputs_logsumexp),
    OpInfo('trace',
           dtypes=all_types_and_complex(),
           dtypesIfCUDA=all_types_and_complex_and(torch.bool, torch.half, torch.bfloat16),
           supports_inplace_autograd=False,
           supports_out=False,
           supports_forward_ad=True,
           sample_inputs_func=sample_inputs_trace),
    OpInfo('transpose',
           aliases=('swapdims', 'swapaxes'),
           assert_jit_shape_analysis=True,
           dtypes=all_types_and_complex_and(torch.bool, torch.bfloat16, torch.half),
           dtypesIfCUDA=all_types_and_complex_and(torch.bool, torch.bfloat16, torch.half),
           supports_out=False,
           supports_forward_ad=True,
           sample_inputs_func=sample_inputs_transpose_swapdims),
    OpInfo('tril',
           dtypesIfCPU=all_types_and_complex_and(torch.bool, torch.half, torch.bfloat16),
           dtypes=all_types_and_complex_and(torch.bool, torch.half),
           supports_forward_ad=True,
           sample_inputs_func=sample_inputs_tril_triu),
    OpInfo('triu',
           dtypesIfCPU=all_types_and_complex_and(torch.bool, torch.half, torch.bfloat16),
           dtypes=all_types_and_complex_and(torch.bool, torch.half),
           supports_forward_ad=True,
           sample_inputs_func=sample_inputs_tril_triu),
    OpInfo('kron',
           dtypes=all_types_and_complex_and(torch.bool, torch.half, torch.bfloat16),
           dtypesIfCUDA=all_types_and_complex_and(torch.bool, torch.half, torch.bfloat16),
           supports_inplace_autograd=False,
           supports_forward_ad=True,
           sample_inputs_func=sample_inputs_kron),
    OpInfo('inner',
           dtypes=floating_and_complex_types_and(torch.half),
           dtypesIfCPU=all_types_and_complex_and(torch.half, torch.bfloat16),
           dtypesIfCUDA=floating_and_complex_types_and(torch.float16, *[torch.bfloat16] if CUDA11OrLater else []),
           dtypesIfROCM=floating_and_complex_types_and(torch.half, torch.bfloat16),
           supports_forward_ad=True,
           sample_inputs_func=sample_inputs_inner,
           ),
    OpInfo('tensordot',
           dtypes=floating_and_complex_types_and(torch.half),
           dtypesIfCPU=all_types_and_complex_and(torch.half, torch.bfloat16),
           dtypesIfCUDA=floating_and_complex_types_and(torch.float16, *[torch.bfloat16] if CUDA11OrLater else []),
           dtypesIfROCM=floating_and_complex_types_and(torch.half, torch.bfloat16),
           safe_casts_outputs=True,
           supports_forward_ad=True,
           sample_inputs_func=sample_inputs_tensordot,
           skips=(
               # Currently failing due to an INTERNAL_ASSERT_FAILED error.
               # Reference: https://github.com/pytorch/pytorch/issues/56314
               DecorateInfo(unittest.skip("Skipped!"), "TestJit", "test_variant_consistency_jit", dtypes=[torch.float32]),
               # Skip operator schema test because this is a functional and not an operator.
               # Reference: https://github.com/pytorch/pytorch/issues/54574
               DecorateInfo(unittest.skip("Skipped!"), 'TestOperatorSignatures', 'test_get_torch_func_signature_exhaustive'),
           )
           ),
    OpInfo('to_sparse',
           op=lambda x, *args: x.to_sparse(*args),
           sample_inputs_func=sample_inputs_to_sparse,
           dtypes=all_types_and_complex_and(torch.bool, torch.float16, torch.bfloat16),
           backward_dtypes=floating_types(),
           backward_dtypesIfCUDA=floating_types_and(torch.float16, torch.bfloat16),
           supports_out=False,
           check_batched_grad=False,
           check_batched_gradgrad=False,
           skips=(
               # TODO: FIXME: complex inputs requiring grad error in forward
               DecorateInfo(unittest.skip("Skipped!"), 'TestCommon', 'test_dtypes'),
               # JIT has issue when op is passed as lambda
               DecorateInfo(unittest.skip("Skipped!"), 'TestJit', 'test_variant_consistency_jit'),
           )
           ),
    OpInfo('logcumsumexp',
           dtypes=floating_types_and(),
           dtypesIfCUDA=floating_types_and(torch.half, torch.bfloat16),
           backward_dtypesIfCUDA=floating_types_and(),
           skips=(
               # AssertionError: UserWarning not triggered : Resized a non-empty tensor but did not warn about it.
               DecorateInfo(unittest.skip("Skipped!"), 'TestCommon', 'test_out', dtypes=(torch.float32,), device_type='cuda'),
           ),
           sample_inputs_func=sample_inputs_logcumsumexp),
    UnaryUfuncInfo('sigmoid',
                   aliases=('special.expit', ),
                   ref=reference_sigmoid if TEST_SCIPY else _NOTHING,
                   decorators=(precisionOverride({torch.float16: 1e-2,
                                                  torch.complex64: 1e-1,
                                                  torch.bfloat16: 1e-2}),),
                   skips=(
                       # TODO: FIXME: sigmoid fails on complex inputs that require grad
                       DecorateInfo(unittest.skip("Skipped!"), 'TestCommon', 'test_dtypes'),
                       # Reference: https://github.com/pytorch/pytorch/issues/56012
                       DecorateInfo(unittest.skip("Skipped!"), 'TestUnaryUfuncs', 'test_reference_numerics_extremal',
                                    device_type='cuda', dtypes=[torch.complex64]),
                       DecorateInfo(unittest.skip("Skipped!"), 'TestUnaryUfuncs', 'test_reference_numerics_hard',
                                    device_type='cuda', dtypes=[torch.complex64]),
                       DecorateInfo(unittest.skip("Skipped!"), 'TestUnaryUfuncs', 'test_reference_numerics_extremal',
                                    device_type='cpu', dtypes=[torch.cfloat, torch.cdouble]),
                       DecorateInfo(unittest.skip("Skipped!"), 'TestUnaryUfuncs', 'test_reference_numerics_hard',
                                    device_type='cpu', dtypes=[torch.cfloat, torch.cdouble]),
                       DecorateInfo(unittest.skip("Skipped!"), 'TestUnaryUfuncs', 'test_reference_numerics_normal',
                                    device_type='cpu', dtypes=[torch.cfloat, torch.cdouble])),
                   dtypes=all_types_and_complex_and(torch.bool, torch.bfloat16),
                   dtypesIfCUDA=all_types_and_complex_and(torch.bool, torch.half, torch.bfloat16),
                   safe_casts_outputs=True,
                   supports_forward_ad=True,
                   assert_autodiffed=True),
    UnaryUfuncInfo('digamma',
                   ref=scipy.special.digamma if TEST_SCIPY else _NOTHING,
                   aliases=('special.psi', 'special.digamma',),
                   decorators=(precisionOverride({torch.float16: 5e-1}),),
                   dtypes=all_types_and(torch.bool),
                   dtypesIfCPU=all_types_and(torch.bool, torch.bfloat16),
                   dtypesIfCUDA=all_types_and(torch.bool, torch.half),
                   supports_forward_ad=True,
                   safe_casts_outputs=True),
    UnaryUfuncInfo('special.entr',
                   ref=scipy.special.entr if TEST_SCIPY else _NOTHING,
                   aten_name='special_entr',
                   supports_forward_ad=True,
                   decorators=(precisionOverride({torch.float16: 1e-1,
                                                  torch.bfloat16: 1e-1}),),
                   dtypes=all_types_and(torch.bool, torch.bfloat16),
                   dtypesIfCUDA=all_types_and(torch.bool, torch.half, torch.bfloat16),
                   skips=(
                       DecorateInfo(unittest.skip("Skipped!"), 'TestUnaryUfuncs', 'test_reference_numerics_hard',
                                    dtypes=[torch.bfloat16, torch.float16]),
                   ),
                   supports_inplace_autograd=False,
                   safe_casts_outputs=True,
                   sample_inputs_func=sample_inputs_entr),
    UnaryUfuncInfo('special.ndtri',
                   ref=scipy.special.ndtri if TEST_SCIPY else _NOTHING,
                   domain=(0, 1),
                   aten_name='special_ndtri',
                   dtypes=all_types_and(torch.bool),
                   safe_casts_outputs=True),
    UnaryUfuncInfo('erf',
                   ref=scipy.special.erf if TEST_SCIPY else _NOTHING,
                   aliases=('special.erf', ),
                   decorators=(precisionOverride({torch.float16: 1e-2,
                                                  torch.bfloat16: 1e-2}),),
                   dtypes=all_types_and(torch.bool, torch.bfloat16),
                   dtypesIfCUDA=all_types_and(torch.bool, torch.half, torch.bfloat16),
                   assert_autodiffed=True,
                   assert_jit_shape_analysis=True,
                   safe_casts_outputs=True),
    UnaryUfuncInfo('erfc',
                   ref=scipy.special.erfc if TEST_SCIPY else _NOTHING,
                   aliases=('special.erfc', ),
                   decorators=(precisionOverride({torch.float16: 1e-2,
                                                  torch.bfloat16: 1e-2}),),
                   dtypes=all_types_and(torch.bool, torch.bfloat16),
                   dtypesIfCUDA=all_types_and(torch.bool, torch.half, torch.bfloat16),
                   assert_autodiffed=True,
                   safe_casts_outputs=True),
    UnaryUfuncInfo('erfinv',
                   ref=scipy.special.erfinv if TEST_SCIPY else _NOTHING,
                   aliases=('special.erfinv', ),
                   decorators=(precisionOverride({torch.float16: 1e-2,
                                                  torch.bfloat16: 1e-2,
                                                  torch.float32: 1e-4}),),
                   dtypes=all_types_and(torch.bool, torch.bfloat16),
                   dtypesIfCUDA=all_types_and(torch.bool, torch.half),
                   safe_casts_outputs=True,
                   domain=(-1, 1),
                   skips=(
                       # Reference: https://github.com/pytorch/pytorch/pull/49155#issuecomment-742664611
                       DecorateInfo(unittest.skip("Skipped!"), 'TestUnaryUfuncs', 'test_reference_numerics_extremal',
                                    active_if=TEST_SCIPY and distutils.version.LooseVersion(scipy.__version__) < "1.4.0"),
                       DecorateInfo(unittest.skip("Skipped!"), 'TestUnaryUfuncs', 'test_reference_numerics_hard',
                                    active_if=TEST_SCIPY and distutils.version.LooseVersion(scipy.__version__) < "1.4.0"),
                       DecorateInfo(unittest.skip("Skipped!"), 'TestUnaryUfuncs', 'test_reference_numerics_normal',
                                    active_if=TEST_SCIPY and distutils.version.LooseVersion(scipy.__version__) < "1.4.0"),
                   )),
    UnaryUfuncInfo('lgamma',
                   ref=reference_lgamma if TEST_SCIPY else _NOTHING,
                   aliases=('special.gammaln', ),
                   decorators=(precisionOverride({torch.float16: 7e-1}),),
                   dtypes=all_types_and(torch.bool, torch.bfloat16),
                   dtypesIfCUDA=all_types_and(torch.bool, torch.half),
                   supports_forward_ad=True,
                   skips=(
                       # Reference: https://github.com/pytorch/pytorch/pull/50140#discussion_r552615345
                       DecorateInfo(unittest.skip("Skipped!"), 'TestUnaryUfuncs', 'test_reference_numerics_extremal',
                                    dtypes=[torch.bfloat16]),
                       DecorateInfo(unittest.skip("Skipped!"), 'TestUnaryUfuncs', 'test_reference_numerics_hard',
                                    device_type='cpu', dtypes=[torch.bfloat16]),
                       DecorateInfo(unittest.skip("Skipped!"), 'TestUnaryUfuncs', 'test_reference_numerics_normal',
                                    device_type='cpu', dtypes=[torch.bfloat16]),
                       # Reference: https://github.com/pytorch/pytorch/pull/50140#issuecomment-756150214
                       DecorateInfo(unittest.skip("Skipped!"), 'TestUnaryUfuncs', 'test_reference_numerics_extremal',
                                    dtypes=[torch.float32, torch.float64], active_if=IS_WINDOWS),
                       DecorateInfo(unittest.skip("Skipped!"), 'TestUnaryUfuncs', 'test_reference_numerics_hard',
                                    dtypes=[torch.float32, torch.float64], active_if=IS_WINDOWS),
                       DecorateInfo(unittest.skip("Skipped!"), 'TestUnaryUfuncs', 'test_reference_numerics_normal',
                                    dtypes=[torch.float32, torch.float64], active_if=IS_WINDOWS),
                   ),
                   safe_casts_outputs=True),
    OpInfo(
        'logdet',
        supports_out=False,
        sample_inputs_func=sample_inputs_logdet,
        decorators=(skipCPUIfNoLapack, skipCUDAIfNoMagma, skipCUDAIfRocm)),
    # `log_softmax` supports different dtypes based on whether `dtype` argument,
    # is passed or not. Hence two OpInfo entries, one with dtype and other without.
    OpInfo(
        'log_softmax',
        aliases=('special.log_softmax', 'nn.functional.log_softmax'),
        supports_out=False,
        dtypes=floating_types_and(torch.bfloat16),
        dtypesIfCUDA=floating_types_and(torch.float16, torch.bfloat16),
        sample_inputs_func=sample_inputs_softmax_variant,
        assert_autodiffed=True),
    OpInfo(
        'log_softmax',
        variant_test_name='dtype',
        aliases=('special.log_softmax', 'nn.functional.log_softmax'),
        supports_out=False,
        dtypes=all_types_and_complex_and(torch.bool, torch.float16, torch.bfloat16),
        sample_inputs_func=partial(sample_inputs_softmax_variant, with_dtype=True),
        assert_autodiffed=True),
    UnaryUfuncInfo('logit',
                   ref=scipy.special.logit if TEST_SCIPY else _NOTHING,
                   domain=(0, 1),
                   aliases=('special.logit', ),
                   supports_forward_ad=True,
                   decorators=(precisionOverride({torch.bfloat16: 5e-1,
                                                  torch.float16: 5e-1}),),
                   dtypes=all_types_and(torch.bool, torch.bfloat16),
                   dtypesIfCUDA=all_types_and(torch.bool, torch.half, torch.bfloat16),
                   sample_inputs_func=sample_inputs_logit,
                   safe_casts_outputs=True),
    OpInfo('where',
           # Currently only the `input` is tested in gradcheck.
           # If we pass `condition` first, none of the input which supports
           # autograd will be tested. Hence the following lambda.
           op=lambda self, condition, other: torch.where(condition, self, other),
           sample_inputs_func=sample_inputs_where,
           supports_out=False,
           skips=(
               # test does not work with passing lambda for op
               DecorateInfo(unittest.skip("Skipped!"), 'TestJit', 'test_variant_consistency_jit'),
           ),
           dtypes=all_types_and_complex_and(torch.bool, torch.half, torch.bfloat16)),
    # `torch.norm` has multiple code paths depending on the value of `p`.
    # These paths have different dtype support. Also JIT supports,
    # most variants but not all of them. So we split the OpInfo entries,
    # for `norm` based on the code-paths and JIT support.
    OpInfo('norm',
           sample_inputs_func=sample_inputs_norm,
           dtypes=floating_and_complex_types_and(torch.float16, torch.bfloat16),
           skips=(
               # RuntimeError not raised :
               # Expected RuntimeError when calling with input.device=cpu and out.device=cuda
               DecorateInfo(unittest.skip("Skipped!"), 'TestCommon', 'test_out'),
           )
           ),
    OpInfo('norm',
           variant_test_name='nuc',
           sample_inputs_func=sample_inputs_norm_nuc,
           decorators=[skipCUDAIfNoMagma, skipCPUIfNoLapack],
           dtypes=floating_and_complex_types(),
           dtypesIfCUDA=floating_and_complex_types(),
           skips=(
               # RuntimeError not raised :
               # Expected RuntimeError when calling with input.device=cpu and out.device=cuda
               DecorateInfo(unittest.skip("Skipped!"), 'TestCommon', 'test_out'),
               # RuntimeError:
               # Arguments for call are not valid.
               DecorateInfo(unittest.skip("Skipped!"), 'TestJit', 'test_variant_consistency_jit', dtypes=(torch.complex64,)),
               # RuntimeError: aliasOp != torch::jit::getOperatorAliasMap().end()
               # INTERNAL ASSERT FAILED at "../torch/csrc/jit/passes/utils/check_alias_annotation.cpp":157,
               # please report a bug to PyTorch.
               DecorateInfo(unittest.skip("Skipped!"), 'TestJit', 'test_variant_consistency_jit', dtypes=(torch.float32,)),
           )
           ),
    OpInfo('norm',
           variant_test_name='fro',
           sample_inputs_func=sample_inputs_norm_fro,
           dtypes=floating_and_complex_types_and(torch.bfloat16),
           dtypesIfCUDA=floating_and_complex_types_and(torch.float16, torch.bfloat16),
           skips=(
               # RuntimeError not raised :
               # Expected RuntimeError when calling with input.device=cpu and out.device=cuda
               DecorateInfo(unittest.skip("Skipped!"), 'TestCommon', 'test_out'),
               # RuntimeError:
               # Arguments for call are not valid.
               DecorateInfo(unittest.skip("Skipped!"), 'TestJit', 'test_variant_consistency_jit', dtypes=(torch.complex64,)),
               # RuntimeError: aliasOp != torch::jit::getOperatorAliasMap().end()
               # INTERNAL ASSERT FAILED at "../torch/csrc/jit/passes/utils/check_alias_annotation.cpp":157,
               # please report a bug to PyTorch.
               DecorateInfo(unittest.skip("Skipped!"), 'TestJit', 'test_variant_consistency_jit', dtypes=(torch.float32,)),
           )
           ),
    OpInfo('norm',
           variant_test_name='inf',
           sample_inputs_func=sample_inputs_norm_inf,
           dtypes=floating_and_complex_types_and(torch.float16, torch.bfloat16),
           backward_dtypesIfCPU=floating_and_complex_types_and(torch.float16, torch.bfloat16),
           skips=(
               # following 3 tests failed intermittenly
               DecorateInfo(unittest.skip("Skipped!"), 'TestJit', 'test_variant_consistency_jit',
                            device_type='cpu', dtypes=(torch.complex64,)),
               DecorateInfo(unittest.skip("Skipped!"), 'TestGradients', 'test_fn_grad',
                            device_type='cpu', dtypes=(torch.complex128,)),
               DecorateInfo(unittest.skip("Skipped!"), 'TestGradients', 'test_fn_gradgrad',
                            device_type='cpu', dtypes=(torch.complex128,)),
           )
           ),
    OpInfo('t',
           sample_inputs_func=sample_inputs_t,
           supports_out=False,
           supports_forward_ad=True,
           dtypes=all_types_and_complex_and(torch.bool, torch.float16, torch.bfloat16),
           assert_autodiffed=True,),
    UnaryUfuncInfo('special.erfcx',
                   ref=scipy.special.erfcx if TEST_SCIPY else _NOTHING,
                   aten_name='special_erfcx',
                   decorators=(toleranceOverride({torch.float32: tol(atol=0, rtol=4e-6), }),),
                   dtypes=all_types_and(torch.bool),
                   safe_casts_outputs=True),
    OpInfo(
        "nn.functional.dropout",
        op=lambda input, *args, **kwargs:
            wrapper_set_seed(torch.nn.functional.dropout, input, *args, **kwargs),
        ref=_NOTHING,
        dtypes=floating_types_and(torch.bfloat16),
        dtypesIfCUDA=floating_types_and(torch.float16, torch.bfloat16),
        skips=(
            # Probably because we have used lambda for the op here
            # AssertionError: JIT Test does not execute any logic
            DecorateInfo(unittest.skip("Skipped!"), 'TestJit', 'test_variant_consistency_jit'),
            # inplace variant dispatches to dropout kernel, while on CUDA
            # the op dispatches to _fused_dropout (with a few more conditions)
            # hence, different values and this skip here
            DecorateInfo(unittest.skip("Skipped!"), 'TestMathBits', 'test_neg_view', device_type='cuda'),
            # On CUDA, the op is dispatched (and a few more conditions) to
            # _fused_dropout, which doesn't support forward AD
            DecorateInfo(unittest.skip("Skipped!"), 'TestGradients', 'test_forward_mode_AD', device_type='cuda'),),
        gradcheck_wrapper=wrapper_set_seed,
        supports_forward_ad=True,
        supports_out=False,
        sample_inputs_func=sample_inputs_dropout,
        inplace_variant=lambda input, *args, **kwargs:
            wrapper_set_seed(torch.nn.functional.dropout, input, *args, **kwargs, inplace=True)),
    OpInfo(
        "nn.functional.one_hot",
        ref=reference_one_hot,
        supports_out=False,
        dtypes=_dispatch_dtypes((torch.int64,)),
        sample_inputs_func=sample_inputs_one_hot,
    ),
    OpInfo(
        "nn.functional.softplus",
        ref=reference_softplus,
        sample_inputs_func=sample_inputs_softplus,
        dtypesIfCPU=floating_types(),
        dtypesIfCUDA=floating_types_and(torch.bfloat16, torch.float16),
        supports_out=False,
        skips=(
            DecorateInfo(unittest.skip("Skipped!"),
                         "TestJit",
                         "test_variant_consistency_jit",
                         dtypes=(torch.float32,),
                         ),
        ),
    ),
    OpInfo(
        "linalg.tensorinv",
        ref=np.linalg.tensorinv,
        dtypes=floating_and_complex_types(),
        skips=(
            # RuntimeError: aliasOp != torch::jit::getOperatorAliasMap().end()
            # INTERNAL ASSERT FAILED at "../torch/csrc/jit/passes/utils/check_alias_annotation.cpp":159,
            # please report a bug to PyTorch.
            DecorateInfo(unittest.skip("Skipped!"), 'TestJit', 'test_variant_consistency_jit', dtypes=(torch.float32,)),
        ),
        sample_inputs_func=sample_inputs_tensorinv,
        supports_forward_ad=True,
        decorators=[skipCPUIfNoLapack, skipCUDAIfNoMagmaAndNoCusolver],
    ),
    OpInfo(
        "nn.functional.mse_loss",
        ref=reference_mse_loss,
        sample_inputs_func=sample_inputs_mse_loss,
        supports_out=False,
        dtypesIfCPU=floating_types_and(torch.float16),
        backward_dtypesIfCPU=floating_types(),
        dtypesIfCUDA=floating_types_and(torch.bfloat16, torch.float16),
        skips=(
            DecorateInfo(unittest.skip("Skipped!"),
                         "TestJit",
                         "test_variant_consistency_jit",
                         dtypes=(torch.float32,),
                         ),
        ),
    ),
    OpInfo(
        "nn.functional.grid_sample",
        ref=_NOTHING,
        dtypesIfCPU=floating_types(),
        dtypesIfCUDA=floating_types_and(torch.float16),
        supports_out=False,
        sample_inputs_func=sample_inputs_grid_sample,
        supports_gradgrad=False,
        gradcheck_nondet_tol=1e-15,
        skips=(
            DecorateInfo(unittest.skip("Skipped!"),
                         "TestJit",
                         "test_variant_consistency_jit",
                         dtypes=(torch.float32,),
                         ),
        ),
    ),
    ReductionOpInfo(
        'all',
        identity=True,
        supports_multiple_dims=False,
        supports_out=False,
        supports_autograd=False,
        result_dtype=torch.bool,
        dtypes=all_types_and_complex_and(torch.bool, torch.float16, torch.bfloat16),
        ref=reference_reduction_numpy(np.all),
        skips=(
            # FIXME: does not support passing keepdim without dim
            DecorateInfo(unittest.skip("Skipped!"), 'TestReductions', 'test_dim_default_keepdim'),
            # FIXME: does not support dim=None
            DecorateInfo(unittest.skip("Skipped!"), 'TestReductions', 'test_dim_none'),
            DecorateInfo(unittest.skip("Skipped!"), 'TestReductions', 'test_dim_none_keepdim'),
            # FIXME: uint8 input returns uint8 instead of bool
            DecorateInfo(unittest.skip("Skipped!"), 'TestReductions', 'test_result_dtype', dtypes=[torch.uint8]),
        ),
    ),
    ReductionOpInfo(
        'any',
        identity=False,
        supports_multiple_dims=False,
        supports_out=False,
        supports_autograd=False,
        result_dtype=torch.bool,
        dtypes=all_types_and_complex_and(torch.bool, torch.float16, torch.bfloat16),
        ref=reference_reduction_numpy(np.any),
        skips=(
            # FIXME: does not support passing keepdim without dim
            DecorateInfo(unittest.skip("Skipped!"), 'TestReductions', 'test_dim_default_keepdim'),
            # FIXME: does not support dim=None
            DecorateInfo(unittest.skip("Skipped!"), 'TestReductions', 'test_dim_none'),
            DecorateInfo(unittest.skip("Skipped!"), 'TestReductions', 'test_dim_none_keepdim'),
            # FIXME: uint8 input returns uint8 instead of bool
            DecorateInfo(unittest.skip("Skipped!"), 'TestReductions', 'test_result_dtype', dtypes=[torch.uint8]),
        ),
    ),
    ReductionOpInfo(
        'amax',
        nan_policy='propagate',
        dtypes=all_types_and(torch.float16, torch.bfloat16, torch.bool),
        ref=reference_reduction_numpy(np.amax),
        skips=(
            # FIXME: sum reduces all dimensions when dim=[]
            DecorateInfo(unittest.skip("Skipped!"), 'TestReductions', 'test_dim_empty'),
            DecorateInfo(unittest.skip("Skipped!"), 'TestReductions', 'test_dim_empty_keepdim'),
        ),
    ),
    ReductionOpInfo(
        'amin',
        nan_policy='propagate',
        dtypes=all_types_and(torch.float16, torch.bfloat16, torch.bool),
        ref=reference_reduction_numpy(np.amin),
        skips=(
            # FIXME: sum reduces all dimensions when dim=[]
            DecorateInfo(unittest.skip("Skipped!"), 'TestReductions', 'test_dim_empty'),
            DecorateInfo(unittest.skip("Skipped!"), 'TestReductions', 'test_dim_empty_keepdim'),
        ),
    ),
    ReductionOpInfo(
        'argmax',
        supports_multiple_dims=False,
        supports_autograd=False,
        result_dtype=torch.int64,
        dtypes=all_types_and(torch.float16, torch.bfloat16),
        ref=reference_reduction_numpy(np.argmax, supports_keepdims=False),
        skips=(
            # FIXME: keepdim parameter is ignored when dim=None
            DecorateInfo(unittest.skip("Skipped!"), 'TestReductions', 'test_dim_default_keepdim'),
            DecorateInfo(unittest.skip("Skipped!"), 'TestReductions', 'test_dim_none_keepdim'),
        ),
    ),
    ReductionOpInfo(
        'argmin',
        supports_multiple_dims=False,
        supports_autograd=False,
        result_dtype=torch.int64,
        dtypes=all_types_and(torch.float16, torch.bfloat16),
        ref=reference_reduction_numpy(np.argmin, supports_keepdims=False),
        skips=(
            # FIXME: keepdim parameter is ignored when dim=None
            DecorateInfo(unittest.skip("Skipped!"), 'TestReductions', 'test_dim_default_keepdim'),
            DecorateInfo(unittest.skip("Skipped!"), 'TestReductions', 'test_dim_none_keepdim'),
        ),
    ),
    ReductionOpInfo(
        'count_nonzero',
        identity=0,
        supports_out=False,
        supports_autograd=False,
        result_dtype=torch.int64,
        dtypes=all_types_and_complex_and(torch.bool, torch.float16, torch.bfloat16),
        sample_inputs_func=sample_inputs_reduction_count_nonzero,
        ref=reference_reduction_numpy(np.count_nonzero),
        skips=(
            # FIXME: count_nonzero does not accept keepdim kwarg
            DecorateInfo(unittest.skip("Skipped!"), 'TestReductions', 'test_dim_default_keepdim'),
            DecorateInfo(unittest.skip("Skipped!"), 'TestReductions', 'test_dim_none_keepdim'),
            DecorateInfo(unittest.skip("Skipped!"), 'TestReductions', 'test_dim_single_keepdim'),
            DecorateInfo(unittest.skip("Skipped!"), 'TestReductions', 'test_dim_empty_keepdim'),
            DecorateInfo(unittest.skip("Skipped!"), 'TestReductions', 'test_dim_multi_keepdim'),
            DecorateInfo(unittest.skip("Skipped!"), 'TestReductions', 'test_dim_multi_unsorted_keepdim'),
            DecorateInfo(unittest.skip("Skipped!"), 'TestReductions', 'test_dim_offbounds_keepdim'),
            # FIXME: dim=[] reduces all dimensions
            DecorateInfo(unittest.skip("Skipped!"), 'TestReductions', 'test_dim_empty'),
        ),
    ),
    ReductionOpInfo(
        'mean',
        nan_policy='propagate',
        supports_out=False,
        supports_forward_ad=True,
        assert_autodiffed=True,
        promotes_int_to_float=True,
        dtypes=floating_and_complex_types_and(torch.float16, torch.bfloat16),
        ref=reference_reduction_numpy(np.mean),
        skips=(
            # FIXME: mean does not support passing keepdim without passing dim
            DecorateInfo(unittest.skip("Skipped!"), 'TestReductions', 'test_dim_default_keepdim'),
            # FIXME: mean reduces all dimensions when dim=[]
            DecorateInfo(unittest.skip("Skipped!"), 'TestReductions', 'test_dim_empty'),
            DecorateInfo(unittest.skip("Skipped!"), 'TestReductions', 'test_dim_empty_keepdim'),
            # FIXME: mean does not support passing None to dim
            DecorateInfo(unittest.skip("Skipped!"), 'TestReductions', 'test_dim_none'),
            DecorateInfo(unittest.skip("Skipped!"), 'TestReductions', 'test_dim_none_keepdim'),
            # FIXME: improve precision
            DecorateInfo(unittest.skip("Skipped!"), 'TestReductions', 'test_noncontiguous_all',
                         dtypes=[torch.float16]),
            DecorateInfo(unittest.skip("Skipped!"), 'TestReductions', 'test_ref_small_input',
                         dtypes=[torch.float16]),
            DecorateInfo(unittest.skip("Skipped!"), 'TestReductions', 'test_ref_extremal_values',
                         device_type='cuda', dtypes=[torch.complex64]),
        ),
    ),
    ReductionOpInfo(
        'nanmean',
        nan_policy='omit',
        assert_autodiffed=True,
        promotes_int_to_float=True,
        dtypes=floating_types_and(torch.float16, torch.bfloat16),
        sample_inputs_func=sample_inputs_nan_reduction(supports_multiple_dims=True),
        ref=reference_reduction_numpy(np.nanmean),
        skips=(
            # RuntimeError: deepEquals(input.iValue, deepCopiedInput)INTERNAL ASSERT FAILED at
            # "../torch/csrc/jit/passes/utils/check_alias_annotation.cpp":142, please report a bug to PyTorch.
            DecorateInfo(unittest.skip("Skipped!"), 'TestJit', 'test_variant_consistency_jit'),
            # FIXME: prod reduces all dimensions when dim=[]
            DecorateInfo(unittest.skip("Skipped!"), 'TestReductions', 'test_dim_empty'),
            DecorateInfo(unittest.skip("Skipped!"), 'TestReductions', 'test_dim_empty_keepdim'),
            # FIXME: improve precision
            DecorateInfo(unittest.skip("Skipped!"), 'TestReductions', 'test_noncontiguous_all',
                         dtypes=[torch.float16]),
            DecorateInfo(unittest.skip("Skipped!"), 'TestReductions', 'test_ref_small_input',
                         dtypes=[torch.float16]),
            DecorateInfo(unittest.skip("Skipped!"), 'TestReductions', 'test_ref_duplicate_values',
                         device_type='cuda', dtypes=[torch.float16]),
            DecorateInfo(unittest.skip("Skipped!"), 'TestReductions', 'test_ref_extremal_values',
                         device_type='cuda', dtypes=[torch.complex64]),
        ),
    ),
    ReductionOpInfo(
        'std',
        nan_policy='propagate',
        supports_out=False,
        assert_autodiffed=True,
        promotes_int_to_float=True,
        dtypes=floating_and_complex_types_and(torch.half),
        dtypesIfCPU=floating_and_complex_types_and(torch.half, torch.bfloat16),
        dtypesIfCUDA=floating_and_complex_types_and(torch.half, torch.bfloat16),
        sample_inputs_func=sample_inputs_std_var,
        ref=reference_std_var(np.std),
        generate_args_kwargs=generate_std_var_kwargs,
        skips=(
            # FIXME: cannot specify keepdim without dim
            DecorateInfo(unittest.skip("Skipped!"), 'TestReductions', 'test_dim_default_keepdim'),
            # FIXME: dim=None not supported
            DecorateInfo(unittest.skip("Skipped!"), 'TestReductions', 'test_dim_none'),
            DecorateInfo(unittest.skip("Skipped!"), 'TestReductions', 'test_dim_none_keepdim'),
            # FIXME: dim=[] reduces all dimensions
            DecorateInfo(unittest.skip("Skipped!"), 'TestReductions', 'test_dim_empty'),
            DecorateInfo(unittest.skip("Skipped!"), 'TestReductions', 'test_dim_empty_keepdim'),
            # TODO(@heitorschueroff) std return float for complex types
            # need to find a better way to model result dtype
            DecorateInfo(unittest.skip("Skipped!"), 'TestReductions', 'test_result_dtype'),
            # FIXME: improve precision
            DecorateInfo(unittest.skip("Skipped!"), 'TestReductions', 'test_ref_small_input'),
            DecorateInfo(unittest.skip("Skipped!"), 'TestReductions', 'test_ref_duplicate_values'),
            # NumPy is giving NaN for this
            DecorateInfo(unittest.skip("Skipped!"), 'TestReductions', 'test_ref_large_input'),
        ),
    ),
    ReductionOpInfo(
        'var',
        nan_policy='propagate',
        supports_out=False,
        assert_autodiffed=True,
        promotes_int_to_float=True,
        dtypes=floating_and_complex_types_and(torch.half),
        dtypesIfCPU=floating_and_complex_types_and(torch.half, torch.bfloat16),
        dtypesIfCUDA=floating_and_complex_types_and(torch.half, torch.bfloat16),
        sample_inputs_func=sample_inputs_std_var,
        ref=reference_std_var(np.var),
        generate_args_kwargs=generate_std_var_kwargs,
        skips=(
            # FIXME: cannot specify keepdim without dim
            DecorateInfo(unittest.skip("Skipped!"), 'TestReductions', 'test_dim_default_keepdim'),
            # FIXME: dim=None not supported
            DecorateInfo(unittest.skip("Skipped!"), 'TestReductions', 'test_dim_none'),
            DecorateInfo(unittest.skip("Skipped!"), 'TestReductions', 'test_dim_none_keepdim'),
            # FIXME: dim=[] reduces all dimensions
            DecorateInfo(unittest.skip("Skipped!"), 'TestReductions', 'test_dim_empty'),
            DecorateInfo(unittest.skip("Skipped!"), 'TestReductions', 'test_dim_empty_keepdim'),
            # TODO(@heitorschueroff) std return float for complex types
            # need to find a better way to model result dtype
            DecorateInfo(unittest.skip("Skipped!"), 'TestReductions', 'test_result_dtype'),
            # FIXME: improve precision
            DecorateInfo(unittest.skip("Skipped!"), 'TestReductions', 'test_ref_small_input'),
            DecorateInfo(unittest.skip("Skipped!"), 'TestReductions', 'test_ref_duplicate_values'),
            # NumPy is giving NaN for this
            DecorateInfo(unittest.skip("Skipped!"), 'TestReductions', 'test_ref_large_input'),
        ),
    ),
    ReductionOpInfo(
        'prod',
        identity=1,
        nan_policy='propagate',
        supports_multiple_dims=False,
        supports_out=False,
        promotes_int_to_int64=True,
        gradcheck_nondet_tol=GRADCHECK_NONDET_TOL,
        dtypes=all_types_and_complex_and(torch.bool),
        dtypesIfCUDA=all_types_and_complex_and(torch.bool, torch.float16, torch.bfloat16),
        sample_inputs_func=sample_inputs_prod,
        ref=reference_reduction_numpy(np.prod),
        skips=(
            # FIXME: prod does not support passing keepdim without passing dim
            DecorateInfo(unittest.skip("Skipped!"), 'TestReductions', 'test_dim_default_keepdim'),
            # FIXME: prod reduces all dimensions when dim=[]
            DecorateInfo(unittest.skip("Skipped!"), 'TestReductions', 'test_dim_empty'),
            DecorateInfo(unittest.skip("Skipped!"), 'TestReductions', 'test_dim_empty_keepdim'),
            # FIXME: prod does not support passing None to dim
            DecorateInfo(unittest.skip("Skipped!"), 'TestReductions', 'test_dim_none'),
            DecorateInfo(unittest.skip("Skipped!"), 'TestReductions', 'test_dim_none_keepdim'),
            DecorateInfo(unittest.skip("Skipped!"), 'TestReductions', 'test_ref_small_input',
                         dtypes=[torch.float16, torch.complex64]),
            DecorateInfo(unittest.skip("Skipped!"), 'TestReductions', 'test_ref_duplicate_values',
                         dtypes=[torch.uint8, torch.float16, torch.complex64]),
        ),
    ),
    ReductionOpInfo(
        'sum',
        identity=0,
        nan_policy='propagate',
        supports_out=False,
        supports_forward_ad=True,
        promotes_int_to_int64=True,
        dtypes=all_types_and_complex_and(torch.bool, torch.float16, torch.bfloat16),
        ref=reference_reduction_numpy(np.sum),
        skips=(
            # FIXME: sum does not support passing keepdim without passing dim
            DecorateInfo(unittest.skip("Skipped!"), 'TestReductions', 'test_dim_default_keepdim'),
            # FIXME: sum reduces all dimensions when dim=[]
            DecorateInfo(unittest.skip("Skipped!"), 'TestReductions', 'test_dim_empty'),
            DecorateInfo(unittest.skip("Skipped!"), 'TestReductions', 'test_dim_empty_keepdim'),
            # FIXME: sum does not support passing None to dim
            DecorateInfo(unittest.skip("Skipped!"), 'TestReductions', 'test_dim_none'),
            DecorateInfo(unittest.skip("Skipped!"), 'TestReductions', 'test_dim_none_keepdim'),
            # FIXME: improve precision
            DecorateInfo(unittest.skip("Skipped!"), 'TestReductions', 'test_noncontiguous_all',
                         dtypes=[torch.float16]),
            DecorateInfo(unittest.skip("Skipped!"), 'TestReductions', 'test_ref_small_input',
                         dtypes=[torch.float16]),
            DecorateInfo(unittest.skip("Skipped!"), 'TestReductions', 'test_ref_duplicate_values',
                         dtypes=[torch.float16]),
        ),
    ),
    ReductionOpInfo(
        'nansum',
        identity=0,
        nan_policy='omit',
        supports_out=False,
        promotes_int_to_int64=True,
        dtypes=all_types_and(torch.bool, torch.float16, torch.bfloat16),
        ref=reference_reduction_numpy(np.nansum),
        skips=(
            # FIXME: nansum does not support passing keepdim without passing dim
            DecorateInfo(unittest.skip("Skipped!"), 'TestReductions', 'test_dim_default_keepdim'),
            # FIXME: nansum reduces all dimensions when dim=[]
            DecorateInfo(unittest.skip("Skipped!"), 'TestReductions', 'test_dim_empty'),
            DecorateInfo(unittest.skip("Skipped!"), 'TestReductions', 'test_dim_empty_keepdim'),
            # FIXME: nansum does not support passing None to dim
            DecorateInfo(unittest.skip("Skipped!"), 'TestReductions', 'test_dim_none'),
            DecorateInfo(unittest.skip("Skipped!"), 'TestReductions', 'test_dim_none_keepdim'),
            # FIXME: improve precision
            DecorateInfo(unittest.skip("Skipped!"), 'TestReductions', 'test_noncontiguous_all',
                         dtypes=[torch.float16]),
            DecorateInfo(unittest.skip("Skipped!"), 'TestReductions', 'test_ref_small_input',
                         dtypes=[torch.float16]),
            DecorateInfo(unittest.skip("Skipped!"), 'TestReductions', 'test_ref_duplicate_values',
                         dtypes=[torch.float16]),
        ),
    ),
    OpInfo(
        "nn.functional.nll_loss",
        ref=_NOTHING,
        dtypesIfCPU=floating_types_and(torch.bfloat16),
        dtypesIfCUDA=floating_types_and(torch.float16, torch.bfloat16),
        supports_out=False,
        sample_inputs_func=sample_inputs_nll_loss,
        skips=(
            DecorateInfo(unittest.skip("Skipped!"),
                         "TestJit",
                         "test_variant_consistency_jit",
                         dtypes=(torch.float32,),),
        ),
    ),
    OpInfo(
        "argsort",
        dtypesIfCPU=all_types_and(torch.bool, torch.float16, torch.bfloat16),
        dtypesIfCUDA=all_types_and(torch.float16, torch.bfloat16),
        sample_inputs_func=sample_inputs_argsort,
        supports_out=False,
        supports_autograd=False,
        skips=(
            DecorateInfo(
                unittest.skip("Skipped!"),
                "TestJit",
                "test_variant_consistency_jit",
                dtypes=(torch.float32,),
            ),
        ),
    ),
    OpInfo(
        "repeat_interleave",
        dtypes=all_types_and_complex_and(torch.bool, torch.float16, torch.bfloat16),
        sample_inputs_func=sample_inputs_repeat_interleave,
        supports_out=False,
        supports_forward_ad=True,
        skips=(
            DecorateInfo(
                unittest.skip("Skipped!"),
                "TestJit",
                "test_variant_consistency_jit",
                dtypes=(torch.float32, torch.complex64),
            ),
        ),
    ),
]

# Common operator groupings
unary_ufuncs = [op for op in op_db if isinstance(op, UnaryUfuncInfo)]
binary_ufuncs = [op for op in op_db if isinstance(op, BinaryUfuncInfo)]
spectral_funcs = [op for op in op_db if isinstance(op, SpectralFuncInfo)]
sparse_unary_ufuncs = [op for op in op_db if isinstance(op, UnaryUfuncInfo) and op.supports_sparse is True]
shape_funcs = [op for op in op_db if isinstance(op, ShapeFuncInfo)]
reduction_ops = [op for op in op_db if isinstance(op, ReductionOpInfo)]

# TODO: review porting these to make_tensor
def index_variable(shape, max_indices, device=torch.device('cpu')):
    if not isinstance(shape, tuple):
        shape = (shape,)
    index = torch.rand(*shape, dtype=torch.double, device=device).mul_(max_indices).floor_().long()
    return index

def gather_variable(shape, index_dim, max_indices, duplicate=False, device=torch.device('cpu')):
    assert len(shape) == 2
    assert index_dim < 2
    batch_dim = 1 - index_dim
    index = torch.zeros(*shape, dtype=torch.long, device=device)
    for i in range(shape[index_dim]):
        index.select(index_dim, i).copy_(
            torch.randperm(max_indices, device=device)[:shape[batch_dim]])
    if duplicate:
        index.select(batch_dim, 0).copy_(index.select(batch_dim, 1))
    return index

def bernoulli_scalar():
    return torch.tensor(0, dtype=torch.bool).bernoulli_()

def mask_not_all_zeros(shape):
    assert len(shape) > 0
    while True:
        result = torch.randn(shape).gt(0)
        if result.sum() > 0:
            return result


# TODO: move all tri/tril/triu testing to tensor creation op test suite and remove
#   these from here
def _compare_trilu_indices(
        self, row, col, offset=0, dtype=torch.long, device='cpu'):
    if row == 0 or col == 0:
        # have to handle this separately as tril and triu does not take
        # empty matrix as input
        self.assertEqual(
            torch.empty(0, 2, dtype=dtype, device=device).transpose(0, 1),
            torch.tril_indices(row, col, offset, dtype=dtype, device=device))

        self.assertEqual(
            torch.empty(0, 2, dtype=dtype, device=device).transpose(0, 1),
            torch.triu_indices(row, col, offset, dtype=dtype, device=device))

    else:
        # TODO(#38095): Replace assertEqualIgnoreType. See issue #38095
        self.assertEqualIgnoreType(
            torch.ones(row, col, device='cpu')
                 .tril(offset).nonzero().to(dtype).transpose(0, 1),
            torch.tril_indices(row, col, offset, dtype=dtype, device=device))

        # TODO(#38095): Replace assertEqualIgnoreType. See issue #38095
        self.assertEqualIgnoreType(
            torch.ones(row, col, device='cpu')
                 .triu(offset).nonzero().to(dtype).transpose(0, 1),
            torch.triu_indices(row, col, offset, dtype=dtype, device=device))


def _compare_large_trilu_indices(
        self, row, col, offset=0, dtype=torch.long, device='cpu'):
    l = torch.ones(row, col, dtype=dtype, device='cpu').tril(offset) \
             .nonzero()[-100:-1, :].transpose(0, 1).to(device)
    torch.cuda.empty_cache()

    r = torch.tril_indices(
        row, col, offset, dtype=dtype, device=device)[:, -100:-1]
    self.assertEqual(l, r)
    torch.cuda.empty_cache()

    l = torch.ones(row, col, dtype=dtype, device='cpu').triu(offset) \
             .nonzero()[-100:-1, :].transpose(0, 1).to(device)
    torch.cuda.empty_cache()

    r = torch.triu_indices(
        row, col, offset, dtype=dtype, device=device)[:, -100:-1]
    self.assertEqual(l, r)
    torch.cuda.empty_cache()

# (
#   row
#   col
#   offset (optional)
#   dtype (optional)
# )
tri_tests_args = [
    (1, 1),
    (3, 3),
    (3, 3, 1),
    (3, 3, 2),
    (3, 3, 200),
    (3, 3, -1),
    (3, 3, -2),
    (3, 3, -200),
    (0, 3, 0),
    (0, 3, 1),
    (0, 3, -1),
    (3, 0, 0),
    (3, 0, 1),
    (3, 0, -1),
    (0, 0, 0),
    (0, 0, 1),
    (0, 0, -1),
    (3, 6, 0),
    (3, 6, 1),
    (3, 6, 3),
    (3, 6, 9),
    (3, 6, -1),
    (3, 6, -3),
    (3, 6, -9),
    (6, 3, 0),
    (6, 3, 1),
    (6, 3, 3),
    (6, 3, 9),
    (6, 3, -1),
    (6, 3, -3),
    (6, 3, -9),
    (258, 253, 1, torch.float32),
    (257, 258, 1, torch.float64),
    (258, 258, 1, torch.short),
    (3, 513, 1, torch.long),
    (513, 3, 1, torch.int),
    (513, 0, 1, torch.double),
    (1024, 1024),
    (1024, 1024, 500, torch.float32),
    (1024, 1024, 1023),
    (1024, 1024, -500),
    (1023, 1025),
    (1025, 1023, 1022),
    (1024, 1024, -500),
    (3, 2028),
    (3, 2028, 1),
    (3, 2028, -1),
    (2028, 3),
    (2028, 1),
    (2028, 1, -1)
]

tri_large_tests_args: List[Tuple[int, ...]] = [
    # Large test cases below are deliberately commented out to speed up CI
    # tests and to avoid OOM error. When modifying implementations of
    # tril_indices and triu_indices, please enable these tests and make sure
    # they pass.
    #
    # (1, 268435455),
    # (5000, 5000),
    # (10000, 10000),
    # (268435455, 1),
    # (134217727, 2, 1),
    # (2, 134217727, 1),
    # (536870901, 1),
    # (1, 536870901),
    # (268435455, 2, 1),
    # (2, 268435455, 1)
]


def run_additional_tri_tests(self, device):
    x = torch.ones(
        3, 3, dtype=torch.long, device=device, layout=torch.strided)
    l = x.tril(0).nonzero().transpose(0, 1)
    u = x.triu(0).nonzero().transpose(0, 1)
    self.assertEqual(l, torch.tril_indices(3, 3, device=device))
    self.assertEqual(
        l, torch.tril_indices(3, 3, device=device, layout=torch.strided))

    self.assertEqual(u, torch.triu_indices(3, 3, device=device))
    self.assertEqual(
        u, torch.triu_indices(3, 3, device=device, layout=torch.strided))

    self.assertRaises(
        RuntimeError,
        lambda: torch.triu_indices(
            1, 1, device=device, layout=torch.sparse_coo))

    self.assertRaises(
        RuntimeError,
        lambda: torch.tril_indices(
            1, 1, device=device, layout=torch.sparse_coo))

# TODO: move into common_utils.py or the test suite(s) that use this
def unpack_variables(args):
    if isinstance(args, tuple):
        return tuple(unpack_variables(elem) for elem in args)
    else:
        return args


class dont_convert(tuple):
    pass


non_differentiable = collections.namedtuple('non_differentiable', ['tensor'])


# TODO: move into common_utils.py or the test suite(s) that use this
def create_input(call_args, requires_grad=True, non_contiguous=False, call_kwargs=None, dtype=torch.double, device=None):
    if not isinstance(call_args, tuple):
        call_args = (call_args,)

    def map_arg(arg):
        def maybe_non_contig(tensor):
            return tensor if not non_contiguous else make_non_contiguous(tensor)

        def conjugate(tensor):
            return tensor.conj()

        if isinstance(arg, torch.Size) or isinstance(arg, dont_convert):
            return arg
        elif isinstance(arg, tuple) and len(arg) == 0:
            var = conjugate(torch.randn((), dtype=dtype, device=device))
            var.requires_grad = requires_grad
            return var
        elif isinstance(arg, tuple) and not isinstance(arg[0], torch.Tensor):
            return conjugate(maybe_non_contig(torch.randn(*arg, dtype=dtype, device=device))).requires_grad_(requires_grad)
        # double check casting
        elif isinstance(arg, non_differentiable):
            if isinstance(arg.tensor, torch.Tensor):
                if arg.tensor.dtype == torch.float:
                    return maybe_non_contig(arg.tensor.to(dtype=torch.double, device=device))
                if arg.tensor.dtype == torch.cfloat:
                    return conjugate(maybe_non_contig(arg.tensor.to(dtype=torch.cdouble, device=device)))
                return conjugate(maybe_non_contig(arg.tensor.to(device=device)))
            return conjugate(maybe_non_contig(arg.tensor.to(device=device)))
        elif isinstance(arg, torch.Tensor):
            if arg.dtype == torch.float:
                arg = arg.double()
            if arg.dtype == torch.cfloat:
                arg = arg.to(torch.cdouble)
            if arg.is_complex() != dtype.is_complex:
                raise RuntimeError("User provided tensor is real for a test that runs with complex dtype, ",
                                   "which is not supported for now")
            # NOTE: We do clone() after detach() here because we need to be able to change size/storage of v afterwards
            v = conjugate(maybe_non_contig(arg)).detach().to(device=device).clone()
            v.requires_grad = requires_grad and (v.is_floating_point() or v.is_complex())
            return v
        elif callable(arg):
            return map_arg(arg(dtype=dtype, device=device))
        else:
            return arg
    args_out = tuple(map_arg(arg) for arg in call_args)
    kwargs_out = {k: map_arg(v) for k, v in call_kwargs.items()} if call_kwargs else {}
    return args_out, kwargs_out<|MERGE_RESOLUTION|>--- conflicted
+++ resolved
@@ -2849,21 +2849,12 @@
     return tensors
 
 def sample_inputs_linear(self, device, dtype, requires_grad):
-<<<<<<< HEAD
-    features_options = [[3, 4], [128, 128]]
-    batch_options: List[List[int]] = [
-        [],  # no batch
-        [0],
-        [64],
-        [5, 7],
-=======
     features_options = [[3, 4], [8, 8]]
     batch_options: List[List[int]] = [
         [],  # no batch
         [0],
         [8],
         [2, 3],
->>>>>>> 4666e3f1
     ]
     create_tensor = partial(make_tensor, device=device, dtype=dtype,
                             requires_grad=requires_grad, low=-2, high=2)
@@ -7963,8 +7954,6 @@
            dtypesIfCPU=floating_types_and(torch.int64),
            dtypesIfCUDA=floating_types_and(torch.float16, torch.bfloat16),
            sample_inputs_func=sample_inputs_avgpool2d),
-<<<<<<< HEAD
-=======
     OpInfo('nn.functional.max_pool2d',
            aten_name='max_pool2d',
            supports_autograd=True,
@@ -7974,7 +7963,6 @@
            dtypesIfCUDA=floating_types_and(torch.float16, torch.bfloat16),
            supports_scripting=False,  # TODO: fix aliasing test
            sample_inputs_func=sample_inputs_max_pool2d),
->>>>>>> 4666e3f1
     OpInfo('nn.functional.linear',
            aten_name='linear',
            supports_autograd=True,
@@ -7984,12 +7972,9 @@
            dtypesIfCUDA=floating_and_complex_types_and(torch.float16, *[torch.bfloat16] if CUDA11OrLater else []),
            backward_dtypesIfCUDA=floating_and_complex_types_and(torch.float16,
                                                                 *[torch.bfloat16] if CUDA11OrLater else []),
-<<<<<<< HEAD
-=======
            # linear calls mm under the hood which is nondeterministic on CUDA
            # https://pytorch.org/docs/stable/generated/torch.use_deterministic_algorithms.html#torch.use_deterministic_algorithms
            gradcheck_nondet_tol=GRADCHECK_NONDET_TOL,
->>>>>>> 4666e3f1
            supports_forward_ad=True,
            supports_out=False),
     UnaryUfuncInfo(
