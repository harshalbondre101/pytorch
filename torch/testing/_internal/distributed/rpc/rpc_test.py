--- conflicted
+++ resolved
@@ -1906,8 +1906,6 @@
         with self.assertRaisesRegex(Exception, ".*Expected error.*"):
             rref.to_here()
 
-<<<<<<< HEAD
-=======
     @dist_init
     def test_non_cont_tensors(self):
         if self.rank == 0:
@@ -1928,11 +1926,6 @@
             self.assertFalse(t_ret.is_contiguous())
 
 
-@unittest.skipIf(
-    not torch._six.PY3,
-    "Pytorch distributed autograd package does not support python2",
-)
->>>>>>> 6b0945af
 class FaultyAgentRpcTest(FaultyRpcAgentTestFixture):
 
     # no faulty_messages defined so this fails all retryable messages - see
