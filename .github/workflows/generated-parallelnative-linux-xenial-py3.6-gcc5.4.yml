--- conflicted
+++ resolved
@@ -420,18 +420,17 @@
       - name: Output disk space left
         run: |
           sudo df -H
-<<<<<<< HEAD
       - name: Fetch Diff
         env:
           PR_NUMBER: ${{ github.event.pull_request.number }}
         run: |
           if [[ -z $PR_NUMBER ]]; then
             wget -O pr.diff "https://patch-diff.githubusercontent.com/raw/pytorch/pytorch/pull/$PR_NUMBER.diff"
-          fi
-      - name: Test PyTorch
-=======
+            cp pr.diff ${GITHUB_WORKSPACE}
+          else
+            echo not on PR
+          fi
       - name: Test
->>>>>>> e53d427b
         env:
           PR_NUMBER: ${{ github.event.pull_request.number }}
         run: |
